"""Extends setuptools with the ``build_apps`` and ``bdist_apps`` commands.

See the :ref:`distribution` section of the programming manual for information
on how to use these commands.
"""

<<<<<<< HEAD
import collections
=======
from __future__ import print_function

>>>>>>> a6580f5d
import os
import plistlib
import pkg_resources
import sys
import subprocess
import zipfile
import re
import shutil
import stat
import struct
import imp
import string
import time
import tempfile

import setuptools
import distutils.log

from . import FreezeTool
from . import pefile
from . import installers
from .icon import Icon
import panda3d.core as p3d


def _parse_list(input):
    if isinstance(input, str):
        input = input.strip().replace(',', '\n')
        if input:
            return [item.strip() for item in input.split('\n') if item.strip()]
        else:
            return []
    else:
        return input


def _parse_dict(input):
    if isinstance(input, dict):
        return input
    d = {}
    for item in _parse_list(input):
        key, sep, value = item.partition('=')
        d[key.strip()] = value.strip()
    return d



def egg2bam(_build_cmd, srcpath, dstpath):
    if dstpath.endswith('.gz') or dstpath.endswith('.pz'):
        dstpath = dstpath[:-3]
    dstpath = dstpath + '.bam'
    try:
        subprocess.check_call([
            'egg2bam',
            '-o', dstpath,
            '-pd', os.path.dirname(os.path.abspath(srcpath)),
            '-ps', 'rel',
            srcpath
        ])
    except FileNotFoundError:
        raise RuntimeError('egg2bam failed: egg2bam was not found in the PATH')
    except (subprocess.CalledProcessError, OSError) as err:
        raise RuntimeError('egg2bam failed: {}'.format(err))
    return dstpath

macosx_binary_magics = (
    b'\xFE\xED\xFA\xCE', b'\xCE\xFA\xED\xFE',
    b'\xFE\xED\xFA\xCF', b'\xCF\xFA\xED\xFE',
    b'\xCA\xFE\xBA\xBE', b'\xBE\xBA\xFE\xCA',
    b'\xCA\xFE\xBA\xBF', b'\xBF\xBA\xFE\xCA')

# Some dependencies need data directories to be extracted. This dictionary maps
# modules with data to extract. The values are lists of tuples of the form
# (source_pattern, destination_pattern, flags). The flags is a set of strings.

PACKAGE_DATA_DIRS = {
    'matplotlib':  [('matplotlib/mpl-data/*', 'mpl-data', {})],
    'jsonschema':  [('jsonschema/schemas/*', 'schemas', {})],
    'cefpython3': [
        ('cefpython3/*.pak', '', {}),
        ('cefpython3/*.dat', '', {}),
        ('cefpython3/*.bin', '', {}),
        ('cefpython3/*.dll', '', {}),
        ('cefpython3/libcef.so', '', {}),
        ('cefpython3/LICENSE.txt', '', {}),
        ('cefpython3/License', '', {}),
        ('cefpython3/subprocess*', '', {'PKG_DATA_MAKE_EXECUTABLE'}),
        ('cefpython3/locals/*', 'locals', {}),
        ('cefpython3/Chromium Embedded Framework.framework/Resources', 'Chromium Embedded Framework.framework/Resources', {}),
        ('cefpython3/Chromium Embedded Framework.framework/Chromium Embedded Framework', '', {'PKG_DATA_MAKE_EXECUTABLE'}),
    ],
}

# Some dependencies have extra directories that need to be scanned for DLLs.
# This dictionary maps wheel basenames (ie. the part of the .whl basename
# before the first hyphen) to a list of directories inside the .whl.

PACKAGE_LIB_DIRS = {
    'scipy':  ['scipy/extra-dll'],
}

SITE_PY = u"""
import sys
from _frozen_importlib import _imp, FrozenImporter

sys.frozen = True

if sys.platform == 'win32':
    # Make sure the preferred encoding is something we actually support.
    import _bootlocale
    enc = _bootlocale.getpreferredencoding().lower()
    if enc != 'utf-8' and not _imp.is_frozen('encodings.%s' % (enc)):
        def getpreferredencoding(do_setlocale=True):
            return 'mbcs'
        _bootlocale.getpreferredencoding = getpreferredencoding

# Alter FrozenImporter to give a __file__ property to frozen modules.
_find_spec = FrozenImporter.find_spec

def find_spec(fullname, path=None, target=None):
    spec = _find_spec(fullname, path=path, target=target)
    if spec:
        spec.has_location = True
        spec.origin = sys.executable
    return spec

def get_data(path):
    with open(path, 'rb') as fp:
        return fp.read()

FrozenImporter.find_spec = find_spec
FrozenImporter.get_data = get_data

# Set the TCL_LIBRARY directory to the location of the Tcl/Tk/Tix files.
import os
tcl_dir = os.path.join(os.path.dirname(sys.executable), 'tcl')
if os.path.isdir(tcl_dir):
    for dir in os.listdir(tcl_dir):
        sub_dir = os.path.join(tcl_dir, dir)
        if os.path.isdir(sub_dir):
            if dir.startswith('tcl'):
                os.environ['TCL_LIBRARY'] = sub_dir
            if dir.startswith('tk'):
                os.environ['TK_LIBRARY'] = sub_dir
            if dir.startswith('tix'):
                os.environ['TIX_LIBRARY'] = sub_dir
del os
"""


class build_apps(setuptools.Command):
    description = 'build Panda3D applications'
    user_options = [
        ('build-base=', None, 'directory to build applications in'),
        ('requirements-path=', None, 'path to requirements.txt file for pip'),
        ('platforms=', 'p', 'a list of platforms to build for'),
    ]
    default_file_handlers = {
        '.egg': egg2bam,
    }

    def initialize_options(self):
        self.build_base = os.path.join(os.getcwd(), 'build')
        self.gui_apps = {}
        self.console_apps = {}
        self.macos_main_app = None
        self.rename_paths = {}
        self.include_patterns = []
        self.exclude_patterns = []
        self.include_modules = {}
        self.exclude_modules = {}
        self.icons = {}
        self.platforms = [
            'manylinux1_x86_64',
            'macosx_10_9_x86_64',
            'win_amd64',
        ]
        self.plugins = []
        self.embed_prc_data = True
        self.extra_prc_files = []
        self.extra_prc_data = ''
        self.default_prc_dir = None
        self.log_filename = None
        self.log_append = False
        self.requirements_path = os.path.join(os.getcwd(), 'requirements.txt')
        self.use_optimized_wheels = True
        self.optimized_wheel_index = ''
        self.pypi_extra_indexes = [
            'https://archive.panda3d.org/thirdparty',
        ]
        self.file_handlers = {}
        self.exclude_dependencies = [
            # Windows
            'kernel32.dll', 'user32.dll', 'wsock32.dll', 'ws2_32.dll',
            'advapi32.dll', 'opengl32.dll', 'glu32.dll', 'gdi32.dll',
            'shell32.dll', 'ntdll.dll', 'ws2help.dll', 'rpcrt4.dll',
            'imm32.dll', 'ddraw.dll', 'shlwapi.dll', 'secur32.dll',
            'dciman32.dll', 'comdlg32.dll', 'comctl32.dll', 'ole32.dll',
            'oleaut32.dll', 'gdiplus.dll', 'winmm.dll', 'iphlpapi.dll',
            'msvcrt.dll', 'kernelbase.dll', 'msimg32.dll', 'msacm32.dll',
            'setupapi.dll', 'version.dll', 'userenv.dll', 'netapi32.dll',
            'crypt32.dll', 'bcrypt.dll',

            # manylinux1/linux
            'libdl.so.*', 'libstdc++.so.*', 'libm.so.*', 'libgcc_s.so.*',
            'libpthread.so.*', 'libc.so.*', 'ld-linux-x86-64.so.*',
            'libgl.so.*', 'libx11.so.*', 'libncursesw.so.*', 'libz.so.*',
            'librt.so.*', 'libutil.so.*', 'libnsl.so.1', 'libXext.so.6',
            'libXrender.so.1', 'libICE.so.6', 'libSM.so.6',
            'libgobject-2.0.so.0', 'libgthread-2.0.so.0', 'libglib-2.0.so.0',

            # macOS
            '/usr/lib/libc++.1.dylib',
            '/usr/lib/libstdc++.*.dylib',
            '/usr/lib/libz.*.dylib',
            '/usr/lib/libobjc.*.dylib',
            '/usr/lib/libSystem.*.dylib',
            '/usr/lib/libbz2.*.dylib',
            '/usr/lib/libedit.*.dylib',
            '/usr/lib/libffi.dylib',
            '/usr/lib/libauditd.0.dylib',
            '/usr/lib/libgermantok.dylib',
            '/usr/lib/liblangid.dylib',
            '/usr/lib/libarchive.2.dylib',
            '/usr/lib/libipsec.A.dylib',
            '/usr/lib/libpanel.5.4.dylib',
            '/usr/lib/libiodbc.2.1.18.dylib',
            '/usr/lib/libhunspell-1.2.0.0.0.dylib',
            '/usr/lib/libsqlite3.dylib',
            '/usr/lib/libpam.1.dylib',
            '/usr/lib/libtidy.A.dylib',
            '/usr/lib/libDHCPServer.A.dylib',
            '/usr/lib/libpam.2.dylib',
            '/usr/lib/libXplugin.1.dylib',
            '/usr/lib/libxslt.1.dylib',
            '/usr/lib/libiodbcinst.2.1.18.dylib',
            '/usr/lib/libBSDPClient.A.dylib',
            '/usr/lib/libsandbox.1.dylib',
            '/usr/lib/libform.5.4.dylib',
            '/usr/lib/libbsm.0.dylib',
            '/usr/lib/libMatch.1.dylib',
            '/usr/lib/libresolv.9.dylib',
            '/usr/lib/libcharset.1.dylib',
            '/usr/lib/libxml2.2.dylib',
            '/usr/lib/libiconv.2.dylib',
            '/usr/lib/libScreenReader.dylib',
            '/usr/lib/libdtrace.dylib',
            '/usr/lib/libicucore.A.dylib',
            '/usr/lib/libsasl2.2.dylib',
            '/usr/lib/libpcap.A.dylib',
            '/usr/lib/libexslt.0.dylib',
            '/usr/lib/libcurl.4.dylib',
            '/usr/lib/libncurses.5.4.dylib',
            '/usr/lib/libxar.1.dylib',
            '/usr/lib/libmenu.5.4.dylib',
            '/System/Library/**',
        ]

        self.package_data_dirs = {}
        self.hidden_imports = {}

        # We keep track of the zip files we've opened.
        self._zip_files = {}

    def _get_zip_file(self, path):
        if path in self._zip_files:
            return self._zip_files[path]

        zip = zipfile.ZipFile(path)
        self._zip_files[path] = zip
        return zip

    def finalize_options(self):
        # We need to massage the inputs a bit in case they came from a
        # setup.cfg file.
        self.gui_apps = _parse_dict(self.gui_apps)
        self.console_apps = _parse_dict(self.console_apps)

        self.rename_paths = _parse_dict(self.rename_paths)
        self.include_patterns = _parse_list(self.include_patterns)
        self.exclude_patterns = _parse_list(self.exclude_patterns)
        self.include_modules = {
            key: _parse_list(value)
            for key, value in _parse_dict(self.include_modules).items()
        }
        self.exclude_modules = {
            key: _parse_list(value)
            for key, value in _parse_dict(self.exclude_modules).items()
        }
        self.icons = _parse_dict(self.icons)
        self.platforms = _parse_list(self.platforms)
        self.plugins = _parse_list(self.plugins)
        self.extra_prc_files = _parse_list(self.extra_prc_files)
        self.hidden_imports = {
            key: _parse_list(value)
            for key, value in _parse_dict(self.hidden_imports).items()
        }

        if self.default_prc_dir is None:
            self.default_prc_dir = '<auto>etc' if not self.embed_prc_data else ''

        num_gui_apps = len(self.gui_apps)
        num_console_apps = len(self.console_apps)

        if not self.macos_main_app:
            if num_gui_apps > 1:
                assert False, 'macos_main_app must be defined if more than one gui_app is defined'
            elif num_gui_apps == 1:
                self.macos_main_app = list(self.gui_apps.keys())[0]

        use_pipenv = (
            'Pipfile' in os.path.basename(self.requirements_path) or
            not os.path.exists(self.requirements_path) and os.path.exists('Pipfile')
        )
        if use_pipenv:
            reqspath = os.path.join(self.build_base, 'requirements.txt')
            with open(reqspath, 'w') as reqsfile:
                subprocess.check_call(['pipenv', 'lock', '--requirements'], stdout=reqsfile)
            self.requirements_path = reqspath

        if self.use_optimized_wheels:
            if not self.optimized_wheel_index:
                # Try to find an appropriate wheel index

                # Start with the release index
                self.optimized_wheel_index = 'https://archive.panda3d.org/simple/opt'

                # See if a buildbot build is being used
                with open(self.requirements_path) as reqsfile:
                    reqsdata = reqsfile.read()
                matches = re.search(r'--extra-index-url (https*://archive.panda3d.org/.*\b)', reqsdata)
                if matches and matches.group(1):
                    self.optimized_wheel_index = matches.group(1)
                    if not matches.group(1).endswith('opt'):
                        self.optimized_wheel_index += '/opt'

            assert self.optimized_wheel_index, 'An index for optimized wheels must be defined if use_optimized_wheels is set'

        assert os.path.exists(self.requirements_path), 'Requirements.txt path does not exist: {}'.format(self.requirements_path)
        assert num_gui_apps + num_console_apps != 0, 'Must specify at least one app in either gui_apps or console_apps'

        self.exclude_dependencies = [p3d.GlobPattern(i) for i in self.exclude_dependencies]
        for glob in self.exclude_dependencies:
            glob.case_sensitive = False

        tmp = self.default_file_handlers.copy()
        tmp.update(self.file_handlers)
        self.file_handlers = tmp

        tmp = PACKAGE_DATA_DIRS.copy()
        tmp.update(self.package_data_dirs)
        self.package_data_dirs = tmp

        self.icon_objects = {}
        for app, iconpaths in self.icons.items():
            if not isinstance(iconpaths, list) and not isinstance(iconpaths, tuple):
                iconpaths = (iconpaths,)

            iconobj = Icon()
            for iconpath in iconpaths:
                iconobj.addImage(iconpath)

            iconobj.generateMissingImages()
            self.icon_objects[app] = iconobj

    def run(self):
        self.announce('Building platforms: {0}'.format(','.join(self.platforms)), distutils.log.INFO)

        for platform in self.platforms:
            self.build_runtimes(platform, True)

    def download_wheels(self, platform):
        """ Downloads wheels for the given platform using pip. This includes panda3d
        wheels. These are special wheels that are expected to contain a deploy_libs
        directory containing the Python runtime libraries, which will be added
        to sys.path."""

        import pip

        self.announce('Gathering wheels for platform: {}'.format(platform), distutils.log.INFO)

        whlcache = os.path.join(self.build_base, '__whl_cache__')

        pip_version = int(pip.__version__.split('.')[0])
        if pip_version < 9:
            raise RuntimeError("pip 9.0 or greater is required, but found {}".format(pip.__version__))

        abi_tag = 'cp%d%d' % (sys.version_info[:2])
        if sys.version_info < (3, 8):
            abi_tag += 'm'

        whldir = os.path.join(whlcache, '_'.join((platform, abi_tag)))
        if not os.path.isdir(whldir):
            os.makedirs(whldir)

        # Remove any .zip files. These are built from a VCS and block for an
        # interactive prompt on subsequent downloads.
        if os.path.exists(whldir):
            for whl in os.listdir(whldir):
                if whl.endswith('.zip'):
                    os.remove(os.path.join(whldir, whl))

        pip_args = [
            '--disable-pip-version-check',
            'download',
            '-d', whldir,
            '-r', self.requirements_path,
            '--only-binary', ':all:',
            '--platform', platform,
            '--abi', abi_tag,
        ]

        if self.use_optimized_wheels:
            pip_args += [
                '--extra-index-url', self.optimized_wheel_index
            ]

        for index in self.pypi_extra_indexes:
            pip_args += ['--extra-index-url', index]

        subprocess.check_call([sys.executable, '-m', 'pip'] + pip_args)

        # Return a list of paths to the downloaded whls
        return [
            os.path.join(whldir, filename)
            for filename in os.listdir(whldir)
            if filename.endswith('.whl')
        ]

    def update_pe_resources(self, appname, runtime):
        """Update resources (e.g., icons) in windows PE file"""

        icon = self.icon_objects.get(
            appname,
            self.icon_objects.get('*', None),
        )

        if icon is not None:
            pef = pefile.PEFile()
            pef.open(runtime, 'r+')
            pef.add_icon(icon)
            pef.add_resource_section()
            pef.write_changes()
            pef.close()

    def bundle_macos_app(self, builddir):
        """Bundle built runtime into a .app for macOS"""

        appname = '{}.app'.format(self.macos_main_app)
        appdir = os.path.join(builddir, appname)
        contentsdir = os.path.join(appdir, 'Contents')
        macosdir = os.path.join(contentsdir, 'MacOS')
        fwdir = os.path.join(contentsdir, 'Frameworks')
        resdir = os.path.join(contentsdir, 'Resources')

        self.announce('Bundling macOS app into {}'.format(appdir), distutils.log.INFO)

        # Create initial directory structure
        os.makedirs(macosdir)
        os.makedirs(fwdir)
        os.makedirs(resdir)

        # Move files over
        for fname in os.listdir(builddir):
            src = os.path.join(builddir, fname)
            if appdir in src:
                continue

            if fname in self.gui_apps or self.console_apps:
                dst = macosdir
            elif os.path.isfile(src) and open(src, 'rb').read(4) in macosx_binary_magics:
                dst = fwdir
            else:
                dst = resdir
            shutil.move(src, dst)

        # Write out Info.plist
        plist = {
            'CFBundleName': appname,
            'CFBundleDisplayName': appname, #TODO use name from setup.py/cfg
            'CFBundleIdentifier': '', #TODO
            'CFBundleVersion': '0.0.0', #TODO get from setup.py
            'CFBundlePackageType': 'APPL',
            'CFBundleSignature': '', #TODO
            'CFBundleExecutable': self.macos_main_app,
        }

        icon = self.icon_objects.get(
            self.macos_main_app,
            self.icon_objects.get('*', None)
        )
        if icon is not None:
            plist['CFBundleIconFile'] = 'iconfile'
            icon.makeICNS(os.path.join(resdir, 'iconfile.icns'))

        with open(os.path.join(contentsdir, 'Info.plist'), 'wb') as f:
            if hasattr(plistlib, 'dump'):
                plistlib.dump(plist, f)
            else:
                plistlib.writePlist(plist, f)


    def build_runtimes(self, platform, use_wheels):
        """ Builds the distributions for the given platform. """

        builddir = os.path.join(self.build_base, platform)

        if os.path.exists(builddir):
            shutil.rmtree(builddir)
        os.makedirs(builddir)

        path = sys.path[:]
        p3dwhl = None
        wheelpaths = []

        if use_wheels:
            wheelpaths = self.download_wheels(platform)

            for whl in wheelpaths:
                if os.path.basename(whl).startswith('panda3d-'):
                    p3dwhlfn = whl
                    p3dwhl = self._get_zip_file(p3dwhlfn)
                    break
            else:
                raise RuntimeError("Missing panda3d wheel for platform: {}".format(platform))

            if self.use_optimized_wheels:
                # Check to see if we have an optimized wheel
                localtag = p3dwhlfn.split('+')[1].split('-')[0] if '+' in p3dwhlfn else ''
                if not localtag.endswith('opt'):
                    self.announce(
                        'Could not find an optimized wheel (using index {}) for platform: {}'.format(self.optimized_wheel_index, platform),
                        distutils.log.WARN
                    )

            #whlfiles = {whl: self._get_zip_file(whl) for whl in wheelpaths}

            # Add whl files to the path so they are picked up by modulefinder
            for whl in wheelpaths:
                path.insert(0, whl)

            # Add deploy_libs from panda3d whl to the path
            path.insert(0, os.path.join(p3dwhlfn, 'deploy_libs'))


        self.announce('Building runtime for platform: {}'.format(platform), distutils.log.INFO)

        # Gather PRC data
        prcstring = ''
        if not use_wheels:
            dtool_fn = p3d.Filename(p3d.ExecutionEnvironment.get_dtool_name())
            libdir = os.path.dirname(dtool_fn.to_os_specific())
            etcdir = os.path.join(libdir, '..', 'etc')

            etcfiles = os.listdir(etcdir)
            etcfiles.sort(reverse=True)
            for fn in etcfiles:
                if fn.lower().endswith('.prc'):
                    with open(os.path.join(etcdir, fn)) as f:
                        prcstring += f.read()
        else:
            etcfiles = [i for i in p3dwhl.namelist() if i.endswith('.prc')]
            etcfiles.sort(reverse=True)
            for fn in etcfiles:
                with p3dwhl.open(fn) as f:
                    prcstring += f.read().decode('utf8')

        user_prcstring = self.extra_prc_data
        for fn in self.extra_prc_files:
            with open(fn) as f:
                user_prcstring += f.read()

        # Clenup PRC data
        check_plugins = [
            #TODO find a better way to get this list
            'pandaegg',
            'p3ffmpeg',
            'p3ptloader',
            'p3assimp',
        ]
        def parse_prc(prcstr, warn_on_missing_plugin):
            out = []
            for ln in prcstr.split('\n'):
                ln = ln.strip()
                useline = True

                if ln.startswith('#') or not ln:
                    continue

                words = ln.split(None, 1)
                if not words:
                    continue
                var = words[0]
                value = words[1] if len(words) > 1 else ''

                # Strip comment after value.
                c = value.find(' #')
                if c > 0:
                    value = value[:c].rstrip()

                if var == 'model-cache-dir' and value:
                    value = value.replace('/panda3d', '/{}'.format(self.distribution.get_name()))

                if var == 'audio-library-name':
                    # We have the default set to p3fmod_audio on macOS in 1.10,
                    # but this can be unexpected as other platforms use OpenAL
                    # by default.  Switch it up if FMOD is not included.
                    if value not in self.plugins and value == 'p3fmod_audio' and 'p3openal_audio' in self.plugins:
                        self.warn("Missing audio plugin p3fmod_audio referenced in PRC data, replacing with p3openal_audio")

                for plugin in check_plugins:
                    if plugin in value and plugin not in self.plugins:
                        useline = False
                        if warn_on_missing_plugin:
                            self.warn(
                                "Missing plugin ({0}) referenced in user PRC data".format(plugin)
                            )
                        break
                if useline:
                    if value:
                        out.append(var + ' ' + value)
                    else:
                        out.append(var)
            return out
        prcexport = parse_prc(prcstring, 0) + parse_prc(user_prcstring, 1)

        # Export PRC data
        prcexport = '\n'.join(prcexport)
        if not self.embed_prc_data:
            prcdir = self.default_prc_dir.replace('<auto>', '')
            prcdir = os.path.join(builddir, prcdir)
            os.makedirs(prcdir)
            with open (os.path.join(prcdir, '00-panda3d.prc'), 'w') as f:
                f.write(prcexport)

        # Create runtimes
        freezer_extras = set()
        freezer_modules = set()
        freezer_modpaths = set()
        ext_suffixes = set()

        def get_search_path_for(source_path):
            search_path = [os.path.dirname(source_path)]
            if use_wheels:
                search_path.append(os.path.join(p3dwhlfn, 'deploy_libs'))

                # If the .whl containing this file has a .libs directory, add
                # it to the path.  This is an auditwheel/numpy convention.
                if '.whl' + os.sep in source_path:
                    whl, wf = source_path.split('.whl' + os.path.sep)
                    whl += '.whl'
                    rootdir = wf.split(os.path.sep, 1)[0]
                    search_path.append(os.path.join(whl, rootdir, '.libs'))

                    # Also look for eg. numpy.libs or Pillow.libs in the root
                    whl_name = os.path.basename(whl).split('-', 1)[0]
                    search_path.append(os.path.join(whl, whl_name + '.libs'))

                    # Also look for more specific per-package cases, defined in
                    # PACKAGE_LIB_DIRS at the top of this file.
                    extra_dirs = PACKAGE_LIB_DIRS.get(whl_name, [])
                    for extra_dir in extra_dirs:
                        search_path.append(os.path.join(whl, extra_dir.replace('/', os.path.sep)))

            return search_path

        def create_runtime(appname, mainscript, use_console):
            freezer = FreezeTool.Freezer(
                platform=platform,
                path=path,
                hiddenImports=self.hidden_imports
            )
            freezer.addModule('__main__', filename=mainscript)
            freezer.addModule('site', filename='site.py', text=SITE_PY)
            for incmod in self.include_modules.get(appname, []) + self.include_modules.get('*', []):
                freezer.addModule(incmod)
            for exmod in self.exclude_modules.get(appname, []) + self.exclude_modules.get('*', []):
                freezer.excludeModule(exmod)
            freezer.done(addStartupModules=True)

            target_path = os.path.join(builddir, appname)

            stub_name = 'deploy-stub'
            if platform.startswith('win') or 'macosx' in platform:
                if not use_console:
                    stub_name = 'deploy-stubw'

            if platform.startswith('win'):
                stub_name += '.exe'
                target_path += '.exe'

            if use_wheels:
                stub_file = p3dwhl.open('panda3d_tools/{0}'.format(stub_name))
            else:
                dtool_path = p3d.Filename(p3d.ExecutionEnvironment.get_dtool_name()).to_os_specific()
                stub_path = os.path.join(os.path.dirname(dtool_path), '..', 'bin', stub_name)
                stub_file = open(stub_path, 'rb')

            # Do we need an icon?  On Windows, we need to add this to the stub
            # before we add the blob.
            if 'win' in platform:
                temp_file = tempfile.NamedTemporaryFile(suffix='-icon.exe', delete=False)
                temp_file.write(stub_file.read())
                stub_file.close()
                temp_file.close()
                self.update_pe_resources(appname, temp_file.name)
                stub_file = open(temp_file.name, 'rb')
            else:
                temp_file = None

            freezer.generateRuntimeFromStub(target_path, stub_file, use_console, {
                'prc_data': prcexport if self.embed_prc_data else None,
                'default_prc_dir': self.default_prc_dir,
                'prc_dir_envvars': None,
                'prc_path_envvars': None,
                'prc_patterns': None,
                'prc_encrypted_patterns': None,
                'prc_encryption_key': None,
                'prc_executable_patterns': None,
                'prc_executable_args_envvar': None,
                'main_dir': None,
                'log_filename': self.expand_path(self.log_filename, platform),
            }, self.log_append)
            stub_file.close()

            if temp_file:
                os.unlink(temp_file.name)

            # Copy the dependencies.
            search_path = [builddir]
            if use_wheels:
                search_path.append(os.path.join(p3dwhlfn, 'deploy_libs'))
            self.copy_dependencies(target_path, builddir, search_path, stub_name)

            freezer_extras.update(freezer.extras)
            freezer_modules.update(freezer.getAllModuleNames())
            freezer_modpaths.update({
                mod[1].filename.to_os_specific()
                for mod in freezer.getModuleDefs() if mod[1].filename
            })
            for suffix in freezer.moduleSuffixes:
                if suffix[2] == imp.C_EXTENSION:
                    ext_suffixes.add(suffix[0])

        for appname, scriptname in self.gui_apps.items():
            create_runtime(appname, scriptname, False)

        for appname, scriptname in self.console_apps.items():
            create_runtime(appname, scriptname, True)

        # Copy extension modules
        whl_modules = []
        whl_modules_ext = ''
        if use_wheels:
            # Get the module libs
            whl_modules = []

            for i in p3dwhl.namelist():
                if not i.startswith('deploy_libs/'):
                    continue

                if not any(i.endswith(suffix) for suffix in ext_suffixes):
                    continue

                base = os.path.basename(i)
                module, _, ext = base.partition('.')
                whl_modules.append(module)
                whl_modules_ext = ext

        # Make sure to copy any builtins that have shared objects in the
        # deploy libs, assuming they are not already in freezer_extras.
        for mod, source_path in freezer_extras:
            freezer_modules.discard(mod)

        for mod in freezer_modules:
            if mod in whl_modules:
                freezer_extras.add((mod, None))

        # Copy over necessary plugins
        plugin_list = ['panda3d/lib{}'.format(i) for i in self.plugins]
        for lib in p3dwhl.namelist():
            plugname = lib.split('.', 1)[0]
            if plugname in plugin_list:
                source_path = os.path.join(p3dwhlfn, lib)
                target_path = os.path.join(builddir, os.path.basename(lib))
                search_path = [os.path.dirname(source_path)]
                self.copy_with_dependencies(source_path, target_path, search_path)

        # Copy any shared objects we need
        for module, source_path in freezer_extras:
            if source_path is not None:
                # Rename panda3d/core.pyd to panda3d.core.pyd
                source_path = os.path.normpath(source_path)
                basename = os.path.basename(source_path)
                if '.' in module:
                    basename = module.rsplit('.', 1)[0] + '.' + basename

                # Remove python version string
                parts = basename.split('.')
                if len(parts) >= 3 and '-' in parts[-2]:
                    parts = parts[:-2] + parts[-1:]
                    basename = '.'.join(parts)

                # Was this not found in a wheel?  Then we may have a problem,
                # since it may be for the current platform instead of the target
                # platform.
                if use_wheels:
                    found_in_wheel = False
                    for whl in wheelpaths:
                        whl = os.path.normpath(whl)
                        if source_path.lower().startswith(os.path.join(whl, '').lower()):
                            found_in_wheel = True
                            break

                    if not found_in_wheel:
                        self.warn('{} was not found in any downloaded wheel, is a dependency missing from requirements.txt?'.format(basename))
            else:
                # Builtin module, but might not be builtin in wheel libs, so double check
                if module in whl_modules:
                    source_path = os.path.join(p3dwhlfn, 'deploy_libs/{}.{}'.format(module, whl_modules_ext))#'{0}/deploy_libs/{1}.{2}'.format(p3dwhlfn, module, whl_modules_ext)
                    basename = os.path.basename(source_path)
                    #XXX should we remove python version string here too?
                else:
                    continue

            # If this is a dynamic library, search for dependencies.
            target_path = os.path.join(builddir, basename)
            search_path = get_search_path_for(source_path)
            self.copy_with_dependencies(source_path, target_path, search_path)

        # Copy over the tcl directory.
        #TODO: get this to work on non-Windows platforms.
        if sys.platform == "win32" and platform.startswith('win'):
            tcl_dir = os.path.join(sys.prefix, 'tcl')

            if os.path.isdir(tcl_dir) and 'tkinter' in freezer_modules:
                self.announce('Copying Tcl files', distutils.log.INFO)
                os.makedirs(os.path.join(builddir, 'tcl'))

                for dir in os.listdir(tcl_dir):
                    sub_dir = os.path.join(tcl_dir, dir)
                    if os.path.isdir(sub_dir):
                        target_dir = os.path.join(builddir, 'tcl', dir)
                        self.announce('copying {0} -> {1}'.format(sub_dir, target_dir))
                        shutil.copytree(sub_dir, target_dir)

        # Extract any other data files from dependency packages.
        for module, datadesc in self.package_data_dirs.items():
            if module not in freezer_modules:
                continue

            self.announce('Copying data files for module: {}'.format(module), distutils.log.INFO)

            # OK, find out in which .whl this occurs.
            for whl in wheelpaths:
                whlfile = self._get_zip_file(whl)
                filenames = whlfile.namelist()
                for source_pattern, target_dir, flags in datadesc:
                    srcglob = p3d.GlobPattern(source_pattern.lower())
                    source_dir = os.path.dirname(source_pattern)
                    # Relocate the target dir to the build directory.
                    target_dir = target_dir.replace('/', os.sep)
                    target_dir = os.path.join(builddir, target_dir)

                    for wf in filenames:
                        if wf.lower().startswith(source_dir.lower() + '/'):
                            if not srcglob.matches(wf.lower()):
                                continue
                            wf = wf.replace('/', os.sep)
                            relpath = wf[len(source_dir) + 1:]
                            source_path = os.path.join(whl, wf)
                            target_path = os.path.join(target_dir, relpath)

                            if 'PKG_DATA_MAKE_EXECUTABLE' in flags:
                                search_path = get_search_path_for(source_path)
                                self.copy_with_dependencies(source_path, target_path, search_path)
                                mode = os.stat(target_path).st_mode
                                mode |= stat.S_IXUSR | stat.S_IXGRP | stat.S_IXOTH
                                os.chmod(target_path, mode)
                            else:
                                self.copy(source_path, target_path)

        # Copy Game Files
        self.announce('Copying game files for platform: {}'.format(platform), distutils.log.INFO)
        ignore_copy_list = [
            '**/__pycache__/**',
            '**/*.pyc',
            '{}/**'.format(self.build_base),
        ]
        ignore_copy_list += self.exclude_patterns
        ignore_copy_list += freezer_modpaths
        ignore_copy_list += self.extra_prc_files
        ignore_copy_list = [p3d.GlobPattern(p3d.Filename.from_os_specific(i).get_fullpath()) for i in ignore_copy_list]

        include_copy_list = [p3d.GlobPattern(i) for i in self.include_patterns]

        def check_pattern(src, pattern_list):
            # Normalize file paths across platforms
            fn = p3d.Filename.from_os_specific(os.path.normpath(src))
            path = fn.get_fullpath()
            fn.make_absolute()
            abspath = fn.get_fullpath()

            for pattern in pattern_list:
                # If the pattern is absolute, match against the absolute filename.
                if pattern.pattern[0] == '/':
                    #print('check ignore: {} {} {}'.format(pattern, src, pattern.matches_file(abspath)))
                    if pattern.matches_file(abspath):
                        return True
                else:
                    #print('check ignore: {} {} {}'.format(pattern, src, pattern.matches_file(path)))
                    if pattern.matches_file(path):
                        return True
            return False

        def check_file(fname):
            return check_pattern(fname, include_copy_list) and \
                not check_pattern(fname, ignore_copy_list)

        def skip_directory(src):
            # Provides a quick-out for directory checks.  NOT recursive.
            fn = p3d.Filename.from_os_specific(os.path.normpath(src))
            path = fn.get_fullpath()
            fn.make_absolute()
            abspath = fn.get_fullpath()

            for pattern in ignore_copy_list:
                if not pattern.pattern.endswith('/*') and \
                   not pattern.pattern.endswith('/**'):
                    continue

                pattern_dir = p3d.Filename(pattern.pattern).get_dirname()
                if abspath.startswith(pattern_dir + '/'):
                    return True

                if path.startswith(pattern_dir + '/'):
                    return True

            return False

        def copy_file(src, dst):
            src = os.path.normpath(src)
            dst = os.path.normpath(dst)

            if not check_file(src):
                self.announce('skipping file {}'.format(src))
                return

            dst_dir = os.path.dirname(dst)
            if not os.path.exists(dst_dir):
                os.makedirs(dst_dir)

            ext = os.path.splitext(src)[1]
            # If the file ends with .gz/.pz, we strip this off.
            if ext in ('.gz', '.pz'):
                ext = os.path.splitext(src[:-3])[1]
            if not ext:
                ext = os.path.basename(src)

            if ext in self.file_handlers:
                buildscript = self.file_handlers[ext]
                self.announce('running {} on src ({})'.format(buildscript.__name__, src))
                try:
                    dst = self.file_handlers[ext](self, src, dst)
                except Exception as err:
                    self.announce('{}'.format(err), distutils.log.ERROR)
            else:
                self.announce('copying {0} -> {1}'.format(src, dst))
                shutil.copyfile(src, dst)

        def update_path(path):
            normpath = p3d.Filename.from_os_specific(os.path.normpath(src)).c_str()
            for inputpath, outputpath in self.rename_paths.items():
                if normpath.startswith(inputpath):
                    normpath = normpath.replace(inputpath, outputpath, 1)
            return p3d.Filename(normpath).to_os_specific()

        rootdir = os.getcwd()
        for dirname, subdirlist, filelist in os.walk(rootdir):
            dirpath = os.path.relpath(dirname, rootdir)
            if skip_directory(dirpath):
                self.announce('skipping directory {}'.format(dirpath))
                continue

            for fname in filelist:
                src = os.path.join(dirpath, fname)
                dst = os.path.join(builddir, update_path(src))

                copy_file(src, dst)

        # Bundle into an .app on macOS
        if self.macos_main_app and 'macosx' in platform:
            self.bundle_macos_app(builddir)

    def add_dependency(self, name, target_dir, search_path, referenced_by):
        """ Searches for the given DLL on the search path.  If it exists,
        copies it to the target_dir. """

        if os.path.exists(os.path.join(target_dir, name)):
            # We've already added it earlier.
            return

        for dep in self.exclude_dependencies:
            if dep.matches_file(name):
                return

        for dir in search_path:
            source_path = os.path.join(dir, name)

            if os.path.isfile(source_path):
                target_path = os.path.join(target_dir, name)
                self.copy_with_dependencies(source_path, target_path, search_path)
                return

            elif '.whl' in source_path:
                # Check whether the file exists inside the wheel.
                whl, wf = source_path.split('.whl' + os.path.sep)
                whl += '.whl'
                whlfile = self._get_zip_file(whl)

                # Normalize the path separator
                wf = os.path.normpath(wf).replace(os.path.sep, '/')

                # Look case-insensitively.
                namelist = whlfile.namelist()
                namelist_lower = [file.lower() for file in namelist]

                if wf.lower() in namelist_lower:
                    # We have a match.  Change it to the correct case.
                    wf = namelist[namelist_lower.index(wf.lower())]
                    source_path = os.path.join(whl, wf)
                    target_path = os.path.join(target_dir, os.path.basename(wf))
                    self.copy_with_dependencies(source_path, target_path, search_path)
                    return

        # If we didn't find it, look again, but case-insensitively.
        name_lower = name.lower()

        for dir in search_path:
            if os.path.isdir(dir):
                files = os.listdir(dir)
                files_lower = [file.lower() for file in files]

                if name_lower in files_lower:
                    name = files[files_lower.index(name_lower)]
                    source_path = os.path.join(dir, name)
                    target_path = os.path.join(target_dir, name)
                    self.copy_with_dependencies(source_path, target_path, search_path)

        # Warn if we can't find it, but only once.
        self.warn("could not find dependency {0} (referenced by {1})".format(name, referenced_by))
        self.exclude_dependencies.append(p3d.GlobPattern(name.lower()))

    def copy(self, source_path, target_path):
        """ Copies source_path to target_path.

        source_path may be located inside a .whl file. """

        try:
            self.announce('copying {0} -> {1}'.format(os.path.relpath(source_path, self.build_base), os.path.relpath(target_path, self.build_base)))
        except ValueError:
            # No relative path (e.g., files on different drives in Windows), just print absolute paths instead
            self.announce('copying {0} -> {1}'.format(source_path, target_path))

        # Make the directory if it does not yet exist.
        target_dir = os.path.dirname(target_path)
        if not os.path.isdir(target_dir):
            os.makedirs(target_dir)

        # Copy the file, and open it for analysis.
        if '.whl' in source_path:
            # This was found in a wheel, extract it
            whl, wf = source_path.split('.whl' + os.path.sep)
            whl += '.whl'
            whlfile = self._get_zip_file(whl)
            data = whlfile.read(wf.replace(os.path.sep, '/'))
            with open(target_path, 'wb') as f:
                f.write(data)
        else:
            # Regular file, copy it
            shutil.copyfile(source_path, target_path)

    def copy_with_dependencies(self, source_path, target_path, search_path):
        """ Copies source_path to target_path.  It also scans source_path for
        any dependencies, which are located along the given search_path and
        copied to the same directory as target_path.

        source_path may be located inside a .whl file. """

        self.copy(source_path, target_path)

        source_dir = os.path.dirname(source_path)
        target_dir = os.path.dirname(target_path)
        base = os.path.basename(target_path)

        if source_dir not in search_path:
            search_path = search_path + [source_dir]
        self.copy_dependencies(target_path, target_dir, search_path, base)

    def copy_dependencies(self, target_path, target_dir, search_path, referenced_by):
        """ Copies the dependencies of target_path into target_dir. """

        fp = open(target_path, 'rb+')

        # What kind of magic does the file contain?
        deps = []
        magic = fp.read(4)
        if magic.startswith(b'MZ'):
            # It's a Windows DLL or EXE file.
            pe = pefile.PEFile()
            pe.read(fp)
            for lib in pe.imports:
                deps.append(lib)

        elif magic == b'\x7FELF':
            # Elf magic.  Used on (among others) Linux and FreeBSD.
            deps = self._read_dependencies_elf(fp, target_dir, search_path)

        elif magic in (b'\xCE\xFA\xED\xFE', b'\xCF\xFA\xED\xFE'):
            # A Mach-O file, as used on macOS.
            deps = self._read_dependencies_macho(fp, '<', flatten=True)

        elif magic in (b'\xFE\xED\xFA\xCE', b'\xFE\xED\xFA\xCF'):
            rel_dir = os.path.relpath(target_dir, os.path.dirname(target_path))
            deps = self._read_dependencies_macho(fp, '>', flatten=True)

        elif magic in (b'\xCA\xFE\xBA\xBE', b'\xBE\xBA\xFE\xCA'):
            # A fat file, containing multiple Mach-O binaries.  In the future,
            # we may want to extract the one containing the architecture we
            # are building for.
            deps = self._read_dependencies_fat(fp, False, flatten=True)

        elif magic in (b'\xCA\xFE\xBA\xBF', b'\xBF\xBA\xFE\xCA'):
            # A 64-bit fat file.
            deps = self._read_dependencies_fat(fp, True, flatten=True)

        # If we discovered any dependencies, recursively add those.
        for dep in deps:
            self.add_dependency(dep, target_dir, search_path, referenced_by)

    def _read_dependencies_elf(self, elf, origin, search_path):
        """ Having read the first 4 bytes of the ELF file, fetches the
        dependent libraries and returns those as a list. """

        ident = elf.read(12)

        # Make sure we read in the correct endianness and integer size
        byte_order = "<>"[ord(ident[1:2]) - 1]
        elf_class = ord(ident[0:1]) - 1 # 0 = 32-bits, 1 = 64-bits
        header_struct = byte_order + ("HHIIIIIHHHHHH", "HHIQQQIHHHHHH")[elf_class]
        section_struct = byte_order + ("4xI8xIII8xI", "4xI16xQQI12xQ")[elf_class]
        dynamic_struct = byte_order + ("iI", "qQ")[elf_class]

        type, machine, version, entry, phoff, shoff, flags, ehsize, phentsize, phnum, shentsize, shnum, shstrndx \
          = struct.unpack(header_struct, elf.read(struct.calcsize(header_struct)))
        dynamic_sections = []
        string_tables = {}

        # Seek to the section header table and find the .dynamic section.
        elf.seek(shoff)
        for i in range(shnum):
            type, offset, size, link, entsize = struct.unpack_from(section_struct, elf.read(shentsize))
            if type == 6 and link != 0: # DYNAMIC type, links to string table
                dynamic_sections.append((offset, size, link, entsize))
                string_tables[link] = None

        # Read the relevant string tables.
        for idx in string_tables.keys():
            elf.seek(shoff + idx * shentsize)
            type, offset, size, link, entsize = struct.unpack_from(section_struct, elf.read(shentsize))
            if type != 3: continue
            elf.seek(offset)
            string_tables[idx] = elf.read(size)

        # Loop through the dynamic sections and rewrite it if it has an rpath/runpath.
        needed = []
        rpath = []
        for offset, size, link, entsize in dynamic_sections:
            elf.seek(offset)
            data = elf.read(entsize)
            tag, val = struct.unpack_from(dynamic_struct, data)

            # Read tags until we find a NULL tag.
            while tag != 0:
                if tag == 1: # A NEEDED entry.  Read it from the string table.
                    string = string_tables[link][val : string_tables[link].find(b'\0', val)]
                    needed.append(string.decode('utf-8'))

                elif tag == 15 or tag == 29:
                    # An RPATH or RUNPATH entry.
                    string = string_tables[link][val : string_tables[link].find(b'\0', val)]
                    rpath += [
                        os.path.normpath(i.decode('utf-8').replace('$ORIGIN', origin))
                        for i in string.split(b':')
                    ]

                data = elf.read(entsize)
                tag, val = struct.unpack_from(dynamic_struct, data)
        elf.close()

        search_path += rpath
        return needed

    def _read_dependencies_macho(self, fp, endian, flatten=False):
        """ Having read the first 4 bytes of the Mach-O file, fetches the
        dependent libraries and returns those as a list.

        If flatten is True, if the dependencies contain paths like
        @loader_path/../.dylibs/libsomething.dylib, it will rewrite them to
        instead contain @loader_path/libsomething.dylib if possible.
        This requires the file pointer to be opened in rb+ mode. """

        cputype, cpusubtype, filetype, ncmds, sizeofcmds, flags = \
            struct.unpack(endian + 'IIIIII', fp.read(24))

        is_64bit = (cputype & 0x1000000) != 0
        if is_64bit:
            fp.read(4)

        # After the header, we get a series of linker commands.  We just
        # iterate through them and gather up the LC_LOAD_DYLIB commands.
        load_dylibs = []
        for i in range(ncmds):
            cmd, cmd_size = struct.unpack(endian + 'II', fp.read(8))
            cmd_data = fp.read(cmd_size - 8)
            cmd &= ~0x80000000

            if cmd == 0x0c: # LC_LOAD_DYLIB
                dylib = cmd_data[16:].decode('ascii').split('\x00', 1)[0]
                orig = dylib

                if dylib.startswith('@loader_path/../Frameworks/'):
                    dylib = dylib.replace('@loader_path/../Frameworks/', '')
                elif dylib.startswith('@executable_path/../Frameworks/'):
                    dylib = dylib.replace('@executable_path/../Frameworks/', '')
                else:
                    for prefix in ('@loader_path/', '@rpath/'):
                        if dylib.startswith(prefix):
                            dylib = dylib.replace(prefix, '')

                            # Do we need to flatten the relative reference?
                            if '/' in dylib and flatten:
                                new_dylib = prefix + os.path.basename(dylib)
                                str_size = len(cmd_data) - 16
                                if len(new_dylib) < str_size:
                                    fp.seek(-str_size, os.SEEK_CUR)
                                    fp.write(new_dylib.encode('ascii').ljust(str_size, b'\0'))
                                else:
                                    self.warn('Unable to rewrite dependency {}'.format(orig))

                load_dylibs.append(dylib)

        return load_dylibs

    def _read_dependencies_fat(self, fp, is_64bit, flatten=False):
        num_fat, = struct.unpack('>I', fp.read(4))

        # After the header we get a table of executables in this fat file,
        # each one with a corresponding offset into the file.
        offsets = []
        for i in range(num_fat):
            if is_64bit:
                cputype, cpusubtype, offset, size, align = \
                    struct.unpack('>QQQQQ', fp.read(40))
            else:
                cputype, cpusubtype, offset, size, align = \
                    struct.unpack('>IIIII', fp.read(20))
            offsets.append(offset)

        # Go through each of the binaries in the fat file.
        deps = []
        for offset in offsets:
            # Add 4, since it expects we've already read the magic.
            fp.seek(offset)
            magic = fp.read(4)

            if magic in (b'\xCE\xFA\xED\xFE', b'\xCF\xFA\xED\xFE'):
                endian = '<'
            elif magic in (b'\xFE\xED\xFA\xCE', b'\xFE\xED\xFA\xCF'):
                endian = '>'
            else:
                # Not a Mach-O file we can read.
                continue

            for dep in self._read_dependencies_macho(fp, endian, flatten=flatten):
                if dep not in deps:
                    deps.append(dep)

        return deps

    def expand_path(self, path, platform):
        "Substitutes variables in the given path string."

        if path is None:
            return None

        t = string.Template(path)
        if platform.startswith('win'):
            return t.substitute(HOME='~', USER_APPDATA='~/AppData/Local')
        elif platform.startswith('macosx'):
            return t.substitute(HOME='~', USER_APPDATA='~/Documents')
        else:
            return t.substitute(HOME='~', USER_APPDATA='~/.local/share')


class bdist_apps(setuptools.Command):
    DEFAULT_INSTALLERS = {
        'manylinux1_x86_64': ['gztar'],
        'manylinux1_i686': ['gztar'],
        # Everything else defaults to ['zip']
    }

    DEFAULT_INSTALLER_FUNCS = {
        'zip': installers.create_zip,
        'gztar': installers.create_gztar,
        'bztar': installers.create_bztar,
        'xztar': installers.create_xztar,
        'nsis': installers.create_nsis,
    }

    description = 'bundle built Panda3D applications into distributable forms'
    user_options = build_apps.user_options + [
        ('dist-dir=', 'd', 'directory to put final built distributions in'),
        ('skip-build', None, 'skip rebuilding everything (for testing/debugging)'),
    ]

    def _build_apps_options(self):
        return [opt[0].replace('-', '_').replace('=', '') for opt in build_apps.user_options]

    def initialize_options(self):
        self.installers = {}
        self.dist_dir = os.path.join(os.getcwd(), 'dist')
        self.skip_build = False
        self.installer_functions = {}
        self._current_platform = None
        for opt in self._build_apps_options():
            setattr(self, opt, None)

    def finalize_options(self):
        # We need to massage the inputs a bit in case they came from a
        # setup.cfg file.
        self.installers = {
            key: _parse_list(value)
            for key, value in _parse_dict(self.installers).items()
        }

        tmp = self.DEFAULT_INSTALLER_FUNCS.copy()
        tmp.update(self.installer_functions)
        tmp.update({
            entrypoint.name: entrypoint.load()
            for entrypoint in pkg_resources.iter_entry_points('panda3d.bdist_apps.installers')
        })
        self.installer_functions = tmp

    def get_archive_basedir(self):
        return self.distribution.get_name()

    def get_current_platform(self):
        return self._current_platform

    def run(self):
        build_cmd = self.distribution.get_command_obj('build_apps')
        for opt in self._build_apps_options():
            optval = getattr(self, opt)
            if optval is not None:
                setattr(build_cmd, opt, optval)
        build_cmd.finalize_options()
        if not self.skip_build:
            self.run_command('build_apps')

        platforms = build_cmd.platforms
        build_base = os.path.abspath(build_cmd.build_base)
        if not os.path.exists(self.dist_dir):
            os.makedirs(self.dist_dir)
        os.chdir(self.dist_dir)

        for platform in platforms:
            build_dir = os.path.join(build_base, platform)
            basename = '{}_{}'.format(self.distribution.get_fullname(), platform)
            installers = self.installers.get(platform, self.DEFAULT_INSTALLERS.get(platform, ['zip']))
            self._current_platform = platform

            for installer in installers:
                self.announce('\nBuilding {} for platform: {}'.format(installer, platform), distutils.log.INFO)
                if installer not in self.installer_functions:
                    self.announce(
                        '\tUnknown installer: {}'.format(installer),
                        distutils.log.ERROR
                    )
                    continue

                self.installer_functions[installer](self, basename, build_dir)<|MERGE_RESOLUTION|>--- conflicted
+++ resolved
@@ -4,12 +4,6 @@
 on how to use these commands.
 """
 
-<<<<<<< HEAD
-import collections
-=======
-from __future__ import print_function
-
->>>>>>> a6580f5d
 import os
 import plistlib
 import pkg_resources
