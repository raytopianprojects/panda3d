"""Extends setuptools with the ``build_apps`` and ``bdist_apps`` commands.

See the :ref:`distribution` section of the programming manual for information
on how to use these commands.
"""

import os
import plistlib
import sys
import subprocess
import zipfile
import re
import shutil
import stat
import struct
import string
import tempfile

import setuptools
import distutils.log

from . import FreezeTool
from . import pefile
<<<<<<< HEAD
from . import installers
=======
>>>>>>> bf456baa
from .icon import Icon
import panda3d.core as p3d


def _parse_list(input):
    if isinstance(input, str):
        input = input.strip().replace(',', '\n')
        if input:
            return [item.strip() for item in input.split('\n') if item.strip()]
        else:
            return []
    else:
        return input


def _parse_dict(input):
    if isinstance(input, dict):
        return input
    d = {}
    for item in _parse_list(input):
        key, sep, value = item.partition('=')
        d[key.strip()] = value.strip()
    return d


def _register_python_loaders():
    # We need this method so that we don't depend on direct.showbase.Loader.
    if getattr(_register_python_loaders, 'done', None):
        return

    _register_python_loaders.done = True

    registry = p3d.LoaderFileTypeRegistry.getGlobalPtr()

    import pkg_resources
    for entry_point in pkg_resources.iter_entry_points('panda3d.loaders'):
        registry.register_deferred_type(entry_point)


def _model_to_bam(_build_cmd, srcpath, dstpath):
    if dstpath.endswith('.gz') or dstpath.endswith('.pz'):
        dstpath = dstpath[:-3]
    dstpath = dstpath + '.bam'

    src_fn = p3d.Filename.from_os_specific(srcpath)
    dst_fn = p3d.Filename.from_os_specific(dstpath)

    _register_python_loaders()

    loader = p3d.Loader.get_global_ptr()
    options = p3d.LoaderOptions(p3d.LoaderOptions.LF_report_errors |
                                p3d.LoaderOptions.LF_no_ram_cache)
    node = loader.load_sync(src_fn, options)
    if not node:
        raise IOError('Failed to load model: %s' % (srcpath))

    if not p3d.NodePath(node).write_bam_file(dst_fn):
        raise IOError('Failed to write .bam file: %s' % (dstpath))


macosx_binary_magics = (
    b'\xFE\xED\xFA\xCE', b'\xCE\xFA\xED\xFE',
    b'\xFE\xED\xFA\xCF', b'\xCF\xFA\xED\xFE',
    b'\xCA\xFE\xBA\xBE', b'\xBE\xBA\xFE\xCA',
    b'\xCA\xFE\xBA\xBF', b'\xBF\xBA\xFE\xCA')

# Some dependencies need data directories to be extracted. This dictionary maps
# modules with data to extract. The values are lists of tuples of the form
# (source_pattern, destination_pattern, flags). The flags is a set of strings.

PACKAGE_DATA_DIRS = {
    'matplotlib':  [('matplotlib/mpl-data/*', 'mpl-data', {})],
    'jsonschema':  [('jsonschema/schemas/*', 'schemas', {})],
    'cefpython3': [
        ('cefpython3/*.pak', '', {}),
        ('cefpython3/*.dat', '', {}),
        ('cefpython3/*.bin', '', {}),
        ('cefpython3/*.dll', '', {}),
        ('cefpython3/libcef.so', '', {}),
        ('cefpython3/LICENSE.txt', '', {}),
        ('cefpython3/License', '', {}),
        ('cefpython3/subprocess*', '', {'PKG_DATA_MAKE_EXECUTABLE'}),
        ('cefpython3/locals/*', 'locals', {}),
        ('cefpython3/Chromium Embedded Framework.framework/Resources', 'Chromium Embedded Framework.framework/Resources', {}),
        ('cefpython3/Chromium Embedded Framework.framework/Chromium Embedded Framework', '', {'PKG_DATA_MAKE_EXECUTABLE'}),
    ],
    'pytz': [('pytz/zoneinfo/*', 'zoneinfo', ())],
    'certifi': [('certifi/cacert.pem', '', {})],
    '_tkinter_ext': [('_tkinter_ext/tcl/**', 'tcl', {})],
}

# Some dependencies have extra directories that need to be scanned for DLLs.
# This dictionary maps wheel basenames (ie. the part of the .whl basename
# before the first hyphen) to a list of tuples, the first value being the
# directory inside the wheel, the second being which wheel to look in (or
# None to look in its own wheel).

PACKAGE_LIB_DIRS = {
    'scipy':  [('scipy/extra-dll', None)],
    'PyQt5':  [('PyQt5/Qt5/bin', 'PyQt5_Qt5')],
}

SITE_PY = """
import sys
from _frozen_importlib import _imp, FrozenImporter

sys.frozen = True

if sys.platform == 'win32' and sys.version_info < (3, 10):
    # Make sure the preferred encoding is something we actually support.
    import _bootlocale
    enc = _bootlocale.getpreferredencoding().lower()
    if enc != 'utf-8' and not _imp.is_frozen('encodings.%s' % (enc)):
        def getpreferredencoding(do_setlocale=True):
            return 'mbcs'
        _bootlocale.getpreferredencoding = getpreferredencoding

# Alter FrozenImporter to give a __file__ property to frozen modules.
_find_spec = FrozenImporter.find_spec

def find_spec(fullname, path=None, target=None):
    spec = _find_spec(fullname, path=path, target=target)
    if spec:
        spec.has_location = True
        spec.origin = sys.executable
    return spec

def get_data(path):
    with open(path, 'rb') as fp:
        return fp.read()

FrozenImporter.find_spec = find_spec
FrozenImporter.get_data = get_data
"""

SITE_PY_ANDROID = """
import sys, os
from _frozen_importlib import _imp, FrozenImporter
from importlib import _bootstrap_external
from importlib.abc import Loader, MetaPathFinder
from importlib.machinery import ModuleSpec
from io import RawIOBase, TextIOWrapper

from android_log import write as android_log_write


sys.frozen = True

# Temporary hack for plyer to detect Android, see kivy/plyer#670
os.environ['ANDROID_ARGUMENT'] = ''


# Replace stdout/stderr with something that writes to the Android log.
class AndroidLogStream:
    closed = False
    encoding = 'utf-8'

    def __init__(self, prio, tag):
        self.prio = prio
        self.tag = tag
        self.buffer = ''

    def isatty(self):
        return False

    def write(self, text):
        self.writelines(text.split('\\n'))

    def writelines(self, lines):
        num_lines = len(lines)
        if num_lines == 1:
            self.buffer += lines[0]
        elif num_lines > 1:
            android_log_write(self.prio, self.tag, self.buffer + lines[0])
            for line in lines[1:-1]:
                android_log_write(self.prio, self.tag, line)
            self.buffer = lines[-1]

    def flush(self):
        pass

    def seekable(self):
        return False

    def readable(self):
        return False

    def writable(self):
        return True

sys.stdout = AndroidLogStream(2, 'Python')
sys.stderr = AndroidLogStream(3, 'Python')


# Alter FrozenImporter to give a __file__ property to frozen modules.
_find_spec = FrozenImporter.find_spec

def find_spec(fullname, path=None, target=None):
    spec = _find_spec(fullname, path=path, target=target)
    if spec:
        spec.has_location = True
        spec.origin = sys.executable
    return spec

def get_data(path):
    with open(path, 'rb') as fp:
        return fp.read()

FrozenImporter.find_spec = find_spec
FrozenImporter.get_data = get_data


class AndroidExtensionFinder(MetaPathFinder):
    @classmethod
    def find_spec(cls, fullname, path=None, target=None):
        soname = 'libpy.' + fullname + '.so'
        path = os.path.join(os.path.dirname(sys.executable), soname)

        if os.path.exists(path):
            loader = _bootstrap_external.ExtensionFileLoader(fullname, path)
            return ModuleSpec(fullname, loader, origin=path)


sys.meta_path.append(AndroidExtensionFinder)
"""


class build_apps(setuptools.Command):
    description = 'build Panda3D applications'
    user_options = [
        ('build-base=', None, 'directory to build applications in'),
        ('requirements-path=', None, 'path to requirements.txt file for pip'),
        ('platforms=', 'p', 'a list of platforms to build for'),
    ]
    default_file_handlers = {
    }

    def initialize_options(self):
        self.build_base = os.path.join(os.getcwd(), 'build')
        self.application_id = None
        self.android_abis = None
        self.android_debuggable = False
        self.android_version_code = 1
        self.android_min_sdk_version = 21
        self.android_max_sdk_version = None
        self.android_target_sdk_version = 30
        self.gui_apps = {}
        self.console_apps = {}
        self.macos_main_app = None
        self.rename_paths = {}
        self.include_patterns = []
        self.exclude_patterns = []
        self.include_modules = {}
        self.exclude_modules = {}
        self.icons = {}
        self.platforms = [
            'manylinux2014_x86_64',
            'macosx_10_9_x86_64',
            'win_amd64',
        ]
        self.plugins = []
        self.embed_prc_data = True
        self.extra_prc_files = []
        self.extra_prc_data = ''
        self.default_prc_dir = None
        self.log_filename = None
        self.log_filename_strftime = True
        self.log_append = False
        self.prefer_discrete_gpu = False
        self.requirements_path = os.path.join(os.getcwd(), 'requirements.txt')
        self.strip_docstrings = True
        self.use_optimized_wheels = True
        self.optimized_wheel_index = ''
        self.pypi_extra_indexes = [
            'https://archive.panda3d.org/thirdparty',
        ]
        self.file_handlers = {}
        self.bam_model_extensions = ['.egg', '.gltf', '.glb']
        self.exclude_dependencies = [
            # Windows
            'kernel32.dll', 'user32.dll', 'wsock32.dll', 'ws2_32.dll',
            'advapi32.dll', 'opengl32.dll', 'glu32.dll', 'gdi32.dll',
            'shell32.dll', 'ntdll.dll', 'ws2help.dll', 'rpcrt4.dll',
            'imm32.dll', 'ddraw.dll', 'shlwapi.dll', 'secur32.dll',
            'dciman32.dll', 'comdlg32.dll', 'comctl32.dll', 'ole32.dll',
            'oleaut32.dll', 'gdiplus.dll', 'winmm.dll', 'iphlpapi.dll',
            'msvcrt.dll', 'kernelbase.dll', 'msimg32.dll', 'msacm32.dll',
            'setupapi.dll', 'version.dll', 'userenv.dll', 'netapi32.dll',
            'crypt32.dll', 'bcrypt.dll',

            # manylinux1/linux
            'libdl.so.*', 'libstdc++.so.*', 'libm.so.*', 'libgcc_s.so.*',
            'libpthread.so.*', 'libc.so.*', 'ld-linux-x86-64.so.*',
            'libgl.so.*', 'libx11.so.*', 'libncursesw.so.*', 'libz.so.*',
            'librt.so.*', 'libutil.so.*', 'libnsl.so.1', 'libXext.so.6',
            'libXrender.so.1', 'libICE.so.6', 'libSM.so.6', 'libEGL.so.1',
            'libOpenGL.so.0', 'libGLdispatch.so.0', 'libGLX.so.0',
            'libgobject-2.0.so.0', 'libgthread-2.0.so.0', 'libglib-2.0.so.0',

            # macOS
            '/usr/lib/libc++.1.dylib',
            '/usr/lib/libstdc++.*.dylib',
            '/usr/lib/libz.*.dylib',
            '/usr/lib/libobjc.*.dylib',
            '/usr/lib/libSystem.*.dylib',
            '/usr/lib/libbz2.*.dylib',
            '/usr/lib/libedit.*.dylib',
            '/usr/lib/libffi.dylib',
            '/usr/lib/libauditd.0.dylib',
            '/usr/lib/libgermantok.dylib',
            '/usr/lib/liblangid.dylib',
            '/usr/lib/libarchive.2.dylib',
            '/usr/lib/libipsec.A.dylib',
            '/usr/lib/libpanel.5.4.dylib',
            '/usr/lib/libiodbc.2.1.18.dylib',
            '/usr/lib/libhunspell-1.2.0.0.0.dylib',
            '/usr/lib/libsqlite3.dylib',
            '/usr/lib/libpam.1.dylib',
            '/usr/lib/libtidy.A.dylib',
            '/usr/lib/libDHCPServer.A.dylib',
            '/usr/lib/libpam.2.dylib',
            '/usr/lib/libXplugin.1.dylib',
            '/usr/lib/libxslt.1.dylib',
            '/usr/lib/libiodbcinst.2.1.18.dylib',
            '/usr/lib/libBSDPClient.A.dylib',
            '/usr/lib/libsandbox.1.dylib',
            '/usr/lib/libform.5.4.dylib',
            '/usr/lib/libbsm.0.dylib',
            '/usr/lib/libMatch.1.dylib',
            '/usr/lib/libresolv.9.dylib',
            '/usr/lib/libcharset.1.dylib',
            '/usr/lib/libxml2.2.dylib',
            '/usr/lib/libiconv.2.dylib',
            '/usr/lib/libScreenReader.dylib',
            '/usr/lib/libdtrace.dylib',
            '/usr/lib/libicucore.A.dylib',
            '/usr/lib/libsasl2.2.dylib',
            '/usr/lib/libpcap.A.dylib',
            '/usr/lib/libexslt.0.dylib',
            '/usr/lib/libcurl.4.dylib',
            '/usr/lib/libncurses.5.4.dylib',
            '/usr/lib/libxar.1.dylib',
            '/usr/lib/libmenu.5.4.dylib',
            '/System/Library/**',

            # Android
            'libc.so', 'libm.so', 'liblog.so', 'libdl.so', 'libandroid.so',
            'libGLESv1_CM.so', 'libGLESv2.so', 'libjnigraphics.so', 'libEGL.so',
            'libOpenSLES.so', 'libandroid.so', 'libOpenMAXAL.so', 'libz.so',
        ]

        self.package_data_dirs = {}
        self.hidden_imports = {}

        # We keep track of the zip files we've opened.
        self._zip_files = {}

    def _get_zip_file(self, path):
        if path in self._zip_files:
            return self._zip_files[path]

        zip = zipfile.ZipFile(path)
        self._zip_files[path] = zip
        return zip

    def finalize_options(self):
        # We need to massage the inputs a bit in case they came from a
        # setup.cfg file.
        self.gui_apps = _parse_dict(self.gui_apps)
        self.console_apps = _parse_dict(self.console_apps)

        self.rename_paths = _parse_dict(self.rename_paths)
        self.include_patterns = _parse_list(self.include_patterns)
        self.exclude_patterns = _parse_list(self.exclude_patterns)
        self.include_modules = {
            key: _parse_list(value)
            for key, value in _parse_dict(self.include_modules).items()
        }
        self.exclude_modules = {
            key: _parse_list(value)
            for key, value in _parse_dict(self.exclude_modules).items()
        }
        self.icons = _parse_dict(self.icons)
        self.platforms = _parse_list(self.platforms)
        self.plugins = _parse_list(self.plugins)
        self.extra_prc_files = _parse_list(self.extra_prc_files)
        self.hidden_imports = {
            key: _parse_list(value)
            for key, value in _parse_dict(self.hidden_imports).items()
        }

        if self.default_prc_dir is None:
            self.default_prc_dir = '<auto>etc' if not self.embed_prc_data else ''

        num_gui_apps = len(self.gui_apps)
        num_console_apps = len(self.console_apps)

        if not self.macos_main_app:
            if num_gui_apps > 1:
                assert False, 'macos_main_app must be defined if more than one gui_app is defined'
            elif num_gui_apps == 1:
                self.macos_main_app = list(self.gui_apps.keys())[0]

        use_pipenv = (
            'Pipfile' in os.path.basename(self.requirements_path) or
            not os.path.exists(self.requirements_path) and os.path.exists('Pipfile')
        )
        if use_pipenv:
            reqspath = os.path.join(self.build_base, 'requirements.txt')
            with open(reqspath, 'w') as reqsfile:
                subprocess.check_call(['pipenv', 'lock', '--requirements'], stdout=reqsfile)
            self.requirements_path = reqspath

        if self.use_optimized_wheels:
            if not self.optimized_wheel_index:
                # Try to find an appropriate wheel index

                # Start with the release index
                self.optimized_wheel_index = 'https://archive.panda3d.org/simple/opt'

                # See if a buildbot build is being used
                with open(self.requirements_path) as reqsfile:
                    reqsdata = reqsfile.read()
                matches = re.search(r'--extra-index-url (https*://archive.panda3d.org/.*\b)', reqsdata)
                if matches and matches.group(1):
                    self.optimized_wheel_index = matches.group(1)
                    if not matches.group(1).endswith('opt'):
                        self.optimized_wheel_index += '/opt'

            assert self.optimized_wheel_index, 'An index for optimized wheels must be defined if use_optimized_wheels is set'

        assert os.path.exists(self.requirements_path), 'Requirements.txt path does not exist: {}'.format(self.requirements_path)
        assert num_gui_apps + num_console_apps != 0, 'Must specify at least one app in either gui_apps or console_apps'

        self.exclude_dependencies = [p3d.GlobPattern(i) for i in self.exclude_dependencies]
        for glob in self.exclude_dependencies:
            glob.case_sensitive = False

        # bam_model_extensions registers a 2bam handler for each given extension.
        # They can override a default handler, but not a custom handler.
        if self.bam_model_extensions:
            for ext in self.bam_model_extensions:
                ext = '.' + ext.lstrip('.')
                assert ext not in self.file_handlers, \
                    'Extension {} occurs in both file_handlers and bam_model_extensions!'.format(ext)
                self.file_handlers[ext] = _model_to_bam

        tmp = self.default_file_handlers.copy()
        tmp.update(self.file_handlers)
        self.file_handlers = tmp

        tmp = PACKAGE_DATA_DIRS.copy()
        tmp.update(self.package_data_dirs)
        self.package_data_dirs = tmp

        # Default to all supported ABIs (for the given Android version).
        if self.android_max_sdk_version and self.android_max_sdk_version < 21:
            assert self.android_max_sdk_version >= 19, \
                'Panda3D requires at least Android API level 19!'

            if self.android_abis:
                for abi in self.android_abis:
                    assert abi not in ('mips64', 'x86_64', 'arm64-v8a'), \
                        f'{abi} was not a valid Android ABI before Android 21!'
            else:
                self.android_abis = ['armeabi-v7a', 'x86']

        elif not self.android_abis:
            self.android_abis = ['arm64-v8a', 'armeabi-v7a', 'x86_64', 'x86']

        supported_abis = 'armeabi', 'armeabi-v7a', 'arm64-v8a', 'x86', 'x86_64', 'mips', 'mips64'
        unsupported_abis = set(self.android_abis) - set(supported_abis)
        if unsupported_abis:
            raise ValueError(f'Unrecognized value(s) for android_abis: {", ".join(unsupported_abis)}\n'
                             f'Valid ABIs are: {", ".join(supported_abis)}')

        self.icon_objects = {}
        for app, iconpaths in self.icons.items():
            if not isinstance(iconpaths, list) and not isinstance(iconpaths, tuple):
                iconpaths = (iconpaths,)

            iconobj = Icon()
            for iconpath in iconpaths:
                iconobj.addImage(iconpath)

            iconobj.generateMissingImages()
            self.icon_objects[app] = iconobj

    def run(self):
        self.announce('Building platforms: {0}'.format(','.join(self.platforms)), distutils.log.INFO)

        for platform in self.platforms:
            # Create the build directory, or ensure it is empty.
            build_dir = os.path.join(self.build_base, platform)

            if os.path.exists(build_dir):
                for entry in os.listdir(build_dir):
                    path = os.path.join(build_dir, entry)
                    if os.path.islink(path) or os.path.isfile(path):
                        os.unlink(path)
                    else:
                        shutil.rmtree(path)
            else:
                os.makedirs(build_dir)

            if platform == 'android':
                # Make a multi-arch build for Android.
                data_dir = os.path.join(build_dir, 'assets')
                os.makedirs(data_dir, exist_ok=True)

                for abi in self.android_abis:
                    lib_dir = os.path.join(build_dir, 'lib', abi)
                    os.makedirs(lib_dir, exist_ok=True)

                    suffix = None
                    if abi == 'arm64-v8a':
                        suffix = '_arm64'
                    elif abi == 'armeabi-v7a':
                        suffix = '_armv7a'
                    elif abi == 'armeabi':
                        suffix = '_arm'
                    else: # e.g. x86, x86_64, mips, mips64
                        suffix = '_' + abi.replace('-', '_')

                    # We end up copying the data multiple times to the same
                    # directory, but that's probably fine for now.
                    self.build_binaries(platform + suffix, lib_dir, data_dir)

                # Write out the icons to the res directory.
                for appname, icon in self.icon_objects.items():
                    if appname == '*' or (appname == self.macos_main_app and '*' not in self.icon_objects):
                        # Conventional name for icon on Android.
                        basename = 'ic_launcher.png'
                    else:
                        basename = f'ic_{appname}.png'

                    res_dir = os.path.join(build_dir, 'res')
                    icon.writeSize(48, os.path.join(res_dir, 'mipmap-mdpi-v4', basename))
                    icon.writeSize(72, os.path.join(res_dir, 'mipmap-hdpi-v4', basename))
                    icon.writeSize(96, os.path.join(res_dir, 'mipmap-xhdpi-v4', basename))
                    icon.writeSize(144, os.path.join(res_dir, 'mipmap-xxhdpi-v4', basename))

                    if icon.getLargestSize() >= 192:
                        icon.writeSize(192, os.path.join(res_dir, 'mipmap-xxxhdpi-v4', basename))

                self.build_assets(platform, data_dir)

                # Generate an AndroidManifest.xml
                self.generate_android_manifest(os.path.join(build_dir, 'AndroidManifest.xml'))
            else:
                self.build_binaries(platform, build_dir, build_dir)
                self.build_assets(platform, build_dir)

            # Bundle into an .app on macOS
            if self.macos_main_app and 'macosx' in platform:
                self.bundle_macos_app(build_dir)

    def download_wheels(self, platform):
        """ Downloads wheels for the given platform using pip. This includes panda3d
        wheels. These are special wheels that are expected to contain a deploy_libs
        directory containing the Python runtime libraries, which will be added
        to sys.path."""

        import pip

        self.announce('Gathering wheels for platform: {}'.format(platform), distutils.log.INFO)

        whlcache = os.path.join(self.build_base, '__whl_cache__')

        pip_version = int(pip.__version__.split('.', 1)[0])
        if pip_version < 9:
            raise RuntimeError("pip 9.0 or greater is required, but found {}".format(pip.__version__))

        abi_tag = 'cp%d%d' % (sys.version_info[:2])
        if sys.version_info < (3, 8):
            abi_tag += 'm'

        whldir = os.path.join(whlcache, '_'.join((platform, abi_tag)))
        if not os.path.isdir(whldir):
            os.makedirs(whldir)

        # Remove any .zip files. These are built from a VCS and block for an
        # interactive prompt on subsequent downloads.
        if os.path.exists(whldir):
            for whl in os.listdir(whldir):
                if whl.endswith('.zip'):
                    os.remove(os.path.join(whldir, whl))

        pip_args = [
            '--disable-pip-version-check',
            'download',
            '-d', whldir,
            '-r', self.requirements_path,
            '--only-binary', ':all:',
            '--abi', abi_tag,
            '--platform', platform,
        ]

        if platform.startswith('linux_'):
            # Also accept manylinux.
            arch = platform[6:]
            pip_args += ['--platform', 'manylinux2014_' + arch]

        if self.use_optimized_wheels:
            pip_args += [
                '--extra-index-url', self.optimized_wheel_index
            ]

        for index in self.pypi_extra_indexes:
            pip_args += ['--extra-index-url', index]

        try:
            subprocess.check_call([sys.executable, '-m', 'pip'] + pip_args)
        except:
            # Display a more helpful message for these common issues.
            if platform.startswith('manylinux2010_') and sys.version_info >= (3, 11):
                new_platform = platform.replace('manylinux2010_', 'manylinux2014_')
                self.announce('This error likely occurs because {} is not a supported target as of Python 3.11.\nChange the target platform to {} instead.'.format(platform, new_platform), distutils.log.ERROR)
            elif platform.startswith('manylinux1_') and sys.version_info >= (3, 10):
                new_platform = platform.replace('manylinux1_', 'manylinux2014_')
                self.announce('This error likely occurs because {} is not a supported target as of Python 3.10.\nChange the target platform to {} instead.'.format(platform, new_platform), distutils.log.ERROR)
            elif platform.startswith('macosx_10_6_') and sys.version_info >= (3, 8):
                new_platform = platform.replace('macosx_10_6_', 'macosx_10_9_')
                self.announce('This error likely occurs because {} is not a supported target as of Python 3.8.\nChange the target platform to {} instead.'.format(platform, new_platform), distutils.log.ERROR)
            raise

        # Return a list of paths to the downloaded whls
        return [
            os.path.join(whldir, filename)
            for filename in os.listdir(whldir)
            if filename.endswith('.whl')
        ]

    def update_pe_resources(self, appname, runtime):
        """Update resources (e.g., icons) in windows PE file"""

        icon = self.icon_objects.get(
            appname,
            self.icon_objects.get('*', None),
        )

        if icon is not None or self.prefer_discrete_gpu:
            pef = pefile.PEFile()
            pef.open(runtime, 'r+')
            if icon is not None:
                pef.add_icon(icon)
                pef.add_resource_section()
            if self.prefer_discrete_gpu:
                if not pef.rename_export("SymbolPlaceholder___________________", "AmdPowerXpressRequestHighPerformance") or \
                   not pef.rename_export("SymbolPlaceholder__", "NvOptimusEnablement"):
                    self.warn("Failed to apply prefer_discrete_gpu, newer target Panda3D version may be required")
            pef.write_changes()
            pef.close()

    def bundle_macos_app(self, builddir):
        """Bundle built runtime into a .app for macOS"""

        appname = '{}.app'.format(self.macos_main_app)
        appdir = os.path.join(builddir, appname)
        contentsdir = os.path.join(appdir, 'Contents')
        macosdir = os.path.join(contentsdir, 'MacOS')
        fwdir = os.path.join(contentsdir, 'Frameworks')
        resdir = os.path.join(contentsdir, 'Resources')

        self.announce('Bundling macOS app into {}'.format(appdir), distutils.log.INFO)

        # Create initial directory structure
        os.makedirs(macosdir)
        os.makedirs(fwdir)
        os.makedirs(resdir)

        # Move files over
        for fname in os.listdir(builddir):
            src = os.path.join(builddir, fname)
            if appdir in src:
                continue

            if fname in self.gui_apps or self.console_apps:
                dst = macosdir
            elif os.path.isfile(src) and open(src, 'rb').read(4) in macosx_binary_magics:
                dst = fwdir
            else:
                dst = resdir
            shutil.move(src, dst)

        # Write out Info.plist
        plist = {
            'CFBundleName': appname,
            'CFBundleDisplayName': appname, #TODO use name from setup.py/cfg
            'CFBundleIdentifier': '', #TODO
            'CFBundleVersion': '0.0.0', #TODO get from setup.py
            'CFBundlePackageType': 'APPL',
            'CFBundleSignature': '', #TODO
            'CFBundleExecutable': self.macos_main_app,
            'NSHighResolutionCapable': 'True',
        }

        icon = self.icon_objects.get(
            self.macos_main_app,
            self.icon_objects.get('*', None)
        )
        if icon is not None:
            plist['CFBundleIconFile'] = 'iconfile'
            icon.makeICNS(os.path.join(resdir, 'iconfile.icns'))

        with open(os.path.join(contentsdir, 'Info.plist'), 'wb') as f:
            plistlib.dump(plist, f)

    def generate_android_manifest(self, path):
        import xml.etree.ElementTree as ET

        name = self.distribution.get_name()
        version = self.distribution.get_version()
        classifiers = self.distribution.get_classifiers()

        is_game = False
        for classifier in classifiers:
            if classifier == 'Topic :: Games/Entertainment' or classifier.startswith('Topic :: Games/Entertainment ::'):
                is_game = True

        manifest = ET.Element('manifest')
        manifest.set('xmlns:android', 'http://schemas.android.com/apk/res/android')
        manifest.set('package', self.application_id)
        manifest.set('android:versionCode', str(int(self.android_version_code)))
        manifest.set('android:versionName', version)
        manifest.set('android:installLocation', 'auto')

        uses_sdk = ET.SubElement(manifest, 'uses-sdk')
        uses_sdk.set('android:minSdkVersion', str(int(self.android_min_sdk_version)))
        uses_sdk.set('android:targetSdkVersion', str(int(self.android_target_sdk_version)))
        if self.android_max_sdk_version:
            uses_sdk.set('android:maxSdkVersion', str(int(self.android_max_sdk_version)))

        if 'pandagles2' in self.plugins:
            uses_feature = ET.SubElement(manifest, 'uses-feature')
            uses_feature.set('android:glEsVersion', '0x00020000')
            uses_feature.set('android:required', 'false' if 'pandagles' in self.plugins else 'true')

        if 'p3openal_audio' in self.plugins:
            uses_feature = ET.SubElement(manifest, 'uses-feature')
            uses_feature.set('android:name', 'android.hardware.audio.output')
            uses_feature.set('android:required', 'false')

        uses_feature = ET.SubElement(manifest, 'uses-feature')
        uses_feature.set('android:name', 'android.hardware.gamepad')
        uses_feature.set('android:required', 'false')

        application = ET.SubElement(manifest, 'application')
        application.set('android:label', name)
        application.set('android:isGame', ('false', 'true')[is_game])
        application.set('android:debuggable', ('false', 'true')[self.android_debuggable])
        application.set('android:extractNativeLibs', 'true')

        app_icon = self.icon_objects.get('*', self.icon_objects.get(self.macos_main_app))
        if app_icon:
            application.set('android:icon', '@mipmap/ic_launcher')

        for appname in self.gui_apps:
            activity = ET.SubElement(application, 'activity')
            activity.set('android:name', 'org.panda3d.android.PythonActivity')
            activity.set('android:label', appname)
            activity.set('android:theme', '@android:style/Theme.NoTitleBar')
            activity.set('android:configChanges', 'orientation|keyboardHidden')
            activity.set('android:launchMode', 'singleInstance')

            act_icon = self.icon_objects.get(appname)
            if act_icon and act_icon is not app_icon:
                activity.set('android:icon', '@mipmap/ic_' + appname)

            meta_data = ET.SubElement(activity, 'meta-data')
            meta_data.set('android:name', 'android.app.lib_name')
            meta_data.set('android:value', appname)

            intent_filter = ET.SubElement(activity, 'intent-filter')
            ET.SubElement(intent_filter, 'action').set('android:name', 'android.intent.action.MAIN')
            ET.SubElement(intent_filter, 'category').set('android:name', 'android.intent.category.LAUNCHER')
            ET.SubElement(intent_filter, 'category').set('android:name', 'android.intent.category.LEANBACK_LAUNCHER')

        tree = ET.ElementTree(manifest)
        with open(path, 'wb') as fh:
            tree.write(fh, encoding='utf-8', xml_declaration=True)

    def build_binaries(self, platform, binary_dir, data_dir=None):
        """ Builds the binary data for the given platform. """

        use_wheels = True
        path = sys.path[:]
        p3dwhl = None
        wheelpaths = []
        has_tkinter_wheel = False

        if use_wheels:
            wheelpaths = self.download_wheels(platform)

            for whl in wheelpaths:
                if os.path.basename(whl).startswith('panda3d-'):
                    p3dwhlfn = whl
                    p3dwhl = self._get_zip_file(p3dwhlfn)
                    break
                elif os.path.basename(whl).startswith('tkinter-'):
                    has_tkinter_wheel = True
            else:
                raise RuntimeError("Missing panda3d wheel for platform: {}".format(platform))

            if self.use_optimized_wheels:
                # Check to see if we have an optimized wheel
                localtag = p3dwhlfn.split('+')[1].split('-')[0] if '+' in p3dwhlfn else ''
                if not localtag.endswith('opt'):
                    self.announce(
                        'Could not find an optimized wheel (using index {}) for platform: {}'.format(self.optimized_wheel_index, platform),
                        distutils.log.WARN
                    )

            for whl in wheelpaths:
                if os.path.basename(whl).startswith('tkinter-'):
                    has_tkinter_wheel = True
                    break

            #whlfiles = {whl: self._get_zip_file(whl) for whl in wheelpaths}

            # Add whl files to the path so they are picked up by modulefinder
            for whl in wheelpaths:
                path.insert(0, whl)

            # Add deploy_libs from panda3d whl to the path
            path.insert(0, os.path.join(p3dwhlfn, 'deploy_libs'))


        self.announce('Building runtime for platform: {}'.format(platform), distutils.log.INFO)

        # Gather PRC data
        prcstring = ''
        if not use_wheels:
            dtool_fn = p3d.Filename(p3d.ExecutionEnvironment.get_dtool_name())
            libdir = os.path.dirname(dtool_fn.to_os_specific())
            etcdir = os.path.join(libdir, '..', 'etc')

            for fn in sorted(os.listdir(etcdir), reverse=True):
                if fn.lower().endswith('.prc'):
                    with open(os.path.join(etcdir, fn)) as f:
                        prcstring += f.read()
        else:
            for fn in sorted((i for i in p3dwhl.namelist() if i.endswith('.prc')), reverse=True):
                with p3dwhl.open(fn) as f:
                    prcstring += f.read().decode('utf8')

        user_prcstring = self.extra_prc_data
        for fn in self.extra_prc_files:
            with open(fn) as f:
                user_prcstring += f.read()

        # Clenup PRC data
        check_plugins = [
            #TODO find a better way to get this list
            'pandaegg',
            'p3ffmpeg',
            'p3ptloader',
            'p3assimp',
        ]
        def parse_prc(prcstr, warn_on_missing_plugin):
            out = []
            for ln in prcstr.split('\n'):
                ln = ln.strip()
                useline = True

                if ln.startswith('#') or not ln:
                    continue

                words = ln.split(None, 1)
                if not words:
                    continue
                var = words[0]
                value = words[1] if len(words) > 1 else ''

                # Strip comment after value.
                c = value.find(' #')
                if c > 0:
                    value = value[:c].rstrip()

                if var == 'model-cache-dir' and value:
                    if platform.startswith('android'):
                        # Ignore on Android, where the cache dir is fixed.
                        continue
                    value = value.replace('/panda3d', '/{}'.format(self.distribution.get_name()))

                if var == 'audio-library-name':
                    # We have the default set to p3fmod_audio on macOS in 1.10,
                    # but this can be unexpected as other platforms use OpenAL
                    # by default.  Switch it up if FMOD is not included.
                    if value not in self.plugins and value == 'p3fmod_audio' and 'p3openal_audio' in self.plugins:
                        self.warn("Missing audio plugin p3fmod_audio referenced in PRC data, replacing with p3openal_audio")
                        value = 'p3openal_audio'

                if var == 'aux-display':
                    # Silently remove aux-display lines for missing plugins.
                    if value not in self.plugins:
                        continue

                for plugin in check_plugins:
                    if plugin in value and plugin not in self.plugins:
                        useline = False
                        if warn_on_missing_plugin:
                            self.warn(
                                "Missing plugin ({0}) referenced in user PRC data".format(plugin)
                            )
                        break
                if useline:
                    if value:
                        out.append(var + ' ' + value)
                    else:
                        out.append(var)
            return out
        prcexport = parse_prc(prcstring, 0) + parse_prc(user_prcstring, 1)

        # Export PRC data
        prcexport = '\n'.join(prcexport)
        if not self.embed_prc_data:
            prcdir = self.default_prc_dir.replace('<auto>', '')
            prcdir = os.path.join(binary_dir, prcdir)
            os.makedirs(prcdir)
            with open(os.path.join(prcdir, '00-panda3d.prc'), 'w') as f:
                f.write(prcexport)

        # Create runtimes
        freezer_extras = set()
        freezer_modules = set()
        ext_suffixes = set()

        def get_search_path_for(source_path):
            search_path = [os.path.dirname(source_path)]
            if use_wheels:
                search_path.append(os.path.join(p3dwhlfn, 'deploy_libs'))

                # If the .whl containing this file has a .libs directory, add
                # it to the path.  This is an auditwheel/numpy convention.
                if '.whl' + os.sep in source_path:
                    whl, wf = source_path.split('.whl' + os.path.sep)
                    whl += '.whl'
                    rootdir = wf.split(os.path.sep, 1)[0]
                    search_path.append(os.path.join(whl, rootdir, '.libs'))

                    # Also look for eg. numpy.libs or Pillow.libs in the root
                    whl_name = os.path.basename(whl).split('-', 1)[0]
                    search_path.append(os.path.join(whl, whl_name + '.libs'))

                    # Also look for more specific per-package cases, defined in
                    # PACKAGE_LIB_DIRS at the top of this file.
                    extra_dirs = PACKAGE_LIB_DIRS.get(whl_name, [])
                    for extra_dir, search_in in extra_dirs:
                        if not search_in:
                            search_path.append(os.path.join(whl, extra_dir.replace('/', os.path.sep)))
                        else:
                            for whl2 in wheelpaths:
                                if os.path.basename(whl2).startswith(search_in + '-'):
                                    search_path.append(os.path.join(whl2, extra_dir.replace('/', os.path.sep)))

            return search_path

        def create_runtime(platform, appname, mainscript, use_console):
            freezer = FreezeTool.Freezer(
                platform=platform,
                path=path,
                hiddenImports=self.hidden_imports,
                optimize=2 if self.strip_docstrings else 1
            )
            freezer.addModule('__main__', filename=mainscript)
            if platform.startswith('android'):
                freezer.addModule('site', filename='site.py', text=SITE_PY_ANDROID)
            else:
                freezer.addModule('site', filename='site.py', text=SITE_PY)
            for incmod in self.include_modules.get(appname, []) + self.include_modules.get('*', []):
                freezer.addModule(incmod)
            for exmod in self.exclude_modules.get(appname, []) + self.exclude_modules.get('*', []):
                freezer.excludeModule(exmod)
            freezer.done(addStartupModules=True)

            stub_name = 'deploy-stub'
            target_name = appname
            if platform.startswith('win') or 'macosx' in platform:
                if not use_console:
                    stub_name = 'deploy-stubw'
            elif platform.startswith('android'):
                if not use_console:
                    stub_name = 'libdeploy-stubw.so'
                    target_name = 'lib' + target_name + '.so'

            if platform.startswith('win'):
                stub_name += '.exe'
                target_name += '.exe'

            if use_wheels:
                if stub_name.endswith('.so'):
                    stub_file = p3dwhl.open('deploy_libs/{0}'.format(stub_name))
                else:
                    stub_file = p3dwhl.open('panda3d_tools/{0}'.format(stub_name))
            else:
                dtool_path = p3d.Filename(p3d.ExecutionEnvironment.get_dtool_name()).to_os_specific()
                stub_path = os.path.join(os.path.dirname(dtool_path), '..', 'bin', stub_name)
                stub_file = open(stub_path, 'rb')

            # Do we need an icon?  On Windows, we need to add this to the stub
            # before we add the blob.
            if 'win' in platform:
                temp_file = tempfile.NamedTemporaryFile(suffix='-icon.exe', delete=False)
                temp_file.write(stub_file.read())
                stub_file.close()
                temp_file.close()
                self.update_pe_resources(appname, temp_file.name)
                stub_file = open(temp_file.name, 'rb')
            else:
                temp_file = None

            use_strftime = self.log_filename_strftime
            if not self.log_filename or '%' not in self.log_filename:
                use_strftime = False

            target_path = os.path.join(binary_dir, target_name)
            freezer.generateRuntimeFromStub(target_path, stub_file, use_console, {
                'prc_data': prcexport if self.embed_prc_data else None,
                'default_prc_dir': self.default_prc_dir,
                'prc_dir_envvars': None,
                'prc_path_envvars': None,
                'prc_patterns': None,
                'prc_encrypted_patterns': None,
                'prc_encryption_key': None,
                'prc_executable_patterns': None,
                'prc_executable_args_envvar': None,
                'main_dir': None,
                'log_filename': self.expand_path(self.log_filename, platform),
            }, self.log_append, use_strftime)
            stub_file.close()

            if temp_file:
                os.unlink(temp_file.name)

            # Copy the dependencies.
            search_path = [binary_dir]
            if use_wheels:
                search_path.append(os.path.join(p3dwhlfn, 'panda3d'))
                search_path.append(os.path.join(p3dwhlfn, 'deploy_libs'))
            self.copy_dependencies(target_path, binary_dir, search_path, stub_name)

            freezer_extras.update(freezer.extras)
            freezer_modules.update(freezer.getAllModuleNames())
<<<<<<< HEAD
            for suffix in freezer.mf.suffixes:
                if suffix[2] == imp.C_EXTENSION:
=======
            freezer_modpaths.update({
                mod[1].filename.to_os_specific()
                for mod in freezer.getModuleDefs() if mod[1].filename
            })
            for suffix in freezer.moduleSuffixes:
                if suffix[2] == 3: # imp.C_EXTENSION:
>>>>>>> bf456baa
                    ext_suffixes.add(suffix[0])

        for appname, scriptname in self.gui_apps.items():
            create_runtime(platform, appname, scriptname, False)

        for appname, scriptname in self.console_apps.items():
            create_runtime(platform, appname, scriptname, True)

        # Warn if tkinter is used but hasn't been added to requirements.txt
        if not has_tkinter_wheel and '_tkinter' in freezer_modules:
            self.warn("Detected use of tkinter, but tkinter is not specified in requirements.txt!")

        # Copy extension modules
        whl_modules = {}
        if use_wheels:
            # Get the module libs
            for i in p3dwhl.namelist():
                if not i.startswith('deploy_libs/'):
                    continue

                if not any(i.endswith(suffix) for suffix in ext_suffixes):
                    continue

                if has_tkinter_wheel and i.startswith('deploy_libs/_tkinter.'):
                    # Ignore this one, we have a separate tkinter package
                    # nowadays that contains all the dependencies.
                    continue

                base = os.path.basename(i)
                module, _, ext = base.partition('.')
                whl_modules[module] = i

        # Make sure to copy any builtins that have shared objects in the
        # deploy libs, assuming they are not already in freezer_extras.
        for mod, source_path in freezer_extras:
            freezer_modules.discard(mod)

        for mod in freezer_modules:
            if mod in whl_modules:
                freezer_extras.add((mod, None))

        # Copy over necessary plugins
        plugin_list = ['panda3d/lib{}'.format(i) for i in self.plugins]
        for lib in p3dwhl.namelist():
            plugname = lib.split('.', 1)[0]
            if plugname in plugin_list:
                source_path = os.path.join(p3dwhlfn, lib)
                target_path = os.path.join(binary_dir, os.path.basename(lib))
                search_path = [os.path.dirname(source_path)]
                self.copy_with_dependencies(source_path, target_path, search_path)

        # Copy any shared objects we need
        for module, source_path in freezer_extras:
            if source_path is not None:
                # Rename panda3d/core.pyd to panda3d.core.pyd
                source_path = os.path.normpath(source_path)
                basename = os.path.basename(source_path)
                if '.' in module:
                    basename = module.rsplit('.', 1)[0] + '.' + basename

                # Remove python version string
                parts = basename.split('.')
                if len(parts) >= 3 and ('-' in parts[-2] or parts[-2] == 'abi' + str(sys.version_info[0])):
                    parts = parts[:-2] + parts[-1:]
                    basename = '.'.join(parts)

                # Was this not found in a wheel?  Then we may have a problem,
                # since it may be for the current platform instead of the target
                # platform.
                if use_wheels:
                    found_in_wheel = False
                    for whl in wheelpaths:
                        whl = os.path.normpath(whl)
                        if source_path.lower().startswith(os.path.join(whl, '').lower()):
                            found_in_wheel = True
                            break

                    if not found_in_wheel:
                        self.warn('{} was not found in any downloaded wheel, is a dependency missing from requirements.txt?'.format(basename))
            else:
                # Builtin module, but might not be builtin in wheel libs, so double check
                if module in whl_modules:
                    source_path = os.path.join(p3dwhlfn, whl_modules[module])
                    basename = os.path.basename(source_path)
                    #XXX should we remove python version string here too?
                else:
                    continue

            if platform.startswith('android'):
                # Python modules on Android need a special prefix to be loadable
                # as a library.
                basename = 'libpy.' + basename

            # If this is a dynamic library, search for dependencies.
            target_path = os.path.join(binary_dir, basename)
            search_path = get_search_path_for(source_path)
            self.copy_with_dependencies(source_path, target_path, search_path)

        # Copy classes.dex on Android
        if use_wheels and platform.startswith('android'):
            self.copy(os.path.join(p3dwhlfn, 'deploy_libs', 'classes.dex'),
                      os.path.join(binary_dir, '..', '..', 'classes.dex'))

        # Extract any other data files from dependency packages.
        if data_dir is None:
            return

        for module, datadesc in self.package_data_dirs.items():
            if module not in freezer_modules:
                continue

            self.announce('Copying data files for module: {}'.format(module), distutils.log.INFO)

            # OK, find out in which .whl this occurs.
            for whl in wheelpaths:
                whlfile = self._get_zip_file(whl)
                filenames = whlfile.namelist()
                for source_pattern, target_dir, flags in datadesc:
                    srcglob = p3d.GlobPattern(source_pattern.lower())
                    source_dir = os.path.dirname(source_pattern)
                    # Relocate the target dir to the build directory.
                    target_dir = target_dir.replace('/', os.sep)
                    target_dir = os.path.join(data_dir, target_dir)

                    for wf in filenames:
                        if wf.endswith('/'):
                            # Skip directories.
                            continue

                        if wf.lower().startswith(source_dir.lower() + '/'):
                            if not srcglob.matches(wf.lower()):
                                continue

                            wf = wf.replace('/', os.sep)
                            relpath = wf[len(source_dir) + 1:]
                            source_path = os.path.join(whl, wf)
                            target_path = os.path.join(target_dir, relpath)

                            if 'PKG_DATA_MAKE_EXECUTABLE' in flags:
                                search_path = get_search_path_for(source_path)
                                self.copy_with_dependencies(source_path, target_path, search_path)
                                mode = os.stat(target_path).st_mode
                                mode |= stat.S_IXUSR | stat.S_IXGRP | stat.S_IXOTH
                                os.chmod(target_path, mode)
                            else:
                                self.copy(source_path, target_path)

    def build_assets(self, platform, data_dir):
        """ Builds the data files for the given platform. """

        # Copy Game Files
        self.announce('Copying assets for platform: {}'.format(platform), distutils.log.INFO)
        ignore_copy_list = [
            '**/__pycache__/**',
            '**/*.pyc',
            '**/*.py',
            '{}/**'.format(self.build_base),
        ]
        ignore_copy_list += self.exclude_patterns
        ignore_copy_list += self.extra_prc_files
        ignore_copy_list = [p3d.GlobPattern(p3d.Filename.from_os_specific(i).get_fullpath()) for i in ignore_copy_list]

        include_copy_list = [p3d.GlobPattern(i) for i in self.include_patterns]

        def check_pattern(src, pattern_list):
            # Normalize file paths across platforms
            fn = p3d.Filename.from_os_specific(os.path.normpath(src))
            path = fn.get_fullpath()
            fn.make_absolute()
            abspath = fn.get_fullpath()

            for pattern in pattern_list:
                # If the pattern is absolute, match against the absolute filename.
                if pattern.pattern[0] == '/':
                    #print('check ignore: {} {} {}'.format(pattern, src, pattern.matches_file(abspath)))
                    if pattern.matches_file(abspath):
                        return True
                else:
                    #print('check ignore: {} {} {}'.format(pattern, src, pattern.matches_file(path)))
                    if pattern.matches_file(path):
                        return True
            return False

        def check_file(fname):
            return check_pattern(fname, include_copy_list) and \
                not check_pattern(fname, ignore_copy_list)

        def skip_directory(src):
            # Provides a quick-out for directory checks.  NOT recursive.
            fn = p3d.Filename.from_os_specific(os.path.normpath(src))
            path = fn.get_fullpath()
            fn.make_absolute()
            abspath = fn.get_fullpath()

            for pattern in ignore_copy_list:
                if not pattern.pattern.endswith('/*') and \
                   not pattern.pattern.endswith('/**'):
                    continue

                pattern_dir = p3d.Filename(pattern.pattern).get_dirname()
                if abspath.startswith(pattern_dir + '/'):
                    return True

                if path.startswith(pattern_dir + '/'):
                    return True

            return False

        def copy_file(src, dst):
            src = os.path.normpath(src)
            dst = os.path.normpath(dst)

            if not check_file(src):
                self.announce('skipping file {}'.format(src))
                return

            dst_dir = os.path.dirname(dst)
            if not os.path.exists(dst_dir):
                os.makedirs(dst_dir)

            ext = os.path.splitext(src)[1]
            # If the file ends with .gz/.pz, we strip this off.
            if ext in ('.gz', '.pz'):
                ext = os.path.splitext(src[:-3])[1]
            if not ext:
                ext = os.path.basename(src)

            if ext in self.file_handlers:
                buildscript = self.file_handlers[ext]
                self.announce('running {} on src ({})'.format(buildscript.__name__, src))
                try:
                    dst = self.file_handlers[ext](self, src, dst)
                except Exception as err:
                    self.announce('{}'.format(err), distutils.log.ERROR)
            else:
                self.announce('copying {0} -> {1}'.format(src, dst))
                shutil.copyfile(src, dst)

        def update_path(path):
            normpath = p3d.Filename.from_os_specific(os.path.normpath(src)).c_str()
            for inputpath, outputpath in self.rename_paths.items():
                if normpath.startswith(inputpath):
                    normpath = normpath.replace(inputpath, outputpath, 1)
            return p3d.Filename(normpath).to_os_specific()

        rootdir = os.getcwd()
        for dirname, subdirlist, filelist in os.walk(rootdir):
            subdirlist.sort()
            dirpath = os.path.relpath(dirname, rootdir)
            if skip_directory(dirpath):
                self.announce('skipping directory {}'.format(dirpath))
                continue

            for fname in filelist:
                src = os.path.join(dirpath, fname)
                dst = os.path.join(data_dir, update_path(src))

                copy_file(src, dst)

    def add_dependency(self, name, target_dir, search_path, referenced_by):
        """ Searches for the given DLL on the search path.  If it exists,
        copies it to the target_dir. """

        if os.path.exists(os.path.join(target_dir, name)):
            # We've already added it earlier.
            return

        for dep in self.exclude_dependencies:
            if dep.matches_file(name):
                return

        for dir in search_path:
            source_path = os.path.join(dir, name)

            if os.path.isfile(source_path):
                target_path = os.path.join(target_dir, name)
                self.copy_with_dependencies(source_path, target_path, search_path)
                return

            elif '.whl' in source_path:
                # Check whether the file exists inside the wheel.
                whl, wf = source_path.split('.whl' + os.path.sep)
                whl += '.whl'
                whlfile = self._get_zip_file(whl)

                # Normalize the path separator
                wf = os.path.normpath(wf).replace(os.path.sep, '/')

                # Look case-insensitively.
                namelist = whlfile.namelist()
                namelist_lower = [file.lower() for file in namelist]

                if wf.lower() in namelist_lower:
                    # We have a match.  Change it to the correct case.
                    wf = namelist[namelist_lower.index(wf.lower())]
                    source_path = os.path.join(whl, wf)
                    target_path = os.path.join(target_dir, os.path.basename(wf))
                    self.copy_with_dependencies(source_path, target_path, search_path)
                    return

        # If we didn't find it, look again, but case-insensitively.
        name_lower = name.lower()

        for dir in search_path:
            if os.path.isdir(dir):
                files = os.listdir(dir)
                files_lower = [file.lower() for file in files]

                if name_lower in files_lower:
                    name = files[files_lower.index(name_lower)]
                    source_path = os.path.join(dir, name)
                    target_path = os.path.join(target_dir, name)
                    self.copy_with_dependencies(source_path, target_path, search_path)

        # Warn if we can't find it, but only once.
        self.warn("could not find dependency {0} (referenced by {1})".format(name, referenced_by))
        self.exclude_dependencies.append(p3d.GlobPattern(name.lower()))

    def copy(self, source_path, target_path):
        """ Copies source_path to target_path.

        source_path may be located inside a .whl file. """

        try:
            self.announce('copying {0} -> {1}'.format(os.path.relpath(source_path, self.build_base), os.path.relpath(target_path, self.build_base)))
        except ValueError:
            # No relative path (e.g., files on different drives in Windows), just print absolute paths instead
            self.announce('copying {0} -> {1}'.format(source_path, target_path))

        # Make the directory if it does not yet exist.
        target_dir = os.path.dirname(target_path)
        if not os.path.isdir(target_dir):
            os.makedirs(target_dir)

        # Copy the file, and open it for analysis.
        if '.whl' in source_path:
            # This was found in a wheel, extract it
            whl, wf = source_path.split('.whl' + os.path.sep)
            whl += '.whl'
            whlfile = self._get_zip_file(whl)
            data = whlfile.read(wf.replace(os.path.sep, '/'))
            with open(target_path, 'wb') as f:
                f.write(data)
        else:
            # Regular file, copy it
            shutil.copyfile(source_path, target_path)

    def copy_with_dependencies(self, source_path, target_path, search_path):
        """ Copies source_path to target_path.  It also scans source_path for
        any dependencies, which are located along the given search_path and
        copied to the same directory as target_path.

        source_path may be located inside a .whl file. """

        self.copy(source_path, target_path)

        source_dir = os.path.dirname(source_path)
        target_dir = os.path.dirname(target_path)
        base = os.path.basename(target_path)

        if source_dir not in search_path:
            search_path = search_path + [source_dir]
        self.copy_dependencies(target_path, target_dir, search_path, base)

    def copy_dependencies(self, target_path, target_dir, search_path, referenced_by):
        """ Copies the dependencies of target_path into target_dir. """

        fp = open(target_path, 'rb+')

        # What kind of magic does the file contain?
        deps = []
        magic = fp.read(4)
        if magic.startswith(b'MZ'):
            # It's a Windows DLL or EXE file.
            pe = pefile.PEFile()
            pe.read(fp)
            for lib in pe.imports:
                deps.append(lib)

        elif magic == b'\x7FELF':
            # Elf magic.  Used on (among others) Linux and FreeBSD.
            deps = self._read_dependencies_elf(fp, target_dir, search_path)

        elif magic in (b'\xCE\xFA\xED\xFE', b'\xCF\xFA\xED\xFE'):
            # A Mach-O file, as used on macOS.
            deps = self._read_dependencies_macho(fp, '<', flatten=True)

        elif magic in (b'\xFE\xED\xFA\xCE', b'\xFE\xED\xFA\xCF'):
            rel_dir = os.path.relpath(target_dir, os.path.dirname(target_path))
            deps = self._read_dependencies_macho(fp, '>', flatten=True)

        elif magic in (b'\xCA\xFE\xBA\xBE', b'\xBE\xBA\xFE\xCA'):
            # A fat file, containing multiple Mach-O binaries.  In the future,
            # we may want to extract the one containing the architecture we
            # are building for.
            deps = self._read_dependencies_fat(fp, False, flatten=True)

        elif magic in (b'\xCA\xFE\xBA\xBF', b'\xBF\xBA\xFE\xCA'):
            # A 64-bit fat file.
            deps = self._read_dependencies_fat(fp, True, flatten=True)

        # If we discovered any dependencies, recursively add those.
        for dep in deps:
            self.add_dependency(dep, target_dir, search_path, referenced_by)

    def _read_dependencies_elf(self, elf, origin, search_path):
        """ Having read the first 4 bytes of the ELF file, fetches the
        dependent libraries and returns those as a list. """

        ident = elf.read(12)

        # Make sure we read in the correct endianness and integer size
        byte_order = "<>"[ord(ident[1:2]) - 1]
        elf_class = ord(ident[0:1]) - 1 # 0 = 32-bits, 1 = 64-bits
        header_struct = byte_order + ("HHIIIIIHHHHHH", "HHIQQQIHHHHHH")[elf_class]
        section_struct = byte_order + ("4xI8xIII8xI", "4xI16xQQI12xQ")[elf_class]
        dynamic_struct = byte_order + ("iI", "qQ")[elf_class]

        type, machine, version, entry, phoff, shoff, flags, ehsize, phentsize, phnum, shentsize, shnum, shstrndx \
          = struct.unpack(header_struct, elf.read(struct.calcsize(header_struct)))
        dynamic_sections = []
        string_tables = {}

        # Seek to the section header table and find the .dynamic section.
        elf.seek(shoff)
        for i in range(shnum):
            type, offset, size, link, entsize = struct.unpack_from(section_struct, elf.read(shentsize))
            if type == 6 and link != 0: # DYNAMIC type, links to string table
                dynamic_sections.append((offset, size, link, entsize))
                string_tables[link] = None

        # Read the relevant string tables.
        for idx in string_tables.keys():
            elf.seek(shoff + idx * shentsize)
            type, offset, size, link, entsize = struct.unpack_from(section_struct, elf.read(shentsize))
            if type != 3:
                continue
            elf.seek(offset)
            string_tables[idx] = elf.read(size)

        # Loop through the dynamic sections and rewrite it if it has an rpath/runpath.
        needed = []
        rpath = []
        for offset, size, link, entsize in dynamic_sections:
            elf.seek(offset)
            data = elf.read(entsize)
            tag, val = struct.unpack_from(dynamic_struct, data)

            # Read tags until we find a NULL tag.
            while tag != 0:
                if tag == 1: # A NEEDED entry.  Read it from the string table.
                    string = string_tables[link][val : string_tables[link].find(b'\0', val)]
                    needed.append(string.decode('utf-8'))

                elif tag == 15 or tag == 29:
                    # An RPATH or RUNPATH entry.
                    string = string_tables[link][val : string_tables[link].find(b'\0', val)]
                    rpath += [
                        os.path.normpath(i.decode('utf-8').replace('$ORIGIN', origin))
                        for i in string.split(b':')
                    ]

                data = elf.read(entsize)
                tag, val = struct.unpack_from(dynamic_struct, data)
        elf.close()

        search_path += rpath
        return needed

    def _read_dependencies_macho(self, fp, endian, flatten=False):
        """ Having read the first 4 bytes of the Mach-O file, fetches the
        dependent libraries and returns those as a list.

        If flatten is True, if the dependencies contain paths like
        @loader_path/../.dylibs/libsomething.dylib, it will rewrite them to
        instead contain @loader_path/libsomething.dylib if possible.
        This requires the file pointer to be opened in rb+ mode. """

        cputype, cpusubtype, filetype, ncmds, sizeofcmds, flags = \
            struct.unpack(endian + 'IIIIII', fp.read(24))

        is_64bit = (cputype & 0x1000000) != 0
        if is_64bit:
            fp.read(4)

        # After the header, we get a series of linker commands.  We just
        # iterate through them and gather up the LC_LOAD_DYLIB commands.
        load_dylibs = []
        for i in range(ncmds):
            cmd, cmd_size = struct.unpack(endian + 'II', fp.read(8))
            cmd_data = fp.read(cmd_size - 8)
            cmd &= ~0x80000000

            if cmd == 0x0c: # LC_LOAD_DYLIB
                dylib = cmd_data[16:].decode('ascii').split('\x00', 1)[0]
                orig = dylib

                if dylib.startswith('@loader_path/../Frameworks/'):
                    dylib = dylib.replace('@loader_path/../Frameworks/', '')
                elif dylib.startswith('@executable_path/../Frameworks/'):
                    dylib = dylib.replace('@executable_path/../Frameworks/', '')
                else:
                    for prefix in ('@loader_path/', '@rpath/'):
                        if dylib.startswith(prefix):
                            dylib = dylib.replace(prefix, '')

                            # Do we need to flatten the relative reference?
                            if '/' in dylib and flatten:
                                new_dylib = prefix + os.path.basename(dylib)
                                str_size = len(cmd_data) - 16
                                if len(new_dylib) < str_size:
                                    fp.seek(-str_size, os.SEEK_CUR)
                                    fp.write(new_dylib.encode('ascii').ljust(str_size, b'\0'))
                                else:
                                    self.warn('Unable to rewrite dependency {}'.format(orig))

                load_dylibs.append(dylib)

        return load_dylibs

    def _read_dependencies_fat(self, fp, is_64bit, flatten=False):
        num_fat, = struct.unpack('>I', fp.read(4))

        # After the header we get a table of executables in this fat file,
        # each one with a corresponding offset into the file.
        offsets = []
        for i in range(num_fat):
            if is_64bit:
                cputype, cpusubtype, offset, size, align = \
                    struct.unpack('>QQQQQ', fp.read(40))
            else:
                cputype, cpusubtype, offset, size, align = \
                    struct.unpack('>IIIII', fp.read(20))
            offsets.append(offset)

        # Go through each of the binaries in the fat file.
        deps = []
        for offset in offsets:
            # Add 4, since it expects we've already read the magic.
            fp.seek(offset)
            magic = fp.read(4)

            if magic in (b'\xCE\xFA\xED\xFE', b'\xCF\xFA\xED\xFE'):
                endian = '<'
            elif magic in (b'\xFE\xED\xFA\xCE', b'\xFE\xED\xFA\xCF'):
                endian = '>'
            else:
                # Not a Mach-O file we can read.
                continue

            for dep in self._read_dependencies_macho(fp, endian, flatten=flatten):
                if dep not in deps:
                    deps.append(dep)

        return deps

    def expand_path(self, path, platform):
        "Substitutes variables in the given path string."

        if path is None:
            return None

        t = string.Template(path)
        if platform.startswith('win'):
            return t.substitute(HOME='~', USER_APPDATA='~/AppData/Local')
        elif platform.startswith('macosx'):
            return t.substitute(HOME='~', USER_APPDATA='~/Documents')
        else:
            return t.substitute(HOME='~', USER_APPDATA='~/.local/share')


class bdist_apps(setuptools.Command):
    DEFAULT_INSTALLERS = {
        'manylinux1_x86_64': ['gztar'],
        'manylinux1_i686': ['gztar'],
        'manylinux2010_x86_64': ['gztar'],
        'manylinux2010_i686': ['gztar'],
        'manylinux2014_x86_64': ['gztar'],
        'manylinux2014_i686': ['gztar'],
        'manylinux2014_aarch64': ['gztar'],
        'manylinux2014_armv7l': ['gztar'],
        'manylinux2014_ppc64': ['gztar'],
        'manylinux2014_ppc64le': ['gztar'],
        'manylinux2014_s390x': ['gztar'],
        'manylinux_2_24_x86_64': ['gztar'],
        'manylinux_2_24_i686': ['gztar'],
        'manylinux_2_24_aarch64': ['gztar'],
        'manylinux_2_24_armv7l': ['gztar'],
        'manylinux_2_24_ppc64': ['gztar'],
        'manylinux_2_24_ppc64le': ['gztar'],
        'manylinux_2_24_s390x': ['gztar'],
        'manylinux_2_28_x86_64': ['gztar'],
        'manylinux_2_28_aarch64': ['gztar'],
        'manylinux_2_28_ppc64le': ['gztar'],
        'manylinux_2_28_s390x': ['gztar'],
        'android': ['aab'],
        # Everything else defaults to ['zip']
    }

    DEFAULT_INSTALLER_FUNCS = {
        'zip': installers.create_zip,
        'gztar': installers.create_gztar,
        'bztar': installers.create_bztar,
        'xztar': installers.create_xztar,
        'nsis': installers.create_nsis,
        'aab': installers.create_aab,
    }

    description = 'bundle built Panda3D applications into distributable forms'
    user_options = build_apps.user_options + [
        ('dist-dir=', 'd', 'directory to put final built distributions in'),
        ('skip-build', None, 'skip rebuilding everything (for testing/debugging)'),
    ]

    def _build_apps_options(self):
        return [opt[0].replace('-', '_').replace('=', '') for opt in build_apps.user_options]

    def initialize_options(self):
        self.installers = {}
        self.dist_dir = os.path.join(os.getcwd(), 'dist')
        self.skip_build = False
        self.signing_certificate = None
        self.signing_private_key = None
        self.signing_passphrase = None
        self.installer_functions = {}
        self._current_platform = None
        for opt in self._build_apps_options():
            setattr(self, opt, None)

    def finalize_options(self):
        import pkg_resources

        # We need to massage the inputs a bit in case they came from a
        # setup.cfg file.
        self.installers = {
            key: _parse_list(value)
            for key, value in _parse_dict(self.installers).items()
        }

        if self.signing_certificate:
            assert self.signing_private_key, 'Missing signing_private_key'
            self.signing_certificate = os.path.abspath(self.signing_certificate)
            self.signing_private_key = os.path.abspath(self.signing_private_key)

        tmp = self.DEFAULT_INSTALLER_FUNCS.copy()
        tmp.update(self.installer_functions)
        tmp.update({
            entrypoint.name: entrypoint.load()
            for entrypoint in pkg_resources.iter_entry_points('panda3d.bdist_apps.installers')
        })
        self.installer_functions = tmp

    def get_archive_basedir(self):
        return self.distribution.get_name()

    def get_current_platform(self):
        return self._current_platform

    def run(self):
        build_cmd = self.distribution.get_command_obj('build_apps')
        for opt in self._build_apps_options():
            optval = getattr(self, opt)
            if optval is not None:
                setattr(build_cmd, opt, optval)
        if not self.skip_build:
            self.run_command('build_apps')
        else:
            build_cmd.finalize_options()

        platforms = build_cmd.platforms
        build_base = os.path.abspath(build_cmd.build_base)
        if not os.path.exists(self.dist_dir):
            os.makedirs(self.dist_dir)
        os.chdir(self.dist_dir)

        for platform in platforms:
            build_dir = os.path.join(build_base, platform)
            basename = '{}_{}'.format(self.distribution.get_fullname(), platform)
            installers = self.installers.get(platform, self.DEFAULT_INSTALLERS.get(platform, ['zip']))
            self._current_platform = platform

            for installer in installers:
                self.announce('\nBuilding {} for platform: {}'.format(installer, platform), distutils.log.INFO)
                if installer not in self.installer_functions:
                    self.announce(
                        '\tUnknown installer: {}'.format(installer),
                        distutils.log.ERROR
                    )
                    continue

                self.installer_functions[installer](self, basename, build_dir)


def finalize_distribution_options(dist):
    """Entry point for compatibility with setuptools>=61, see #1394."""

    options = dist.get_option_dict('build_apps')
    if options.get('gui_apps') or options.get('console_apps'):
        # Make sure this is set to avoid auto-discovery taking place.
        if getattr(dist.metadata, 'py_modules', None) is None and \
           getattr(dist.metadata, 'packages', None) is None:
            dist.py_modules = []<|MERGE_RESOLUTION|>--- conflicted
+++ resolved
@@ -21,10 +21,7 @@
 
 from . import FreezeTool
 from . import pefile
-<<<<<<< HEAD
 from . import installers
-=======
->>>>>>> bf456baa
 from .icon import Icon
 import panda3d.core as p3d
 
@@ -1069,17 +1066,8 @@
 
             freezer_extras.update(freezer.extras)
             freezer_modules.update(freezer.getAllModuleNames())
-<<<<<<< HEAD
             for suffix in freezer.mf.suffixes:
-                if suffix[2] == imp.C_EXTENSION:
-=======
-            freezer_modpaths.update({
-                mod[1].filename.to_os_specific()
-                for mod in freezer.getModuleDefs() if mod[1].filename
-            })
-            for suffix in freezer.moduleSuffixes:
                 if suffix[2] == 3: # imp.C_EXTENSION:
->>>>>>> bf456baa
                     ext_suffixes.add(suffix[0])
 
         for appname, scriptname in self.gui_apps.items():
