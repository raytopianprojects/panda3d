--- conflicted
+++ resolved
@@ -20,6 +20,7 @@
 from panda3d.core import AuxBitplaneAttrib
 from panda3d.core import Texture, Shader, ATSNone
 from panda3d.core import FrameBufferProperties
+from panda3d.core import getDefaultCoordinateSystem, CS_zup_right, CS_zup_left
 
 from direct.task.TaskManagerGlobal import taskMgr
 
@@ -31,16 +32,6 @@
 from .filterBlurY import BLUR_Y
 from .filterCopy import COPY
 from .filterDown4 import DOWN_4
-<<<<<<< HEAD
-=======
-from panda3d.core import LVecBase4, LPoint2
-from panda3d.core import Filename
-from panda3d.core import AuxBitplaneAttrib
-from panda3d.core import Texture, Shader, ATSNone
-from panda3d.core import FrameBufferProperties
-from panda3d.core import getDefaultCoordinateSystem, CS_zup_right, CS_zup_left
-import os
->>>>>>> 98314da0
 
 CARTOON_BODY = """
 float4 cartoondelta = k_cartoonseparation * texpix_txaux.xwyw;
