from panda3d.core import *
from panda3d.direct import *
from direct.task import Task
from direct.task.TaskManagerGlobal import taskMgr
from direct.showbase.DirectObject import DirectObject
from direct.directnotify.DirectNotifyGlobal import directNotify
import warnings


_want_python_motion_trails = ConfigVariableBool('want-python-motion-trails', False)


def remove_task():
    if MotionTrail.task_added:
        total_motion_trails = len(MotionTrail.motion_trail_list)

        if total_motion_trails > 0:
            if __debug__:
                warnings.warn("%d motion trails still exist when motion trail task is removed" % (total_motion_trails), RuntimeWarning, stacklevel=2)

        MotionTrail.motion_trail_list = []

        taskMgr.remove(MotionTrail.motion_trail_task_name)

        print("MotionTrail task removed")

        MotionTrail.task_added = False


class MotionTrailVertex:
    def __init__(self, vertex_id, vertex_function, context):
        self.vertex_id = vertex_id
        self.vertex_function = vertex_function
        self.context = context
        self.vertex = Vec4(0.0, 0.0, 0.0, 1.0)

        # default
        self.start_color = Vec4(1.0, 1.0, 1.0, 1.0)
        self.end_color = Vec4(0.0, 0.0, 0.0, 1.0)
        self.v = 0.0


class MotionTrailFrame:
    def __init__(self, current_time, transform):
        self.time = current_time
        self.transform = transform


class MotionTrail(NodePath, DirectObject):
    """Generates smooth geometry-based motion trails behind a moving object.

    To use this class, first define the shape of the cross-section polygon that
    is to be extruded along the motion trail by calling `add_vertex()` and
    `set_vertex_color()`.  When this is done, call `update_vertices()`.

    To generate the motion trail, either call `register_motion_trail()`
    to have Panda update it automatically, or periodically call the method
    `update_motion_trail()` with the current time and the new transform.

    The duration of the sample history is specified by `time_window`.  A larger
    time window creates longer motion trails (given constant speed).  Samples
    that are no longer within the time window are automatically discarded.

    The `use_nurbs` option can be used to create smooth interpolated curves
    from the samples.  This option is useful for animations that lack sampling
    to begin with, animations that move very quickly, or low frame rates, or if
    `sampling_time` is used to artificially slow down the update frequency.

    By default, the optimized C++ implementation (provided by `.CMotionTrail`)
    is used to generate the motion trails.  If for some reason you want to use
    the pure-Python implementation instead, set `want-python-motion-trails` to
    true in Config.prc.
    """

    notify = directNotify.newCategory("MotionTrail")

    task_added = False
    motion_trail_list = []
    motion_trail_task_name = "motion_trail_task"

    global_enable = True

    @classmethod
    def setGlobalEnable(cls, enable):
        """Set this to False to have the task stop updating all motion trails.
        This does not prevent updating them manually using the
        `update_motion_trail()` method.
        """
        cls.global_enable = enable

    def __init__(self, name, parent_node_path):
        """Creates the motion trail with the given name and parents it to the
        given root node.
        """
        NodePath.__init__(self, name)

        # required initialization
        self.active = True
        self.enable = True

        self.pause = False
        self.pause_time = 0.0

        self.fade = False
        self.fade_end = False
        self.fade_start_time = 0.0
        self.fade_color_scale = 1.0

        self.total_vertices = 0
        self.last_update_time = 0.0
        self.texture = None
        self.vertex_list = []
        self.frame_list = []

        self.parent_node_path = parent_node_path

        self.previous_matrix = None
        self.calculate_relative_matrix = False

        self.playing = False

        # default options
        self.continuous_motion_trail = True
        self.color_scale = 1.0

        #: How long the time window is for which the trail is computed.  Can be
        #: increased to obtain a longer trail, decreased for a shorter trail.
        self.time_window = 1.0

        #: How often the trail updates, in seconds.  The default is 0.0, which
        #: has the trail updated every frame for the smoothest result.  Higher
        #: values will generate a choppier trail.  The `use_nurbs` option can
        #: compensate partially for this choppiness, however.
        self.sampling_time = 0.0

        self.square_t = True

#        self.task_transform = False
        self.root_node_path = None

        # node path states
        self.reparentTo(parent_node_path)

        #: A `.GeomNode` object containing the generated geometry.  By default
        #: parented to the MotionTrail itself, but can be reparented elsewhere
        #: if necessary.
        self.geom_node = GeomNode("motion_trail")
        self.geom_node.setBoundsType(BoundingVolume.BT_box)
        self.geom_node_path = self.attachNewNode(self.geom_node)
        node_path = self.geom_node_path

        ### set render states

        node_path.setTwoSided(True)

        # set additive blend effects
        node_path.setTransparency(True)
        node_path.setDepthWrite(False)
        node_path.node().setAttrib(ColorBlendAttrib.make(ColorBlendAttrib.MAdd))

        # do not light
        node_path.setLightOff()

        # disable writes to destination alpha, write out rgb colors only
        node_path.setAttrib(ColorWriteAttrib.make(ColorWriteAttrib.CRed | ColorWriteAttrib.CGreen | ColorWriteAttrib.CBlue))

        if not MotionTrail.task_added:
            #taskMgr.add(self.motion_trail_task, "motion_trail_task", priority = 50)
            taskMgr.add(self.motion_trail_task, MotionTrail.motion_trail_task_name)

            self.acceptOnce("clientLogout", remove_task)

            MotionTrail.task_added = True

        self.relative_to_render = False

        #: Set this to True to use a NURBS curve to generate a smooth trail,
        #: even if the underlying animation or movement is janky.
        self.use_nurbs = False

        #: This can be changed to fine-tune the resolution of the NURBS curve.
        self.resolution_distance = 0.5

        self.cmotion_trail = CMotionTrail()
        self.cmotion_trail.setGeomNode(self.geom_node)

        self.modified_vertices = True
        if _want_python_motion_trails:
            self.use_python_version = True
        else:
            self.use_python_version = False

    def delete(self):
        """Completely cleans up the motion trail object.
        """
        self.reset_motion_trail()
        self.reset_motion_trail_geometry()
        self.cmotion_trail.resetVertexList()
        self.removeNode()

    def print_matrix(self, matrix):
        separator = ' '
        print(matrix.getCell(0, 0), separator, matrix.getCell(0, 1), separator, matrix.getCell(0, 2), separator, matrix.getCell(0, 3))
        print(matrix.getCell(1, 0), separator, matrix.getCell(1, 1), separator, matrix.getCell(1, 2), separator, matrix.getCell(1, 3))
        print(matrix.getCell(2, 0), separator, matrix.getCell(2, 1), separator, matrix.getCell(2, 2), separator, matrix.getCell(2, 3))
        print(matrix.getCell(3, 0), separator, matrix.getCell(3, 1), separator, matrix.getCell(3, 2), separator, matrix.getCell(3, 3))

    def motion_trail_task(self, task):

        current_time = task.time
        total_motion_trails = len(MotionTrail.motion_trail_list)

        index = 0
        while index < total_motion_trails:
            motion_trail = MotionTrail.motion_trail_list [index]

            if MotionTrail.global_enable:
                if motion_trail.use_python_version:
                    # Python version
                    if motion_trail.active and motion_trail.check_for_update(current_time):
                        transform = None
                        if motion_trail.root_node_path is not None and motion_trail.root_node_path != render:
                            motion_trail.root_node_path.update()

                        if motion_trail.root_node_path and not motion_trail.relative_to_render:
                            transform = motion_trail.getMat(motion_trail.root_node_path)
                        else:
                            transform = Mat4(motion_trail.getNetTransform().getMat())

                        if transform is not None:
                            motion_trail.update_motion_trail(current_time, transform)
                else:
                    # C++ version
                    if motion_trail.active and motion_trail.cmotion_trail.checkForUpdate(current_time):
                        transform = None
                        if motion_trail.root_node_path is not None and motion_trail.root_node_path != render:
                            motion_trail.root_node_path.update()

                        if motion_trail.root_node_path and not motion_trail.relative_to_render:
                            transform = motion_trail.getMat(motion_trail.root_node_path)
                        else:
                            transform = Mat4(motion_trail.getNetTransform().getMat())

                        if transform is not None:
                            motion_trail.transferVertices()
                            motion_trail.cmotion_trail.updateMotionTrail(current_time, transform)

            else:
                motion_trail.reset_motion_trail()
                motion_trail.reset_motion_trail_geometry()

            index += 1

        return Task.cont

<<<<<<< HEAD
    def add_vertex(self, vertex_id, vertex_function=None, context=None, *,
                   start_color=(1.0, 1.0, 1.0, 1.0), end_color=(0.0, 0.0, 0.0, 1.0)):
        """This must be called repeatedly to define the polygon that forms the
=======
    def add_vertex(self, vertex_id, vertex_function=None, context=None):
        """This must be called initially to define the polygon that forms the
>>>>>>> 09110409
        cross-section of the generated motion trail geometry.  The first
        argument is a user-defined vertex identifier, the second is a function
        that will be called with three parameters that should return the
        position of the vertex as a `.Vec4` object, and the third is an
        arbitrary context object that is passed as last argument to the
        provided function.

        After calling this, you must call `update_vertices()` before the
        changes will fully take effect.

        As of Panda3D 1.10.13, you may alternatively simply pass in a single
        argument containing the vertex position as a `.Vec4` or `.Point3`.
        """
        if vertex_function is None:
            motion_trail_vertex = MotionTrailVertex(None, None, context)
            motion_trail_vertex.vertex = Vec4(vertex_id)
        else:
            motion_trail_vertex = MotionTrailVertex(vertex_id, vertex_function, context)
        motion_trail_vertex.start_color = Vec4(start_color)
        motion_trail_vertex.end_color = Vec4(end_color)
        total_vertices = len(self.vertex_list)

        self.vertex_list[total_vertices : total_vertices] = [motion_trail_vertex]

        self.total_vertices = len(self.vertex_list)

        self.modified_vertices = True

        return motion_trail_vertex

    def set_vertex_color(self, vertex_id, start_color, end_color):
        """Sets the start and end color of the vertex with the given index,
        which must have been previously added by `add_vertex()`.  The motion
        trail will contain a smooth gradient between these colors.  By default,
        the motion trail fades from white to black (which, with the default
        additive blending mode, makes it show up as a purely white motion trail
        that fades out towards the end).
        """
        if vertex_id >= 0 and vertex_id < self.total_vertices:
            motion_trail_vertex = self.vertex_list[vertex_id]
            motion_trail_vertex.start_color = start_color
            motion_trail_vertex.end_color = end_color

        self.modified_vertices = True

    def set_texture(self, texture):
        """Defines the texture that should be applied to the trail geometry.
        This also enables generation of UV coordinates.
        """
        self.texture = texture
        if texture:
            self.geom_node_path.setTexture(texture)
#            texture.setWrapU(Texture.WMClamp)
#            texture.setWrapV(Texture.WMClamp)
        else:
            self.geom_node_path.clearTexture()

        self.modified_vertices = True

    def update_vertices(self):
        """This must be called after the list of vertices defining the
        cross-section shape of the motion trail has been defined by
        `add_vertex()` and `set_vertex_color()`.
        """
        total_vertices = len(self.vertex_list)

        self.total_vertices = total_vertices
        if total_vertices >= 2:
            vertex_index = 0
            while vertex_index < total_vertices:
                motion_trail_vertex = self.vertex_list[vertex_index]
                if motion_trail_vertex.vertex_function is not None:
                    motion_trail_vertex.vertex = motion_trail_vertex.vertex_function(motion_trail_vertex, motion_trail_vertex.vertex_id, motion_trail_vertex.context)
                vertex_index += 1

            # calculate v coordinate
            # this is based on the number of vertices only and not on the relative positions of the vertices
            vertex_index = 0
            float_vertex_index = 0.0
            float_total_vertices = 0.0
            float_total_vertices = total_vertices - 1.0
            while vertex_index < total_vertices:
                motion_trail_vertex = self.vertex_list[vertex_index]
                motion_trail_vertex.v = float_vertex_index / float_total_vertices
                vertex_index += 1
                float_vertex_index += 1.0

#                print "motion_trail_vertex.v", motion_trail_vertex.v

        self.modified_vertices = True

    def transferVertices(self):

        # transfer only on modification
        if self.modified_vertices:
            self.cmotion_trail.setParameters(self.sampling_time, self.time_window, self.texture is not None, self.calculate_relative_matrix, self.use_nurbs, self.resolution_distance)

            self.cmotion_trail.resetVertexList()

            vertex_index = 0
            total_vertices = len(self.vertex_list)
            while vertex_index < total_vertices:
                motion_trail_vertex = self.vertex_list[vertex_index]
                self.cmotion_trail.addVertex(motion_trail_vertex.vertex, motion_trail_vertex.start_color, motion_trail_vertex.end_color, motion_trail_vertex.v)
                vertex_index += 1

            self.modified_vertices = False

    def register_motion_trail(self):
        """Adds this motion trail to the list of trails that are updated
        automatically every frame.  Be careful not to call this twice.
        """
        MotionTrail.motion_trail_list = MotionTrail.motion_trail_list + [self]

    def unregister_motion_trail(self):
        """Removes this motion trail from the list of trails that are updated
        automatically every frame.  If it is not on that list, does nothing.
        """
        if self in MotionTrail.motion_trail_list:
            MotionTrail.motion_trail_list.remove(self)

    def begin_geometry(self):
        self.vertex_index = 0

        if self.texture is not None:
            self.format = GeomVertexFormat.getV3c4t2()
        else:
            self.format = GeomVertexFormat.getV3c4()

        self.vertex_data = GeomVertexData("vertices", self.format, Geom.UHStatic)

        self.vertex_writer = GeomVertexWriter(self.vertex_data, "vertex")
        self.color_writer = GeomVertexWriter(self.vertex_data, "color")
        if self.texture is not None:
            self.texture_writer = GeomVertexWriter(self.vertex_data, "texcoord")

        self.triangles = GeomTriangles(Geom.UHStatic)

    def add_geometry_quad(self, v0, v1, v2, v3, c0, c1, c2, c3, t0, t1, t2, t3):

        self.vertex_writer.addData3(v0[0], v0[1], v0[2])
        self.vertex_writer.addData3(v1[0], v1[1], v1[2])
        self.vertex_writer.addData3(v2[0], v2[1], v2[2])
        self.vertex_writer.addData3(v3[0], v3[1], v3[2])

        self.color_writer.addData4(c0)
        self.color_writer.addData4(c1)
        self.color_writer.addData4(c2)
        self.color_writer.addData4(c3)

        if self.texture is not None:
            self.texture_writer.addData2(t0)
            self.texture_writer.addData2(t1)
            self.texture_writer.addData2(t2)
            self.texture_writer.addData2(t3)

        vertex_index = self.vertex_index

        self.triangles.addVertex(vertex_index + 0)
        self.triangles.addVertex(vertex_index + 1)
        self.triangles.addVertex(vertex_index + 2)
        self.triangles.closePrimitive()

        self.triangles.addVertex(vertex_index + 1)
        self.triangles.addVertex(vertex_index + 3)
        self.triangles.addVertex(vertex_index + 2)
        self.triangles.closePrimitive()

        self.vertex_index += 4

    def end_geometry(self):
        self.geometry = Geom(self.vertex_data)
        self.geometry.addPrimitive(self.triangles)

        self.geom_node.removeAllGeoms()
        self.geom_node.addGeom(self.geometry)

    def check_for_update(self, current_time):
        """Returns true if the motion trail is overdue for an update based on
        the configured `sampling_time` (by default 0.0 to update continuously),
        and is not currently paused.
        """
        state = False
        if (current_time - self.last_update_time) >= self.sampling_time:
            state = True

        if self.pause:
            state = False

        update = state and self.enable

        return state

    def update_motion_trail(self, current_time, transform):
        """If the trail is overdue for an update based on the given time in
        seconds, updates it, extracting the new object position from the given
        transform matrix.
        """
        if len(self.frame_list) >= 1:
            if transform == self.frame_list[0].transform:
                # ignore duplicate transform updates
                return

        if self.check_for_update(current_time):
            color_scale = self.color_scale

            if self.fade:
                elapsed_time = current_time - self.fade_start_time

                if elapsed_time < 0.0:
                    print("elapsed_time < 0: %f" % (elapsed_time))
                    elapsed_time = 0.0

                if elapsed_time < self.fade_time:
                    color_scale = (1.0 - (elapsed_time / self.fade_time)) * color_scale
                else:
                    color_scale = 0.0
                    self.fade_end = True

            self.last_update_time = current_time

            # remove expired frames
            minimum_time = current_time - self.time_window

            index = 0

            last_frame_index = len(self.frame_list) - 1

            while index <= last_frame_index:
                motion_trail_frame = self.frame_list[last_frame_index - index]
                if motion_trail_frame.time >= minimum_time:
                    break
                index += 1

            if index > 0:
                self.frame_list[last_frame_index - index: last_frame_index + 1] = []

            # add new frame to beginning of list
            motion_trail_frame = MotionTrailFrame(current_time, transform)
            self.frame_list = [motion_trail_frame] + self.frame_list

            # convert frames and vertices to geometry
            total_frames = len(self.frame_list)

            #print("total_frames", total_frames)
            #
            #index = 0
            #while index < total_frames:
            #    motion_trail_frame = self.frame_list[index]
            #    print("frame time", index, motion_trail_frame.time)
            #    index += 1

            if total_frames >= 2 and self.total_vertices >= 2:
                self.begin_geometry()
                total_segments = total_frames - 1
                last_motion_trail_frame = self.frame_list[total_segments]
                minimum_time = last_motion_trail_frame.time
                delta_time = current_time - minimum_time

                if self.calculate_relative_matrix:
                    inverse_matrix = Mat4(transform)
                    inverse_matrix.invertInPlace()

                if self.use_nurbs and total_frames >= 5:

                    total_distance = 0.0
                    vector = Vec3()

                    nurbs_curve_evaluator_list = []

                    total_vertex_segments = self.total_vertices - 1

                    # create a NurbsCurveEvaluator for each vertex(the starting point for the trail)
                    index = 0
                    while index < self.total_vertices:
                        nurbs_curve_evaluator = NurbsCurveEvaluator()
                        nurbs_curve_evaluator.reset(total_segments)
                        nurbs_curve_evaluator_list = nurbs_curve_evaluator_list + [nurbs_curve_evaluator]
                        index += 1

                    # add vertices to each NurbsCurveEvaluator
                    segment_index = 0
                    while segment_index < total_segments:
                        motion_trail_frame_start = self.frame_list[segment_index]
                        motion_trail_frame_end = self.frame_list[segment_index + 1]

                        vertex_segment_index = 0

                        if self.calculate_relative_matrix:
                            start_transform = Mat4()
                            end_transform = Mat4()

                            start_transform.multiply(motion_trail_frame_start.transform, inverse_matrix)
                            end_transform.multiply(motion_trail_frame_end.transform, inverse_matrix)

                        else:
                            start_transform = motion_trail_frame_start.transform
                            end_transform = motion_trail_frame_end.transform

                        motion_trail_vertex_start = self.vertex_list[0]

                        v0 = start_transform.xform(motion_trail_vertex_start.vertex)
                        v2 = end_transform.xform(motion_trail_vertex_start.vertex)

                        nurbs_curve_evaluator = nurbs_curve_evaluator_list [vertex_segment_index]

                        nurbs_curve_evaluator.setVertex(segment_index, v0)

                        while vertex_segment_index < total_vertex_segments:

                            motion_trail_vertex_start = self.vertex_list[vertex_segment_index]
                            motion_trail_vertex_end = self.vertex_list[vertex_segment_index + 1]

                            v1 = start_transform.xform(motion_trail_vertex_end.vertex)
                            v3 = end_transform.xform(motion_trail_vertex_end.vertex)

                            nurbs_curve_evaluator = nurbs_curve_evaluator_list [vertex_segment_index + 1]

                            nurbs_curve_evaluator.setVertex(segment_index, v1)

                            if vertex_segment_index == (total_vertex_segments - 1):
                                v = v1 - v3
                                vector.set(v[0], v[1], v[2])
                                distance = vector.length()
                                total_distance += distance

                            vertex_segment_index += 1

                        segment_index += 1

                    # evaluate NurbsCurveEvaluator for each vertex
                    index = 0
                    nurbs_curve_result_list = []
                    while index < self.total_vertices:
                        nurbs_curve_evaluator = nurbs_curve_evaluator_list [index]
                        nurbs_curve_result = nurbs_curve_evaluator.evaluate()
                        nurbs_curve_result_list = nurbs_curve_result_list + [nurbs_curve_result]

                        nurbs_start_t = nurbs_curve_result.getStartT()
                        nurbs_end_t = nurbs_curve_result.getEndT()

                        index += 1

                    # create quads from NurbsCurveResult
                    total_curve_segments = total_distance / self.resolution_distance
                    if total_curve_segments < total_segments:
                        total_curve_segments = total_segments

                    v0 = Vec3()
                    v1 = Vec3()
                    v2 = Vec3()
                    v3 = Vec3()

                    def one_minus_x(x):
                        x = 1.0 - x
                        if x < 0.0:
                            x = 0.0
                        return x

                    curve_segment_index = 0.0
                    while curve_segment_index < total_curve_segments:

                        vertex_segment_index = 0

                        st = curve_segment_index / total_curve_segments
                        et = (curve_segment_index + 1.0) / total_curve_segments
                        #st = curve_segment_index / total_segments
                        #et = (curve_segment_index + 1.0) / total_segments

                        start_t = st
                        end_t = et

                        if self.square_t:
                            start_t *= start_t
                            end_t *= end_t

                        motion_trail_vertex_start = self.vertex_list[0]

                        vertex_start_color = motion_trail_vertex_start.end_color + (motion_trail_vertex_start.start_color - motion_trail_vertex_start.end_color)
                        color_start_t = color_scale * start_t
                        color_end_t = color_scale * end_t
                        c0 = vertex_start_color * one_minus_x(color_start_t)
                        c2 = vertex_start_color * one_minus_x(color_end_t)

                        t0 = Vec2(one_minus_x(st), motion_trail_vertex_start.v)
                        t2 = Vec2(one_minus_x(et), motion_trail_vertex_start.v)

                        while vertex_segment_index < total_vertex_segments:

                            motion_trail_vertex_start = self.vertex_list[vertex_segment_index]
                            motion_trail_vertex_end = self.vertex_list[vertex_segment_index + 1]

                            start_nurbs_curve_result = nurbs_curve_result_list [vertex_segment_index]
                            end_nurbs_curve_result = nurbs_curve_result_list [vertex_segment_index + 1]

                            start_nurbs_start_t = start_nurbs_curve_result.getStartT()
                            start_nurbs_end_t = start_nurbs_curve_result.getEndT()
                            end_nurbs_start_t = end_nurbs_curve_result.getStartT()
                            end_nurbs_end_t = end_nurbs_curve_result.getEndT()

                            start_delta_t = (start_nurbs_end_t - start_nurbs_start_t)
                            end_delta_t = (end_nurbs_end_t - end_nurbs_start_t)

                            start_nurbs_curve_result.evalPoint(start_nurbs_start_t + (start_delta_t * st), v0)
                            end_nurbs_curve_result.evalPoint(end_nurbs_start_t + (end_delta_t * st), v1)

                            start_nurbs_curve_result.evalPoint(start_nurbs_start_t + (start_delta_t * et), v2)
                            end_nurbs_curve_result.evalPoint(end_nurbs_start_t + (end_delta_t * et), v3)

                            # color
                            vertex_end_color = motion_trail_vertex_end.end_color + (motion_trail_vertex_end.start_color - motion_trail_vertex_end.end_color)

                            c1 = vertex_end_color * one_minus_x(color_start_t)
                            c3 = vertex_end_color * one_minus_x(color_end_t)

                            # uv
                            t1 = Vec2(one_minus_x(st), motion_trail_vertex_end.v)
                            t3 = Vec2(one_minus_x(et), motion_trail_vertex_end.v)

                            self.add_geometry_quad(v0, v1, v2, v3, c0, c1, c2, c3, t0, t1, t2, t3)

                            # reuse calculations
                            c0 = c1
                            c2 = c3

                            t0 = t1
                            t2 = t3

                            vertex_segment_index += 1

                        curve_segment_index += 1.0

                else:
                    segment_index = 0
                    while segment_index < total_segments:
                        motion_trail_frame_start = self.frame_list[segment_index]
                        motion_trail_frame_end = self.frame_list[segment_index + 1]

                        start_t = (motion_trail_frame_start.time - minimum_time) / delta_time
                        end_t = (motion_trail_frame_end.time - minimum_time) / delta_time

                        st = start_t
                        et = end_t

                        if self.square_t:
                            start_t *= start_t
                            end_t *= end_t

                        vertex_segment_index = 0
                        total_vertex_segments = self.total_vertices - 1

                        if self.calculate_relative_matrix:
                            start_transform = Mat4()
                            end_transform = Mat4()
                            start_transform.multiply(motion_trail_frame_start.transform, inverse_matrix)
                            end_transform.multiply(motion_trail_frame_end.transform, inverse_matrix)
                        else:
                            start_transform = motion_trail_frame_start.transform
                            end_transform = motion_trail_frame_end.transform

                        motion_trail_vertex_start = self.vertex_list[0]

                        v0 = start_transform.xform(motion_trail_vertex_start.vertex)
                        v2 = end_transform.xform(motion_trail_vertex_start.vertex)

                        vertex_start_color = motion_trail_vertex_start.end_color + (motion_trail_vertex_start.start_color - motion_trail_vertex_start.end_color)
                        color_start_t = color_scale * start_t
                        color_end_t = color_scale * end_t
                        c0 = vertex_start_color * color_start_t
                        c2 = vertex_start_color * color_end_t

                        t0 = Vec2(st, motion_trail_vertex_start.v)
                        t2 = Vec2(et, motion_trail_vertex_start.v)

                        while vertex_segment_index < total_vertex_segments:

                            motion_trail_vertex_start = self.vertex_list[vertex_segment_index]
                            motion_trail_vertex_end = self.vertex_list[vertex_segment_index + 1]

                            v1 = start_transform.xform(motion_trail_vertex_end.vertex)
                            v3 = end_transform.xform(motion_trail_vertex_end.vertex)

                            # color
                            vertex_end_color = motion_trail_vertex_end.end_color + (motion_trail_vertex_end.start_color - motion_trail_vertex_end.end_color)

                            c1 = vertex_end_color * color_start_t
                            c3 = vertex_end_color * color_end_t

                            # uv
                            t1 = Vec2(st, motion_trail_vertex_end.v)
                            t3 = Vec2(et, motion_trail_vertex_end.v)

                            self.add_geometry_quad(v0, v1, v2, v3, c0, c1, c2, c3, t0, t1, t2, t3)

                            # reuse calculations
                            v0 = v1
                            v2 = v3

                            c0 = c1
                            c2 = c3

                            t0 = t1
                            t2 = t3

                            vertex_segment_index += 1

                        segment_index += 1

                self.end_geometry()

    def enable_motion_trail(self, enable):
        """Sets whether the motion trail is currently enabled.  Every motion
        trail starts off as being enabled, passing False to this method prevents
        it from being updated.
        """
        self.enable = enable

    def reset_motion_trail(self):
        """Call this to have the motion trail restart from nothing on the next
        update.
        """
        self.frame_list = []
        self.cmotion_trail.reset()

    def reset_motion_trail_geometry(self):
        """Destroys the currently generated motion trail geometry immediately.
        However, it will be fully regenerated on the next call to update, see
        `reset_motion_trail()` to prevent this.
        """
        if self.geom_node is not None:
            self.geom_node.removeAllGeoms()

    def attach_motion_trail(self):
        """Alias of `reset_motion_trail()`.
        """
        self.reset_motion_trail()

    def begin_motion_trail(self):
        if not self.continuous_motion_trail:
            self.reset_motion_trail()
            self.active = True
            self.playing = True

    def end_motion_trail(self):
        if not self.continuous_motion_trail:
            self.active = False
            self.reset_motion_trail()
            self.reset_motion_trail_geometry()
            self.playing = False

    # the following functions are not currently supported in the C++ version

    def set_fade(self, time, current_time):
        if not self.pause:
            self.fade_color_scale = 1.0

            if time == 0.0:
                self.fade = False
            else:
                self.fade_start_time = current_time
                self.fade_time = time
                self.fade = True

    def pause_motion_trail(self, current_time):
        if not self.pause:
            self.pause_time = current_time
            self.pause = True

    def resume_motion_trail(self, current_time):
        if self.pause:
            delta_time = current_time - self.pause_time

            frame_index = 0
            total_frames = len(self.frame_list)
            while frame_index < total_frames:
                motion_trail_frame = self.frame_list[frame_index]
                motion_trail_frame.time += delta_time
                frame_index += 1

            if self.fade:
                self.fade_start_time += delta_time

            self.pause = False

    def toggle_pause_motion_trail(self, current_time):
        if self.pause:
            self.resume_motion_trail(current_time)
        else:
            self.pause_motion_trail(current_time)<|MERGE_RESOLUTION|>--- conflicted
+++ resolved
@@ -253,14 +253,9 @@
 
         return Task.cont
 
-<<<<<<< HEAD
     def add_vertex(self, vertex_id, vertex_function=None, context=None, *,
                    start_color=(1.0, 1.0, 1.0, 1.0), end_color=(0.0, 0.0, 0.0, 1.0)):
-        """This must be called repeatedly to define the polygon that forms the
-=======
-    def add_vertex(self, vertex_id, vertex_function=None, context=None):
         """This must be called initially to define the polygon that forms the
->>>>>>> 09110409
         cross-section of the generated motion trail geometry.  The first
         argument is a user-defined vertex identifier, the second is a function
         that will be called with three parameters that should return the
