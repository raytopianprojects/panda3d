--- conflicted
+++ resolved
@@ -385,11 +385,8 @@
         # Get a pointer to Panda's global ClockObject, used for
         # synchronizing events between Python and C.
         clock = ClockObject.getGlobalClock()
-<<<<<<< HEAD
-=======
 
         #: This is the global :class:`~panda3d.core.ClockObject`.
->>>>>>> f01399bb
         self.clock = clock
 
         # Since we have already started up a TaskManager, and probably
