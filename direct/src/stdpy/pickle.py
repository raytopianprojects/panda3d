--- conflicted
+++ resolved
@@ -22,15 +22,12 @@
 support extensions of this nature. """
 
 __all__ = ["PickleError", "PicklingError", "UnpicklingError", "Pickler",
-           "Unpickler", "dump", "dumps", "load", "loads", "HIGHEST_PROTOCOL"]
+           "Unpickler", "dump", "dumps", "load", "loads",
+           "HIGHEST_PROTOCOL", "DEFAULT_PROTOCOL"]
 
 import sys
-<<<<<<< HEAD
-from panda3d.core import BamWriter, BamReader
+from panda3d.core import BamWriter, BamReader, TypedObject
 from copyreg import dispatch_table
-=======
-from panda3d.core import BamWriter, BamReader, TypedObject
->>>>>>> a84f1b55
 
 
 # A funny replacement for "import pickle" so we don't get confused
@@ -38,25 +35,14 @@
 pickle = __import__('pickle')
 
 HIGHEST_PROTOCOL = pickle.HIGHEST_PROTOCOL
+DEFAULT_PROTOCOL = pickle.DEFAULT_PROTOCOL
 
 PickleError = pickle.PickleError
 PicklingError = pickle.PicklingError
-<<<<<<< HEAD
+UnpicklingError = pickle.UnpicklingError
+
 BasePickler = pickle._Pickler
 BaseUnpickler = pickle._Unpickler
-=======
-UnpicklingError = pickle.UnpicklingError
-
-if sys.version_info >= (3, 0):
-    DEFAULT_PROTOCOL = pickle.DEFAULT_PROTOCOL
-    __all__.append("DEFAULT_PROTOCOL")
-
-    BasePickler = pickle._Pickler
-    BaseUnpickler = pickle._Unpickler
-else:
-    BasePickler = pickle.Pickler
-    BaseUnpickler = pickle.Unpickler
->>>>>>> a84f1b55
 
 
 class Pickler(BasePickler):
@@ -190,28 +176,6 @@
     BaseUnpickler.dispatch[pickle.REDUCE[0]] = load_reduce
 
 
-<<<<<<< HEAD
-if sys.version_info >= (3, 8):
-    # In Python 3.8 and up, we can use the C implementation of Pickler, which
-    # supports a reducer_override method.
-    class Pickler(pickle.Pickler):
-        def __init__(self, *args, **kw):
-            self.bamWriter = BamWriter()
-            pickle.Pickler.__init__(self, *args, **kw)
-
-        def reducer_override(self, obj):
-            reduce = getattr(obj, "__reduce_persist__", None)
-            if reduce:
-                return reduce(self)
-
-            return NotImplemented
-else:
-    # Otherwise, we have to use our custom version that overrides save().
-    Pickler = _Pickler
-
-
-=======
->>>>>>> a84f1b55
 # Shorthands
 from io import BytesIO
 
