"""
EntryScale Class: Scale with a label, and a linked and validated entry
"""

__all__ = ['EntryScale', 'EntryScaleGroup']

from direct.showbase.TkGlobal import *
<<<<<<< HEAD
import Pmw
from tkinter.simpledialog import *
from tkinter.colorchooser import askcolor
=======
from panda3d.core import Vec4
import Pmw, sys

if sys.version_info >= (3, 0):
    from tkinter.simpledialog import *
    from tkinter.colorchooser import askcolor
else:
    from tkSimpleDialog import *
    from tkColorChooser import askcolor
>>>>>>> ac021e94

"""
Change Min/Max buttons to labels, add highlight binding
"""

class EntryScale(Pmw.MegaWidget):
    "Scale with linked and validated entry"

    def __init__(self, parent = None, **kw):

        # Define the megawidget options.
        optiondefs = (
            ('state',        None,          None),
            ('value',        0.0,           Pmw.INITOPT),
            ('resolution',          0.001,         None),
            ('command',             None,          None),
            ('preCallback',         None,          None),
            ('postCallback',        None,          None),
            ('callbackData',        [],            None),
            ('min',                 0.0,           self._updateValidate),
            ('max',                 100.0,         self._updateValidate),
            ('text',                'EntryScale',  self._updateLabelText),
            ('numDigits',   2,             self._setSigDigits),
            )
        self.defineoptions(kw, optiondefs)

        # Initialise superclass
        Pmw.MegaWidget.__init__(self, parent)

        # Initialize some class variables
        self.value = self['value']
        self.entryFormat = '%.2f'
        self.fScaleCommand = 0

        # Create the components.

        # Setup up container
        interior = self.interior()
        interior.configure(relief = GROOVE, borderwidth = 2)

        # Create a label and an entry
        self.labelFrame = self.createcomponent('frame', (), None,
                                               Frame, interior)
        # Create an entry field to display and validate the entryScale's value
        self.entryValue = StringVar()
        self.entryValue.set(self['value'])
        self.entry = self.createcomponent('entryField',
                                          # Access widget's entry using "entry"
                                          (('entry', 'entryField_entry'),),
                                          None,
                                          Pmw.EntryField, self.labelFrame,
                                          entry_width = 10,
                                          validate = { 'validator': 'real',
                                                       'min': self['min'],
                                                       'max': self['max'],
                                                       'minstrict': 0,
                                                       'maxstrict': 0},
                                          entry_justify = 'right',
                                          entry_textvar = self.entryValue,
                                          command = self._entryCommand)
        self.entry.pack(side='left', padx = 4)

        # Create the EntryScale's label
        self.label = self.createcomponent('label', (), None,
                                          Label, self.labelFrame,
                                          text = self['text'],
                                          width = 12,
                                          anchor = 'center',
                                          font = "Arial 12 bold")
        self.label.pack(side='left', expand = 1, fill = 'x')
        self.label.bind('<Button-3>', self.askForLabel)

        # Now pack the frame
        self.labelFrame.pack(expand = 1, fill = 'both')

        # Create a label and an entry
        self.minMaxFrame = self.createcomponent('mmFrame', (), None,
                                                Frame, interior)
        # Create the EntryScale's min max labels
        self.minLabel = self.createcomponent('minLabel', (), None,
                                             Label, self.minMaxFrame,
                                             text = repr(self['min']),
                                             relief = FLAT,
                                             width = 5,
                                             anchor = W,
                                             font = "Arial 8")
        self.minLabel.pack(side='left', fill = 'x')
        self.minLabel.bind('<Button-3>', self.askForMin)

        # Create the scale component.
        self.scale = self.createcomponent('scale', (), None,
                                          Scale, self.minMaxFrame,
                                          command = self._scaleCommand,
                                          orient = 'horizontal',
                                          length = 150,
                                          from_ = self['min'],
                                          to = self['max'],
                                          resolution = self['resolution'],
                                          showvalue = 0)
        self.scale.pack(side = 'left', expand = 1, fill = 'x')
        # Set scale to the middle of its range
        self.scale.set(self['value'])
        self.scale.bind('<Button-1>', self.__onPress)
        self.scale.bind('<ButtonRelease-1>', self.__onRelease)
        self.scale.bind('<Button-3>', self.askForResolution)

        self.maxLabel = self.createcomponent('maxLabel', (), None,
                                             Label, self.minMaxFrame,
                                             text = repr(self['max']),
                                             relief = FLAT,
                                             width = 5,
                                             anchor = E,
                                             font = "Arial 8")
        self.maxLabel.bind('<Button-3>', self.askForMax)
        self.maxLabel.pack(side='left', fill = 'x')
        self.minMaxFrame.pack(expand = 1, fill = 'both')

        # Check keywords and initialise options based on input values.
        self.initialiseoptions(EntryScale)

    def label(self):
        return self.label
    def scale(self):
        return self.scale
    def entry(self):
        return self.entry

    def askForLabel(self, event = None):
        newLabel = askstring(title = self['text'],
                             prompt = 'New label:',
                             initialvalue = repr(self['text']),
                             parent = self.interior())
        if newLabel:
            self['text'] = newLabel

    def askForMin(self, event = None):
        newMin = askfloat(title = self['text'],
                          prompt = 'New min val:',
                          initialvalue = repr(self['min']),
                          parent = self.interior())
        if newMin:
            self.setMin(newMin)

    def setMin(self, newMin):
        self['min'] = newMin
        self.scale['from_'] = newMin
        self.minLabel['text'] = newMin
        self.entry.checkentry()

    def askForMax(self, event = None):
        newMax = askfloat(title = self['text'],
                          parent = self.interior(),
                          initialvalue = self['max'],
                          prompt = 'New max val:')
        if newMax:
            self.setMax(newMax)

    def setMax(self, newMax):
        self['max'] = newMax
        self.scale['to'] = newMax
        self.maxLabel['text'] = newMax
        self.entry.checkentry()

    def askForResolution(self, event = None):
        newResolution = askfloat(title = self['text'],
                                 parent = self.interior(),
                                 initialvalue = self['resolution'],
                                 prompt = 'New resolution:')
        if newResolution:
            self.setResolution(newResolution)

    def setResolution(self, newResolution):
        self['resolution'] = newResolution
        self.scale['resolution'] = newResolution
        self.entry.checkentry()

    def _updateLabelText(self):
        self.label['text'] = self['text']

    def _updateValidate(self):
        self.configure(entryField_validate = {
            'validator': 'real',
            'min': self['min'],
            'max': self['max'],
            'minstrict': 0,
            'maxstrict': 0})
        self.minLabel['text'] = self['min']
        self.scale['from_'] = self['min']
        self.scale['to'] = self['max']
        self.maxLabel['text'] = self['max']

    def _scaleCommand(self, strVal):
        if not self.fScaleCommand:
            return
        # convert scale val to float
        self.set(float(strVal))
        """
        # Update entry to reflect formatted value
        self.entryValue.set(self.entryFormat % self.value)
        self.entry.checkentry()
        if self['command']:
            self['command'](self.value)
        """

    def _entryCommand(self, event = None):
        try:
            val = float(self.entryValue.get())
            self.onReturn(*self['callbackData'])
            self.set(val)
            self.onReturnRelease(*self['callbackData'])
        except ValueError:
            pass

    def _setSigDigits(self):
        sd = self['numDigits']
        self.entryFormat = '%.' + '%d' % sd + 'f'
        # And reset value to reflect change
        self.entryValue.set(self.entryFormat % self.value)

    def get(self):
        return self.value

    def set(self, newVal, fCommand = 1):
        # Clamp value
        if self['min'] is not None:
            if newVal < self['min']:
                newVal = self['min']
        if self['max'] is not None:
            if newVal > self['max']:
                newVal = self['max']
        # Round by resolution
        if self['resolution'] is not None:
            newVal = round(newVal / self['resolution']) * self['resolution']

        # Record updated value
        self.value = newVal
        # Update scale's position
        self.scale.set(newVal)
        # Update entry to reflect formatted value
        self.entryValue.set(self.entryFormat % self.value)
        self.entry.checkentry()

        # execute command
        if fCommand and (self['command'] is not None):
            self['command'](newVal)

    def onReturn(self, *args):
        """ User redefinable callback executed on <Return> in entry """
        pass

    def onReturnRelease(self, *args):
        """ User redefinable callback executed on <Return> release in entry """
        pass

    def __onPress(self, event):
        # First execute onpress callback
        if self['preCallback']:
            self['preCallback'](*self['callbackData'])
        # Now enable slider command
        self.fScaleCommand = 1

    def onPress(self, *args):
        """ User redefinable callback executed on button press """
        pass

    def __onRelease(self, event):
        # Now disable slider command
        self.fScaleCommand = 0
        # First execute onpress callback
        if self['postCallback']:
            self['postCallback'](*self['callbackData'])

    def onRelease(self, *args):
        """ User redefinable callback executed on button release """
        pass

class EntryScaleGroup(Pmw.MegaToplevel):
    def __init__(self, parent = None, **kw):

        # Default group size
        DEFAULT_DIM = 1
        # Default value depends on *actual* group size, test for user input
        DEFAULT_VALUE = [0.0] * kw.get('dim', DEFAULT_DIM)
        DEFAULT_LABELS = ['v[%d]' % x for x in range(kw.get('dim', DEFAULT_DIM))]

        #define the megawidget options
        INITOPT = Pmw.INITOPT
        optiondefs = (
            ('dim',             DEFAULT_DIM,            INITOPT),
            ('side',            TOP,                    INITOPT),
            ('title',           'Group',                None),
            # A tuple of initial values, one for each entryScale
            ('value',    DEFAULT_VALUE,          INITOPT),
            # The command to be executed any time one of the entryScales is updated
            ('command',         None,                   None),
            ('preCallback',     None,                   None),
            ('postCallback',    None,                   None),
            # A tuple of labels, one for each entryScale
            ('labels',          DEFAULT_LABELS,         self._updateLabels),
            # Destroy or withdraw
            ('fDestroy',        0,                      INITOPT)
            )
        self.defineoptions(kw, optiondefs)

        # Initialize the toplevel widget
        Pmw.MegaToplevel.__init__(self, parent)

        # Create the components
        interior = self.interior()
        # Get a copy of the initial value (making sure its a list)
        self._value = list(self['value'])

        # The Menu Bar
        self.balloon = Pmw.Balloon()
        menubar = self.createcomponent('menubar', (), None,
                                       Pmw.MenuBar, (interior,),
                                       balloon = self.balloon)
        menubar.pack(fill=X)

        # EntryScaleGroup Menu
        menubar.addmenu('EntryScale Group', 'EntryScale Group Operations')
        menubar.addmenuitem(
            'EntryScale Group', 'command', 'Reset the EntryScale Group panel',
            label = 'Reset',
            command = lambda s = self: s.reset())
        if self['fDestroy']:
            dismissCommand = self.destroy
        else:
            dismissCommand = self.withdraw
        menubar.addmenuitem(
            'EntryScale Group', 'command', 'Dismiss EntryScale Group panel',
            label = 'Dismiss', command = dismissCommand)

        menubar.addmenu('Help', 'EntryScale Group Help Operations')
        self.toggleBalloonVar = IntVar()
        self.toggleBalloonVar.set(0)
        menubar.addmenuitem('Help', 'checkbutton',
                            'Toggle balloon help',
                            label = 'Balloon Help',
                            variable = self.toggleBalloonVar,
                            command = self.toggleBalloon)

        self.entryScaleList = []
        for index in range(self['dim']):
            # Add a group alias so you can configure the entryScales via:
            #   fg.configure(Valuator_XXX = YYY)
            f = self.createcomponent(
                'entryScale%d' % index, (), 'Valuator', EntryScale,
                (interior,), value = self._value[index],
                text = self['labels'][index])
            # Do this separately so command doesn't get executed during construction
            f['command'] = lambda val, s=self, i=index: s._entryScaleSetAt(i, val)
            f['callbackData'] = [self]
            # Callbacks
            f.onReturn = self.__onReturn
            f.onReturnRelease = self.__onReturnRelease
            f['preCallback'] = self.__onPress
            f['postCallback'] = self.__onRelease
            f.pack(side = self['side'], expand = 1, fill = X)
            self.entryScaleList.append(f)

        # Make sure entryScales are initialized
        self.set(self['value'])

        # Make sure input variables processed
        self.initialiseoptions(EntryScaleGroup)

    def _updateLabels(self):
        if self['labels']:
            for index in range(self['dim']):
                self.entryScaleList[index]['text'] = self['labels'][index]

    def toggleBalloon(self):
        if self.toggleBalloonVar.get():
            self.balloon.configure(state = 'balloon')
        else:
            self.balloon.configure(state = 'none')

    def get(self):
        return self._value

    def getAt(self, index):
        return self._value[index]

    # This is the command is used to set the groups value
    def set(self, value, fCommand = 1):
        for i in range(self['dim']):
            self._value[i] = value[i]
            # Update entryScale, but don't execute its command
            self.entryScaleList[i].set(value[i], 0)
        if fCommand and (self['command'] is not None):
            self['command'](self._value)

    def setAt(self, index, value):
        # Update entryScale and execute its command
        self.entryScaleList[index].set(value)

    # This is the command used by the entryScale
    def _entryScaleSetAt(self, index, value):
        self._value[index] = value
        if self['command']:
            self['command'](self._value)

    def reset(self):
        self.set(self['value'])

    def __onReturn(self, esg):
        # Execute onReturn callback
        self.onReturn(*esg.get())

    def onReturn(self, *args):
        """ User redefinable callback executed on button press """
        pass

    def __onReturnRelease(self, esg):
        # Execute onReturnRelease callback
        self.onReturnRelease(*esg.get())

    def onReturnRelease(self, *args):
        """ User redefinable callback executed on button press """
        pass

    def __onPress(self, esg):
        # Execute onPress callback
        if self['preCallback']:
            self['preCallback'](*esg.get())

    def onPress(self, *args):
        """ User redefinable callback executed on button press """
        pass

    def __onRelease(self, esg):
        # Execute onRelease callback
        if self['postCallback']:
            self['postCallback'](*esg.get())

    def onRelease(self, *args):
        """ User redefinable callback executed on button release """
        pass

def rgbPanel(nodePath, callback = None):
    def setNodePathColor(color, np = nodePath, cb = callback):
        np.setColor(color[0]/255.0, color[1]/255.0,
                    color[2]/255.0, color[3]/255.0)
        # Execute callback to pass along color info
        if cb:
            cb(color)
    # Check init color
    if nodePath.hasColor():
        initColor = nodePath.getColor() * 255.0
    else:
        initColor = Vec4(255)
    # Create entry scale group
    esg = EntryScaleGroup(title = 'RGBA Panel: ' + nodePath.getName(),
                          dim = 4,
                          labels = ['R','G','B','A'],
                          value = [int(initColor[0]),
                                          int(initColor[1]),
                                          int(initColor[2]),
                                          int(initColor[3])],
                          Valuator_max = 255,
                          Valuator_resolution = 1,
                          # Destroy not withdraw panel on dismiss
                          fDestroy = 1,
                          command = setNodePathColor)
    # Update menu button
    esg.component('menubar').component('EntryScale Group-button')['text'] = (
        'RGBA Panel')
    # Update menu
    menubar = esg.component('menubar')
    menubar.deletemenuitems('EntryScale Group', 1, 1)

    # Some helper functions
    # Clear color
    menubar.addmenuitem(
        'EntryScale Group', 'command',
        label='Clear Color', command=lambda np=nodePath: np.clearColor())

    # Set/Clear Transparency
    menubar.addmenuitem(
        'EntryScale Group', 'command',
        label='Set Transparency', command=lambda np=nodePath: np.setTransparency(1))
    menubar.addmenuitem(
        'EntryScale Group', 'command',
        label='Clear Transparency',
        command=lambda np=nodePath: np.clearTransparency())

    # System color picker
    def popupColorPicker(esg = esg):
        # Can pass in current color with: color = (255, 0, 0)
        color = askcolor(
            parent = esg.interior(),
            # Initialize it to current color
            initialcolor = tuple(esg.get()[:3]))[0]
        if color:
            esg.set((color[0], color[1], color[2], esg.getAt(3)))

    menubar.addmenuitem(
        'EntryScale Group', 'command',
        label='Popup Color Picker', command=popupColorPicker)

    def printToLog(nodePath=nodePath):
        c = nodePath.getColor()
        print("Vec4(%.3f, %.3f, %.3f, %.3f)" % (c[0], c[1], c[2], c[3]))

    menubar.addmenuitem(
        'EntryScale Group', 'command',
        label='Print to log', command=printToLog)

    # Add back the Dismiss item we removed.
    if esg['fDestroy']:
        dismissCommand = esg.destroy
    else:
        dismissCommand = esg.withdraw
    menubar.addmenuitem(
        'EntryScale Group', 'command', 'Dismiss EntryScale Group panel',
        label='Dismiss', command=dismissCommand)

    # Set callback
    def onRelease(r, g, b, a, nodePath = nodePath):
        messenger.send('RGBPanel_setColor', [nodePath, r, g, b, a])
    esg['postCallback'] = onRelease
    return esg

## SAMPLE CODE
if __name__ == '__main__':
    # Initialise Tkinter and Pmw.
    root = Toplevel()
    root.title('Pmw EntryScale demonstration')

    # Dummy command
    def printVal(val):
        print(val)

    # Create and pack a EntryScale megawidget.
    mega1 = EntryScale(root, command = printVal)
    mega1.pack(side = 'left', expand = 1, fill = 'x')

    """
    # These are things you can set/configure
    # Starting value for entryScale
    mega1['value'] = 123.456
    mega1['text'] = 'Drive delta X'
    mega1['min'] = 0.0
    mega1['max'] = 1000.0
    mega1['resolution'] = 1.0
    # To change the color of the label:
    mega1.label['foreground'] = 'Red'
    # Max change/update, default is 100
    # To have really fine control, for example
    # mega1['maxVelocity'] = 0.1
    # Number of digits to the right of the decimal point, default = 2
    # mega1['numDigits'] = 5
    """

    # To create a entryScale group to set an RGBA value:
    group1 = EntryScaleGroup(root, dim = 4,
                          title = 'Simple RGBA Panel',
                          labels = ('R', 'G', 'B', 'A'),
                          Valuator_min = 0.0,
                          Valuator_max = 255.0,
                          Valuator_resolution = 1.0,
                          command = printVal)

    # Uncomment this if you aren't running in IDLE
    #root.mainloop()<|MERGE_RESOLUTION|>--- conflicted
+++ resolved
@@ -5,21 +5,10 @@
 __all__ = ['EntryScale', 'EntryScaleGroup']
 
 from direct.showbase.TkGlobal import *
-<<<<<<< HEAD
+from panda3d.core import Vec4
 import Pmw
 from tkinter.simpledialog import *
 from tkinter.colorchooser import askcolor
-=======
-from panda3d.core import Vec4
-import Pmw, sys
-
-if sys.version_info >= (3, 0):
-    from tkinter.simpledialog import *
-    from tkinter.colorchooser import askcolor
-else:
-    from tkSimpleDialog import *
-    from tkColorChooser import askcolor
->>>>>>> ac021e94
 
 """
 Change Min/Max buttons to labels, add highlight binding
