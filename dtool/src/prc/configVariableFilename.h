--- conflicted
+++ resolved
@@ -60,11 +60,8 @@
   INLINE Filename get_word(size_t n) const;
   INLINE void set_word(size_t n, const Filename &value);
 
-<<<<<<< HEAD
   INLINE bool __bool__() const;
-=======
   INLINE std::wstring __fspath__() const;
->>>>>>> 3f3fd74f
 
 private:
   void reload_cache();
