#!/usr/bin/env python

import sys
import os
import shutil
import glob
import re
import subprocess
import sysconfig
from makepandacore import *
from installpanda import *


INSTALLER_DEB_FILE = """
Package: panda3dMAJOR
Version: VERSION
Section: libdevel
Priority: optional
Architecture: ARCH
Essential: no
Depends: DEPENDS
Recommends: RECOMMENDS
Provides: PROVIDES
Conflicts: PROVIDES
Replaces: PROVIDES
Maintainer: rdb <me@rdb.name>
Installed-Size: INSTSIZE
Description: Panda3D free 3D engine SDK
 Panda3D is a game engine which includes graphics, audio, I/O, collision detection, and other abilities relevant to the creation of 3D games. Panda3D is open source and free software under the revised BSD license, and can be used for both free and commercial game development at no financial cost.
 Panda3D's intended game-development language is Python. The engine itself is written in C++, and utilizes an automatic wrapper-generator to expose the complete functionality of the engine in a Python interface.
 .
 This package contains the SDK for development with Panda3D.

"""

# We're not putting "python" in the "Requires" field,
# since the rpm-based distros don't have a common
# naming for the Python package.
INSTALLER_SPEC_FILE = """
Summary: The Panda3D free 3D engine SDK
Name: panda3d
Version: VERSION
Release: RPMRELEASE
License: BSD License
Group: Development/Libraries
BuildRoot: PANDASOURCE/targetroot
%description
Panda3D is a game engine which includes graphics, audio, I/O, collision detection, and other abilities relevant to the creation of 3D games. Panda3D is open source and free software under the revised BSD license, and can be used for both free and commercial game development at no financial cost.
Panda3D's intended game-development language is Python. The engine itself is written in C++, and utilizes an automatic wrapper-generator to expose the complete functionality of the engine in a Python interface.

This package contains the SDK for development with Panda3D.
%post
/sbin/ldconfig
%postun
/sbin/ldconfig
%files
%defattr(-,root,root)
/etc/Confauto.prc
/etc/Config.prc
/usr/share/panda3d
/etc/ld.so.conf.d/panda3d.conf
/usr/%_lib/panda3d
/usr/include/panda3d
"""
INSTALLER_SPEC_FILE_PVIEW = """\
/usr/share/applications/pview.desktop
/usr/share/mime-info/panda3d.mime
/usr/share/mime-info/panda3d.keys
/usr/share/mime/packages/panda3d.xml
/usr/share/application-registry/panda3d.applications
"""

# plist file for Mac OSX
Info_plist = """\
<?xml version="1.0" encoding="UTF-8"?>
<!DOCTYPE plist PUBLIC "-//Apple//DTD PLIST 1.0//EN" "http://www.apple.com/DTDs/PropertyList-1.0.dtd">
<plist version="1.0">
<dict>
  <key>CFBundleIdentifier</key>
  <string>{package_id}</string>
  <key>CFBundleShortVersionString</key>
  <string>{version}</string>
  <key>IFPkgFlagRelocatable</key>
  <false/>
  <key>IFPkgFlagAuthorizationAction</key>
  <string>RootAuthorization</string>
  <key>IFPkgFlagAllowBackRev</key>
  <true/>
</dict>
</plist>
"""

# FreeBSD pkg-descr
INSTALLER_PKG_DESCR_FILE = """
Panda3D is a game engine which includes graphics, audio, I/O, collision detection, and other abilities relevant to the creation of 3D games. Panda3D is open source and free software under the revised BSD license, and can be used for both free and commercial game development at no financial cost.
Panda3D's intended game-development language is Python. The engine itself is written in C++, and utilizes an automatic wrapper-generator to expose the complete functionality of the engine in a Python interface.

This package contains the SDK for development with Panda3D.

WWW: https://www.panda3d.org/
"""

# FreeBSD PKG Manifest template file
INSTALLER_PKG_MANIFEST_FILE = """
name: NAME
version: VERSION
arch: ARCH
origin: ORIGIN
comment: "Panda3D free 3D engine SDK"
www: https://www.panda3d.org
maintainer: rdb <me@rdb.name>
prefix: /usr/local
flatsize: INSTSIZEMB
deps: {DEPENDS}
"""

# Since we're adding a bunch of install scripts to the macOS intaller, we'll
# put the platform-checking code in some variables to reduce repetition.
MACOS_SCRIPT_PREFIX = """\
#!/bin/bash
IFS=.
read -a version_info <<< "`sw_vers -productVersion`"
if (( ${version_info[0]} == 10 && ${version_info[1]} < 15 )); then
"""

MACOS_SCRIPT_POSTFIX = """\
fi
"""


def MakeInstallerNSIS(version, file, title, installdir, compressor="lzma", **kwargs):
    outputdir = GetOutputDir()

    if os.path.isfile(file):
        os.remove(file)
    elif os.path.isdir(file):
        shutil.rmtree(file)

    if GetTargetArch() == 'x64':
        regview = '64'
    else:
        regview = '32'

    print("Building " + title + " installer at %s" % (file))
    if compressor != "lzma":
        print("Note: you are using zlib, which is faster, but lzma gives better compression.")
    if os.path.exists("nsis-output.exe"):
        os.remove("nsis-output.exe")
    WriteFile(outputdir + "/tmp/__init__.py", "")

    nsis_defs = {
        'COMPRESSOR': compressor,
        'TITLE': title,
        'INSTALLDIR': installdir,
        'OUTFILE': '..\\' + file,
        'BUILT': '..\\' + outputdir,
        'SOURCE': '..',
        'REGVIEW': regview,
        'MAJOR_VER': '.'.join(version.split('.')[:2]),
    }

    # Are we shipping a version of Python?
    if os.path.isfile(os.path.join(outputdir, "python", "python.exe")):
        py_dlls = (
            glob.glob(os.path.join(outputdir, "python", "python[0-9][0-9].dll"))
            + glob.glob(os.path.join(outputdir, "python", "python[0-9][0-9]_d.dll"))
            + glob.glob(os.path.join(outputdir, "python", "python[0-9][0-9][0-9].dll"))
            + glob.glob(os.path.join(outputdir, "python", "python[0-9][0-9][0-9]_d.dll"))
        )
        assert py_dlls
        py_dll = os.path.basename(py_dlls[0])
        py_dllver = py_dll.strip(".DHLNOPTY_dhlnopty")
        pyver = py_dllver[0] + '.' + py_dllver[1:]

        if GetTargetArch() != 'x64':
            pyver += '-32'

        nsis_defs['INCLUDE_PYVER'] = pyver

    if GetHost() == 'windows':
        cmd = os.path.join(GetThirdpartyBase(), 'win-nsis', 'makensis') + ' /V2'
        for item in nsis_defs.items():
            cmd += ' /D%s="%s"' % item
    else:
        cmd = 'makensis -V2'
        for item in nsis_defs.items():
            cmd += ' -D%s="%s"' % item

    cmd += ' "makepanda\\installer.nsi"'
    oscmd(cmd)


def MakeDebugSymbolArchive(zipname, dirname):
    outputdir = GetOutputDir()

    import zipfile

    zip = zipfile.ZipFile(zipname, 'w', zipfile.ZIP_DEFLATED)

    for fn in glob.glob(os.path.join(outputdir, 'bin', '*.pdb')):
        zip.write(fn, dirname + '/bin/' + os.path.basename(fn))

    for fn in glob.glob(os.path.join(outputdir, 'panda3d', '*.pdb')):
        zip.write(fn, dirname + '/panda3d/' + os.path.basename(fn))

    for fn in glob.glob(os.path.join(outputdir, 'plugins', '*.pdb')):
        zip.write(fn, dirname + '/plugins/' + os.path.basename(fn))

    for fn in glob.glob(os.path.join(outputdir, 'python', '*.pdb')):
        zip.write(fn, dirname + '/python/' + os.path.basename(fn))

    for fn in glob.glob(os.path.join(outputdir, 'python', 'DLLs', '*.pdb')):
        zip.write(fn, dirname + '/python/DLLs/' + os.path.basename(fn))

    zip.close()


<<<<<<< HEAD
def MakeInstallerLinux(version, debversion=None, rpmrelease=1,
=======
def MakeInstallerLinux(version, debversion=None, rpmversion=None, rpmrelease=1, runtime=False,
>>>>>>> f01399bb
                       python_versions=[], **kwargs):
    outputdir = GetOutputDir()

    # We pack the default Python 3 version that ships with Ubuntu.
    python3_ver = None
    install_python_versions = []

    # What's the system version of Python 3?
    oscmd('python3 -V > "%s/tmp/python3_version.txt"' % (outputdir))
    sys_python3_ver = '.'.join(ReadFile(outputdir + "/tmp/python3_version.txt").strip().split(' ')[1].split('.')[:2])

    # Check that we built with support for it.
    for version_info in python_versions:
        if version_info["version"] == sys_python3_ver:
            python3_ver = sys_python3_ver
            install_python_versions.append(version_info)

    major_version = '.'.join(version.split('.')[:2])
    if not debversion:
        debversion = version
    if not rpmversion:
        rpmversion = version

    # Clean and set up a directory to install Panda3D into
    oscmd("rm -rf targetroot data.tar.gz control.tar.gz panda3d.spec")
    oscmd("mkdir -m 0755 targetroot")

    dpkg_present = False
    if os.path.exists("/usr/bin/dpkg-architecture") and os.path.exists("/usr/bin/dpkg-deb"):
        dpkg_present = True
    rpmbuild_present = False
    if os.path.exists("/usr/bin/rpmbuild"):
        rpmbuild_present = True

    if dpkg_present and rpmbuild_present:
        Warn("both dpkg and rpmbuild present.")

    if dpkg_present:
        # Invoke installpanda.py to install it into a temporary dir
        lib_dir = GetDebLibDir()
        InstallPanda(
            destdir="targetroot",
            prefix="/usr",
            outputdir=outputdir,
            libdir=lib_dir,
            python_versions=install_python_versions,
        )
        oscmd("chmod -R 755 targetroot/usr/share/panda3d")
        oscmd("mkdir -m 0755 -p targetroot/usr/share/man/man1")
        oscmd("install -m 0644 doc/man/*.1 targetroot/usr/share/man/man1/")

        oscmd("dpkg --print-architecture > " + outputdir + "/tmp/architecture.txt")
        pkg_arch = ReadFile(outputdir + "/tmp/architecture.txt").strip()
        txt = INSTALLER_DEB_FILE[1:]
        txt = (
            txt.replace("VERSION", debversion)
            .replace("ARCH", pkg_arch)
            .replace("MAJOR", major_version)
        )
        txt = txt.replace("INSTSIZE", str(GetDirectorySize("targetroot") // 1024))

        oscmd("mkdir -m 0755 -p targetroot/DEBIAN")
        oscmd("cd targetroot && (find usr -type f -exec md5sum {} ;) > DEBIAN/md5sums")
        oscmd("cd targetroot && (find etc -type f -exec md5sum {} ;) >> DEBIAN/md5sums")
        WriteFile("targetroot/DEBIAN/conffiles", "/etc/Config.prc\n")
        WriteFile("targetroot/DEBIAN/postinst", "#!/bin/sh\necho running ldconfig\nldconfig\n")
        oscmd("cp targetroot/DEBIAN/postinst targetroot/DEBIAN/postrm")

        # Determine the package name and the locations that
        # dpkg-shlibdeps should look in for executables.
        pkg_version = debversion
        pkg_name = "panda3d" + major_version
        lib_pattern = "debian/%s/usr/%s/panda3d/*.so*" % (pkg_name, lib_dir)
        bin_pattern = "debian/%s/usr/bin/*" % (pkg_name)

        # dpkg-shlibdeps looks in the debian/{pkg_name}/DEBIAN/shlibs directory
        # and also expects a debian/control file, so we create this dummy set-up.
        oscmd("mkdir targetroot/debian")
        oscmd("ln -s .. targetroot/debian/" + pkg_name)
        WriteFile("targetroot/debian/control", "")

        dpkg_shlibdeps = "dpkg-shlibdeps"
        if GetVerbose():
            dpkg_shlibdeps += " -v"

        pkg_name = "panda3d" + major_version
        pkg_dir = "debian/panda3d" + major_version

        # Generate a symbols file so that other packages can know which symbols we export.
        oscmd(f"cd targetroot && dpkg-gensymbols -q -ODEBIAN/symbols -v{pkg_version} -p{pkg_name} -e{lib_pattern}")

        # Library dependencies are required, binary dependencies are recommended.
        # We explicitly exclude libphysx-extras since we don't want to depend on PhysX.
        oscmd(f"cd targetroot && LD_LIBRARY_PATH=usr/{lib_dir}/panda3d {dpkg_shlibdeps} -Tdebian/substvars_dep --ignore-missing-info -x{pkg_name} -xlibphysx-extras {lib_pattern}")
        oscmd(f"cd targetroot && LD_LIBRARY_PATH=usr/{lib_dir}/panda3d {dpkg_shlibdeps} -Tdebian/substvars_rec --ignore-missing-info -x{pkg_name} {bin_pattern}")

        # Parse the substvars files generated by dpkg-shlibdeps.
        depends = ReadFile("targetroot/debian/substvars_dep").replace("shlibs:Depends=", "").strip()
        recommends = ReadFile("targetroot/debian/substvars_rec").replace("shlibs:Depends=", "").strip()
        provides = "panda3d"

        if python3_ver:
            depends += ", python%s" % (python3_ver)
            recommends += ", python-pmw, python3-tk (>= %s)" % (python3_ver)
            provides += ", python3-panda3d"

        if not PkgSkip("NVIDIACG"):
            depends += ", nvidia-cg-toolkit"

        # Write back the dependencies, and delete the dummy set-up.
        txt = txt.replace("DEPENDS", depends.strip(', '))
        txt = txt.replace("RECOMMENDS", recommends.strip(', '))
        txt = txt.replace("PROVIDES", provides.strip(', '))
        WriteFile("targetroot/DEBIAN/control", txt)
        oscmd("rm -rf targetroot/debian")

        # Package it all up into a .deb file.
        oscmd("chmod -R 755 targetroot/DEBIAN")
        oscmd("chmod 644 targetroot/DEBIAN/control targetroot/DEBIAN/md5sums")
        oscmd("chmod 644 targetroot/DEBIAN/conffiles targetroot/DEBIAN/symbols")
        oscmd("fakeroot dpkg-deb -b targetroot %s_%s_%s.deb" % (pkg_name, pkg_version, pkg_arch))

    elif rpmbuild_present:
        # Invoke installpanda.py to install it into a temporary dir
        InstallPanda(
            destdir="targetroot",
            prefix="/usr",
            outputdir=outputdir,
            libdir=GetRPMLibDir(),
            python_versions=install_python_versions,
        )
        oscmd("chmod -R 755 targetroot/usr/share/panda3d")

        oscmd("rpm -E '%_target_cpu' > " + outputdir + "/tmp/architecture.txt")
        arch = ReadFile(outputdir + "/tmp/architecture.txt").strip()
        pandasource = os.path.abspath(os.getcwd())

        txt = INSTALLER_SPEC_FILE[1:]

        # Add the MIME associations if we have pview
        if not PkgSkip("PVIEW"):
            txt += INSTALLER_SPEC_FILE_PVIEW

        # Add the platform-specific Python directories.
        dirs = set()
        for version_info in install_python_versions:
            dirs.add(version_info["platlib"])
            dirs.add(version_info["purelib"])

        for dir in dirs:
            txt += dir + "\n"

        # Add the binaries in /usr/bin explicitly to the spec file
        for base in os.listdir(outputdir + "/bin"):
            if not base.startswith("deploy-stub"):
                txt += "/usr/bin/%s\n" % (base)

        # Write out the spec file.
        txt = txt.replace("VERSION", rpmversion)
        txt = txt.replace("RPMRELEASE", str(rpmrelease))
        txt = txt.replace("PANDASOURCE", pandasource)
        WriteFile("panda3d.spec", txt)

        oscmd("fakeroot rpmbuild --define '_rpmdir "+pandasource+"' --buildroot '"+os.path.abspath("targetroot")+"' -bb panda3d.spec")
<<<<<<< HEAD
        oscmd("mv "+arch+"/panda3d-"+version+"-"+rpmrelease+"."+arch+".rpm .")
=======
        if runtime:
            oscmd("mv "+arch+"/panda3d-runtime-"+rpmversion+"-"+rpmrelease+"."+arch+".rpm .")
        else:
            oscmd("mv "+arch+"/panda3d-"+rpmversion+"-"+rpmrelease+"."+arch+".rpm .")
>>>>>>> f01399bb
        oscmd("rm -rf "+arch, True)

    else:
        exit("To build an installer, either rpmbuild or dpkg-deb must be present on your system!")


def MakeInstallerOSX(version, python_versions=[], installdir=None, **kwargs):
    outputdir = GetOutputDir()

    if installdir is None:
        installdir = "/Library/Developer/Panda3D"

    dmg_name = "Panda3D-" + version
    if len(python_versions) == 1 and not python_versions[0]["version"].startswith("2."):
        dmg_name += "-py" + python_versions[0]["version"]
    dmg_name += ".dmg"

    if os.path.isfile(dmg_name):
        oscmd("rm -f %s" % dmg_name)
    if os.path.exists("dstroot"):
        oscmd("rm -rf dstroot")
    if os.path.exists("Panda3D-rw.dmg"):
        oscmd('rm -f Panda3D-rw.dmg')

    oscmd("mkdir -p                       dstroot/base/%s/lib" % installdir)
    oscmd("mkdir -p                       dstroot/base/%s/etc" % installdir)
    oscmd("cp %s/etc/Config.prc           dstroot/base/%s/etc/Config.prc" % (outputdir, installdir))
    oscmd("cp %s/etc/Confauto.prc         dstroot/base/%s/etc/Confauto.prc" % (outputdir, installdir))
    oscmd("cp -R %s/models                dstroot/base/%s/models" % (outputdir, installdir))
    oscmd("cp -R doc/LICENSE              dstroot/base/%s/LICENSE" % installdir)
    oscmd("cp -R doc/ReleaseNotes         dstroot/base/%s/ReleaseNotes" % installdir)
    if os.path.isdir(outputdir + "/Frameworks") and os.listdir(outputdir + "/Frameworks"):
        oscmd("cp -R %s/Frameworks            dstroot/base/%s/Frameworks" % (outputdir, installdir))
    if os.path.isdir(outputdir + "/plugins"):
        oscmd("cp -R %s/plugins           dstroot/base/%s/plugins" % (outputdir, installdir))

    # Libraries that shouldn't be in base, but are instead in other modules.
    no_base_libs = ['libp3ffmpeg', 'libp3fmod_audio', 'libfmodex', 'libfmodexL']

    for base in os.listdir(outputdir + "/lib"):
        if not base.endswith(".a") and base.split('.')[0] not in no_base_libs:
            libname = ("dstroot/base/%s/lib/" % installdir) + base
            # We really need to specify -R in order not to follow symlinks
            # On OSX, just specifying -P is not enough to do that.
            oscmd("cp -R -P " + outputdir + "/lib/" + base + " " + libname)

    oscmd("mkdir -p dstroot/tools/%s/bin" % installdir)
    oscmd("mkdir -p dstroot/tools/etc/paths.d")
    # Trailing newline is important, works around a bug in OSX
    WriteFile("dstroot/tools/etc/paths.d/Panda3D", "/%s/bin\n" % installdir)

    oscmd("mkdir -m 0755 -p dstroot/tools/usr/local/share/man/man1")
    oscmd("install -m 0644 doc/man/*.1 dstroot/tools/usr/local/share/man/man1/")

    for base in os.listdir(outputdir + "/bin"):
        if not base.startswith("deploy-stub"):
            binname = ("dstroot/tools/%s/bin/" % installdir) + base
            # OSX needs the -R argument to copy symbolic links correctly, it doesn't have -d. How weird.
            oscmd("cp -R " + outputdir + "/bin/" + base + " " + binname)

    if python_versions:
        # Let's only write a ppython link if there is only one Python version.
        if len(python_versions) == 1:
            oscmd("mkdir -p dstroot/pythoncode/usr/local/bin")
            oscmd("ln -s %s dstroot/pythoncode/usr/local/bin/ppython" % (python_versions[0]["executable"]))

        oscmd("mkdir -p dstroot/pythoncode/%s/panda3d" % installdir)
        oscmd("cp -R %s/pandac                dstroot/pythoncode/%s/pandac" % (outputdir, installdir))
        oscmd("cp -R %s/direct                dstroot/pythoncode/%s/direct" % (outputdir, installdir))
        oscmd("cp -R %s/*.so                  dstroot/pythoncode/%s/" % (outputdir, installdir), True)
        oscmd("cp -R %s/*.py                  dstroot/pythoncode/%s/" % (outputdir, installdir), True)
        if os.path.isdir(outputdir+"/Pmw"):
            oscmd("cp -R %s/Pmw               dstroot/pythoncode/%s/Pmw" % (outputdir, installdir))

        # Copy over panda3d.dist-info directory.
        if os.path.isdir(outputdir + "/panda3d.dist-info"):
            oscmd("cp -R %s/panda3d.dist-info dstroot/pythoncode/%s/panda3d.dist-info" % (outputdir, installdir))

        for base in os.listdir(outputdir + "/panda3d"):
            if base.endswith('.py'):
                libname = ("dstroot/pythoncode/%s/panda3d/" % installdir) + base
                oscmd("cp -R " + outputdir + "/panda3d/" + base + " " + libname)

    for version_info in python_versions:
        pyver = version_info["version"]
        oscmd("mkdir -p dstroot/pybindings%s/Library/Python/%s/site-packages" % (pyver, pyver))
        oscmd("mkdir -p dstroot/pybindings%s/%s/panda3d" % (pyver, installdir))

        # Copy over extension modules.
        suffix = version_info["ext_suffix"]
        for base in os.listdir(outputdir+"/panda3d"):
            if base.endswith(suffix) and '.' not in base[:-len(suffix)]:
                libname = "dstroot/pybindings%s/%s/panda3d/%s" % (pyver, installdir, base)
                # We really need to specify -R in order not to follow symlinks
                # On OSX, just specifying -P is not enough to do that.
                oscmd("cp -R -P " + outputdir + "/panda3d/" + base + " " + libname)

        # Write a .pth file.
        oscmd("mkdir -p dstroot/pybindings%s/Library/Python/%s/site-packages" % (pyver, pyver))
        WriteFile("dstroot/pybindings%s/Library/Python/%s/site-packages/Panda3D.pth" % (pyver, pyver), installdir)

        # Somewhere in Python 2.7.13 and 3.7, the above path was removed from
        # sys.path of the python.org distribution.  See bpo-28440 and GH #502.
        if pyver not in ("3.0", "3.1", "3.2", "3.3", "3.4", "3.5", "3.6"):
            dir = "dstroot/pybindings%s/Library/Frameworks/Python.framework/Versions/%s/lib/python%s/site-packages" % (pyver, pyver, pyver)
            oscmd("mkdir -p %s" % (dir))
            WriteFile("%s/Panda3D.pth" % (dir), installdir)

        # Also place it somewhere the Homebrew version of Python can find it.
        dir = "dstroot/pybindings%s/usr/local/lib/python%s/site-packages" % (pyver, pyver)
        oscmd("mkdir -p %s" % (dir))
        WriteFile("%s/Panda3D.pth" % (dir), installdir)

    if not PkgSkip("FFMPEG"):
        oscmd("mkdir -p dstroot/ffmpeg/%s/lib" % installdir)
        oscmd("cp -R %s/lib/libp3ffmpeg.* dstroot/ffmpeg/%s/lib/" % (outputdir, installdir))

    #if not PkgSkip("OPENAL"):
    #    oscmd("mkdir -p dstroot/openal/Developer/Panda3D/lib")
    #    oscmd("cp -R %s/lib/libp3openal_audio.* dstroot/openal/Developer/Panda3D/lib/" % outputdir)

    if not PkgSkip("FMODEX"):
        oscmd("mkdir -p dstroot/fmodex/%s/lib" % installdir)
        oscmd("cp -R %s/lib/libp3fmod_audio.* dstroot/fmodex/%s/lib/" % (outputdir, installdir))
        oscmd("cp -R %s/lib/libfmodex* dstroot/fmodex/%s/lib/" % (outputdir, installdir))

    oscmd("mkdir -p dstroot/headers/%s/lib" % installdir)
    oscmd("cp -R %s/include               dstroot/headers/%s/include" % (outputdir, installdir))

    if os.path.isdir("samples"):
        oscmd("mkdir -p dstroot/samples/%s/samples" % installdir)
        oscmd("cp -R samples/* dstroot/samples/%s/samples" % installdir)

    DeleteVCS("dstroot")
    DeleteBuildFiles("dstroot")

    # Compile Python files.  Do this *after* the DeleteVCS step, above, which
    # deletes __pycache__ directories.
    for version_info in python_versions:
        if os.path.isdir("dstroot/pythoncode/%s/Pmw" % installdir):
            oscmd("%s -m compileall -q -f -d %s/Pmw dstroot/pythoncode/%s/Pmw" % (version_info["executable"], installdir, installdir), True)
        oscmd("%s -m compileall -q -f -d %s/direct dstroot/pythoncode/%s/direct" % (version_info["executable"], installdir, installdir))
        oscmd("%s -m compileall -q -f -d %s/pandac dstroot/pythoncode/%s/pandac" % (version_info["executable"], installdir, installdir))
        oscmd("%s -m compileall -q -f -d %s/panda3d dstroot/pythoncode/%s/panda3d" % (version_info["executable"], installdir, installdir))

    oscmd("chmod -R 0775 dstroot/*")
    # We need to be root to perform a chown. Bleh.
    # Fortunately PackageMaker does it for us, on 10.5 and above.
    #oscmd("chown -R root:admin dstroot/*", True)

    oscmd("mkdir -p dstroot/Panda3D/Panda3D.mpkg/Contents/Packages/")
    oscmd("mkdir -p dstroot/Panda3D/Panda3D.mpkg/Contents/Resources/en.lproj/")

    pkgs = ["base", "tools", "headers"]

    # Starting with 1.10.5, Panda3D is installed by default in
    # /Library/Developer/Panda3D instead of /Developer/Panda3D. To keep
    # compatibility for those who rely on the old location, we add a symlink
    # if they're running macOS 10.14 or less. We also remove the old
    # installation.
    script_components = set()

    def write_script(component, phase, contents):
        if installdir == "/Developer/Panda3D":
            return

        script_components.add(component)
        oscmd("mkdir -p dstroot/scripts/%s" % component)
        ln_script = open("dstroot/scripts/%s/%s" % (component, phase), "w")
        ln_script.write(MACOS_SCRIPT_PREFIX)
        ln_script.write(contents)
        ln_script.write(MACOS_SCRIPT_POSTFIX)
        ln_script.close()
        oscmd("chmod +x dstroot/scripts/%s/%s" % (component, phase))

    write_script('base', 'postinstall', """
        pkgutil --pkg-info org.panda3d.panda3d.base.pkg
        if [ $? = 0 ]; then
            rm -rf /Developer/Panda3D
        fi
        mkdir -p /Developer
        ln -s %s /Developer/Panda3D
    """ % installdir)
    # We don't specify rm -r since /Developer/Panda3D/Tools is a symlink
    write_script('tools', 'postinstall', """
        pkgutil --pkg-info org.panda3d.panda3d.tools.pkg
        if [ $? = 0 ]; then
            rm -f /Developer/Tools/Panda3D
        fi
        mkdir -p /Developer/Tools
        ln -s %s/bin /Developer/Tools/Panda3D
    """ % installdir)

    if os.path.isdir("samples"):
        pkgs.append("samples")

        write_script('samples', 'postinstall', """
            pkgutil --pkg-info org.panda3d.panda3d.samples.pkg
            if [ $? = 0 ]; then
                rm -f /Developer/Examples/Panda3D
            fi
            mkdir -p /Developer/Examples
            ln -s %s/samples /Developer/Examples/Panda3D
        """ % installdir)

    if python_versions:
        pkgs.append("pythoncode")
    for version_info in python_versions:
        pkgs.append("pybindings" + version_info["version"])
    if not PkgSkip("FFMPEG"):
        pkgs.append("ffmpeg")
    #if not PkgSkip("OPENAL"):
    #    pkgs.append("openal")
    if not PkgSkip("FMODEX"):
        pkgs.append("fmodex")

    for pkg in pkgs:
        identifier = "org.panda3d.panda3d.%s.pkg" % pkg
        scripts_path = "dstroot/scripts/%s" % pkg
        plist = open("/tmp/Info_plist", "w")
        plist.write(Info_plist.format(package_id=identifier, version=version))
        plist.close()
        if not os.path.isdir("dstroot/" + pkg):
            os.makedirs("dstroot/" + pkg)

        if pkg in script_components:
            pkg_scripts = ' --scripts ' + scripts_path
        else:
            pkg_scripts = ''

        if os.path.exists("/usr/bin/pkgbuild"):
            cmd = f'/usr/bin/pkgbuild --identifier {identifier} --version {version} --root dstroot/{pkg}/ dstroot/Panda3D/Panda3D.mpkg/Contents/Packages/{pkg}.pkg {pkg_scripts}'
        else:
            exit("pkgbuild could not be found!")
        oscmd(cmd)

    if os.path.isfile("/tmp/Info_plist"):
        oscmd("rm -f /tmp/Info_plist")

    # Now that we've built all of the individual packages, build the metapackage.
    dist = open("dstroot/Panda3D/Panda3D.mpkg/Contents/distribution.dist", "w")
    dist.write('<?xml version="1.0" encoding="utf-8"?>\n')
    dist.write('<installer-script minSpecVersion="1.000000" authoringTool="com.apple.PackageMaker" authoringToolVersion="3.0.3" authoringToolBuild="174">\n')
    dist.write('    <title>Panda3D SDK %s</title>\n' % (version))
    dist.write('    <allowed-os-versions>\n')
    dist.write('        <os-version min="10.9"/>\n')
    dist.write('    </allowed-os-versions>\n')
    dist.write('    <options customize="always" allow-external-scripts="no" rootVolumeOnly="false" hostArchitectures="x86_64"/>\n')
    dist.write('    <license language="en" mime-type="text/plain">%s</license>\n' % ReadFile("doc/LICENSE"))
    dist.write('    <readme language="en" mime-type="text/plain">')
    dist.write('WARNING: From Panda3D version 1.10.5 onwards, the default installation has been changed from /Developer/Panda3D to /Library/Developer/Panda3D\n')
    dist.write('This installation script will remove any existing installation in /Developer and if possible create a symbolic link towards /Library/Developer/Panda3D\n')
    dist.write('    </readme>')
    dist.write('    <script>\n')
    dist.write('    function isPythonVersionInstalled(version) {\n')
    dist.write('        return system.files.fileExistsAtPath("/usr/bin/python" + version)\n')
    dist.write('            || system.files.fileExistsAtPath("/usr/local/bin/python" + version)\n')
    dist.write('            || system.files.fileExistsAtPath("/opt/local/bin/python" + version)\n')
    dist.write('            || system.files.fileExistsAtPath("/sw/bin/python" + version)\n')
    dist.write('            || system.files.fileExistsAtPath("/System/Library/Frameworks/Python.framework/Versions/" + version + "/bin/python")\n')
    dist.write('            || system.files.fileExistsAtPath("/Library/Frameworks/Python.framework/Versions/" + version + "/bin/python");\n')
    dist.write('    }\n')
    dist.write('    </script>\n')
    dist.write('    <choices-outline>\n')
    dist.write('        <line choice="base"/>\n')
    if python_versions:
        dist.write('        <line choice="pythoncode">\n')
        for version_info in sorted(python_versions, key=lambda info: info["version"], reverse=True):
            dist.write('            <line choice="pybindings%s"/>\n' % (version_info["version"]))
        dist.write('        </line>\n')
    dist.write('        <line choice="tools"/>\n')
    if os.path.isdir("samples"):
        dist.write('        <line choice="samples"/>\n')
    if not PkgSkip("FFMPEG"):
        dist.write('        <line choice="ffmpeg"/>\n')
    if not PkgSkip("FMODEX"):
        dist.write('        <line choice="fmodex"/>\n')
    dist.write('        <line choice="headers"/>\n')
    dist.write('    </choices-outline>\n')
    dist.write('    <choice id="base" title="Panda3D Base Installation" description="This package contains the Panda3D libraries, configuration files and models/textures that are needed to use Panda3D.&#10;&#10;Location: %s/" start_enabled="false">\n' % installdir)
    dist.write('        <pkg-ref id="org.panda3d.panda3d.base.pkg"/>\n')
    dist.write('    </choice>\n')
    dist.write('    <choice id="tools" title="Tools" tooltip="Useful tools and model converters to help with Panda3D development" description="This package contains the various utilities that ship with Panda3D, including packaging tools, model converters, and many more.&#10;&#10;Location: %s/bin/">\n' % installdir)
    dist.write('        <pkg-ref id="org.panda3d.panda3d.tools.pkg"/>\n')
    dist.write('    </choice>\n')

    if python_versions:
        dist.write('    <choice id="pythoncode" title="Python Support" tooltip="Python bindings for the Panda3D libraries" description="This package contains the \'direct\', \'pandac\' and \'panda3d\' python packages that are needed to do Python development with Panda3D.&#10;&#10;Location: %s/">\n' % installdir)
        dist.write('        <pkg-ref id="org.panda3d.panda3d.pythoncode.pkg"/>\n')
        dist.write('    </choice>\n')

    for version_info in python_versions:
        pyver = version_info["version"]
        cond = "isPythonVersionInstalled('%s')" % (pyver)
        dist.write('    <choice id="pybindings%s" start_selected="%s" title="Python %s Bindings" tooltip="Python bindings for the Panda3D libraries" description="Support for Python %s.">\n' % (pyver, cond, pyver, pyver))
        dist.write('        <pkg-ref id="org.panda3d.panda3d.pybindings%s.pkg"/>\n' % (pyver))
        dist.write('    </choice>\n')

    if not PkgSkip("FFMPEG"):
        dist.write('    <choice id="ffmpeg" title="FFMpeg Plug-In" tooltip="FFMpeg video and audio decoding plug-in" description="This package contains the FFMpeg plug-in, which is used for decoding video and audio files with OpenAL.')
        if PkgSkip("VORBIS") and PkgSkip("OPUS"):
            dist.write('  It is not required for loading .wav files, which Panda3D can read out of the box.">\n')
        elif PkgSkip("VORBIS"):
            dist.write('  It is not required for loading .wav or .opus files, which Panda3D can read out of the box.">\n')
        elif PkgSkip("OPUS"):
            dist.write('  It is not required for loading .wav or .ogg files, which Panda3D can read out of the box.">\n')
        else:
            dist.write('  It is not required for loading .wav, .ogg or .opus files, which Panda3D can read out of the box.">\n')
        dist.write('        <pkg-ref id="org.panda3d.panda3d.ffmpeg.pkg"/>\n')
        dist.write('    </choice>\n')

    #if not PkgSkip("OPENAL"):
    #    dist.write('    <choice id="openal" title="OpenAL Audio Plug-In" tooltip="OpenAL audio output plug-in" description="This package contains the OpenAL audio plug-in, which is an open-source library for playing sounds.">\n')
    #    dist.write('        <pkg-ref id="org.panda3d.panda3d.openal.pkg"/>\n')
    #    dist.write('    </choice>\n')

    if not PkgSkip("FMODEX"):
        dist.write('    <choice id="fmodex" title="FMOD Ex Plug-In" tooltip="FMOD Ex audio output plug-in" description="This package contains the FMOD Ex audio plug-in, which is a commercial library for playing sounds.  It is an optional component as Panda3D can use the open-source alternative OpenAL instead.">\n')
        dist.write('        <pkg-ref id="org.panda3d.panda3d.fmodex.pkg"/>\n')
        dist.write('    </choice>\n')

    if os.path.isdir("samples"):
        dist.write('    <choice id="samples" title="Sample Programs" tooltip="Python sample programs that use Panda3D" description="This package contains the Python sample programs that can help you with learning how to use Panda3D.&#10;&#10;Location: %s/samples">\n' % installdir)
        dist.write('        <pkg-ref id="org.panda3d.panda3d.samples.pkg"/>\n')
        dist.write('    </choice>\n')

    dist.write('    <choice id="headers" title="C++ Header Files" tooltip="Header files for C++ development with Panda3D" description="This package contains the C++ header files that are needed in order to do C++ development with Panda3D. You don\'t need this if you want to develop in Python.&#10;&#10;Location: %s/include/" start_selected="false">\n' % installdir)
    dist.write('        <pkg-ref id="org.panda3d.panda3d.headers.pkg"/>\n')
    dist.write('    </choice>\n')
    for pkg in pkgs:
        size = GetDirectorySize("dstroot/" + pkg) // 1024
        dist.write('    <pkg-ref id="org.panda3d.panda3d.%s.pkg" installKBytes="%d" version="1" auth="Root">file:./Contents/Packages/%s.pkg</pkg-ref>\n' % (pkg, size, pkg))
    dist.write('</installer-script>\n')
    dist.close()

    oscmd('hdiutil create Panda3D-rw.dmg -volname "Panda3D SDK %s" -srcfolder dstroot/Panda3D' % (version))
    oscmd('hdiutil convert Panda3D-rw.dmg -format UDBZ -o %s' % (dmg_name))
    oscmd('rm -f Panda3D-rw.dmg')


def MakeInstallerFreeBSD(version, python_versions=[], **kwargs):
    outputdir = GetOutputDir()

    oscmd("rm -rf targetroot +DESC pkg-plist +MANIFEST")
    oscmd("mkdir targetroot")

    # Invoke installpanda.py to install it into a temporary dir
    InstallPanda(
        destdir="targetroot",
        prefix="/usr/local",
        outputdir=outputdir,
        python_versions=python_versions,
    )

    if not os.path.exists("/usr/sbin/pkg"):
        exit("Cannot create an installer without pkg")

    plist_txt = ''
    for root, dirs, files in os.walk("targetroot/usr/local/", True):
        for f in files:
            plist_txt += os.path.join(root, f)[21:] + "\n"

    plist_txt += "@postexec /sbin/ldconfig -m /usr/local/lib/panda3d\n"
    plist_txt += "@postunexec /sbin/ldconfig -R\n"

    for remdir in ("lib/panda3d", "share/panda3d", "include/panda3d"):
        for root, dirs, files in os.walk("targetroot/usr/local/" + remdir, False):
            for d in dirs:
                plist_txt += "@dir %s\n" % os.path.join(root, d)[21:]
        plist_txt += "@dir %s\n" % remdir

    oscmd("echo \"`pkg config abi | tr '[:upper:]' '[:lower:]' | cut -d: -f1,2`:*\" > " + outputdir + "/tmp/architecture.txt")
    pkg_arch = ReadFile(outputdir+"/tmp/architecture.txt").strip()

    dependencies = ''
    if not PkgSkip("PYTHON"):
        # If this version of Python was installed from a package or ports, let's mark it as dependency.
        oscmd("rm -f %s/tmp/python_dep" % outputdir)

        if "PYTHONVERSION" in SDK:
            pyver_nodot = SDK["PYTHONVERSION"][6:].rstrip('dmu').replace('.', '')
        else:
            pyver_nodot = "%d%d" % (sys.version_info[:2])

        oscmd("pkg query \"\n\t%%n : {\n\t\torigin : %%o,\n\t\tversion : %%v\n\t},\n\" python%s > %s/tmp/python_dep" % (pyver_nodot, outputdir), True)
        if os.path.isfile(outputdir + "/tmp/python_dep"):
            python_pkg = ReadFile(outputdir + "/tmp/python_dep")
            if python_pkg:
                dependencies += python_pkg

    manifest_txt = INSTALLER_PKG_MANIFEST_FILE[1:].replace("NAME", 'panda3d')
    manifest_txt = manifest_txt.replace("VERSION", version)
    manifest_txt = manifest_txt.replace("ARCH", pkg_arch)
    manifest_txt = manifest_txt.replace("ORIGIN", 'devel/panda3d')
    manifest_txt = manifest_txt.replace("DEPENDS", dependencies)
    manifest_txt = manifest_txt.replace("INSTSIZE", str(GetDirectorySize("targetroot") // 1024 // 1024))

    WriteFile("pkg-plist", plist_txt)
    WriteFile("+DESC", INSTALLER_PKG_DESCR_FILE[1:])
    WriteFile("+MANIFEST", manifest_txt)
    oscmd("pkg create -p pkg-plist -r %s  -m . -o . %s" % (os.path.abspath("targetroot"), "--verbose" if GetVerbose() else "--quiet"))


def MakeInstallerAndroid(version, **kwargs):
    outputdir = GetOutputDir()
    oscmd("rm -rf apkroot")
    oscmd("mkdir apkroot")

    # Also remove the temporary apks.
    apk_unaligned = os.path.join(outputdir, "tmp", "panda3d-unaligned.apk")
    apk_unsigned = os.path.join(outputdir, "tmp", "panda3d-unsigned.apk")
    if os.path.exists(apk_unaligned):
        os.unlink(apk_unaligned)
    if os.path.exists(apk_unsigned):
        os.unlink(apk_unsigned)

    # Copy the compiled Java classes.
    oscmd("cp %s apkroot/classes.dex" % (os.path.join(outputdir, "classes.dex")))

    # Copy the libraries one by one.  In case of library dependencies, strip
    # off any suffix (eg. libfile.so.1.0), as Android does not support them.
    source_dir = os.path.join(outputdir, "lib")
    target_dir = os.path.join("apkroot", "lib", SDK["ANDROID_ABI"])
    if not os.path.exists(target_dir):
        os.makedirs(target_dir, mode=0o755)

    # Determine the library directories we should look in.
    libpath = [source_dir]
    for dir in os.environ.get("LD_LIBRARY_PATH", "").split(':'):
        dir = os.path.expandvars(dir)
        dir = os.path.expanduser(dir)
        if os.path.isdir(dir):
            dir = os.path.realpath(dir)
            if not dir.startswith("/system") and not dir.startswith("/vendor"):
                libpath.append(dir)

    def copy_library(source, base):
        # Copy file to destination, stripping version suffix.
        target = os.path.join(target_dir, base)
        if not target.endswith('.so'):
            target = target.rpartition('.so.')[0] + '.so'

        if os.path.isfile(target):
            # Already processed.
            return

        shutil.copy(source, target)

        # Walk through the library dependencies.
        handle = subprocess.Popen(['readelf', '--dynamic', target], stdout=subprocess.PIPE)
        for line in handle.communicate()[0].splitlines():
            # The line will look something like:
            # 0x0000000000000001 (NEEDED)             Shared library: [libpanda.so]
            line = line.decode('utf-8', 'replace').strip()
            if not line or '(NEEDED)' not in line or '[' not in line or ']' not in line:
                continue

            # Extract the part between square brackets.
            idx = line.index('[')
            dep = line[idx + 1 : line.index(']', idx)]

            # Change .so.1.2 suffix to .so, as needed for loading in .apk
            if '.so.' in dep:
                orig_dep = dep
                dep = dep.rpartition('.so.')[0] + '.so'
                oscmd("patchelf --replace-needed %s %s %s" % (orig_dep, dep, target), True)

            # Find it on the LD_LIBRARY_PATH.
            for dir in libpath:
                fulldep = os.path.join(dir, dep)
                if os.path.isfile(fulldep):
                    copy_library(os.path.realpath(fulldep), dep)
                    break

    # Now copy every lib in the lib dir, and its dependencies.
    for base in os.listdir(source_dir):
        if not base.startswith('lib'):
            continue
        if not base.endswith('.so') and '.so.' not in base:
            continue

        source = os.path.join(source_dir, base)
        if os.path.islink(source):
            continue
        copy_library(source, base)

    # Same for Python extension modules.  However, Android is strict about
    # library naming, so we have a special naming scheme for these, in
    # conjunction with a custom import hook to find these modules.
    if not PkgSkip("PYTHON"):
        suffix = GetExtensionSuffix()
        source_dir = os.path.join(outputdir, "panda3d")
        for base in os.listdir(source_dir):
            if not base.endswith(suffix):
                continue
            modname = base[:-len(suffix)]
            if '.' not in modname:
                source = os.path.join(source_dir, base)
                copy_library(source, "libpy.panda3d.{}.so".format(modname))

        # Same for standard Python modules.
        if CrossCompiling():
            source_dir = os.path.join(GetThirdpartyDir(), "python", "lib", SDK["PYTHONVERSION"], "lib-dynload")
        else:
            import _ctypes
            source_dir = os.path.dirname(_ctypes.__file__)

        for base in os.listdir(source_dir):
            if not base.endswith('.so'):
                continue
            modname = base.partition('.')[0]
            source = os.path.join(source_dir, base)
            copy_library(source, "libpy.{}.so".format(modname))

    def copy_python_tree(source_root, target_root):
        for source_dir, dirs, files in os.walk(source_root):
            if 'site-packages' in dirs:
                dirs.remove('site-packages')

            if not any(base.endswith('.py') for base in files):
                continue

            target_dir = os.path.join(target_root, os.path.relpath(source_dir, source_root))
            target_dir = os.path.normpath(target_dir)
            os.makedirs(target_dir, 0o755)

            for base in files:
                if base.endswith('.py'):
                    target = os.path.join(target_dir, base)
                    shutil.copy(os.path.join(source_dir, base), target)

    # Copy the Python standard library to the .apk as well.
    stdlib_source = sysconfig.get_path("stdlib")
    stdlib_target = os.path.join("apkroot", "lib", "python{0}.{1}".format(*sys.version_info))
    copy_python_tree(stdlib_source, stdlib_target)

    # But also copy over our custom site.py.
    shutil.copy("panda/src/android/site.py", os.path.join(stdlib_target, "site.py"))

    # And now make a site-packages directory containing our direct/panda3d/pandac modules.
    for tree in "panda3d", "direct", "pandac":
        copy_python_tree(
            os.path.join(outputdir, tree),
            os.path.join(stdlib_target, "site-packages", tree),
        )

    # Copy the models and config files to the virtual assets filesystem.
    oscmd("mkdir apkroot/assets")
    oscmd("cp -R %s apkroot/assets/models" % (os.path.join(outputdir, "models")))
    oscmd("cp -R %s apkroot/assets/etc" % (os.path.join(outputdir, "etc")))

    # Make an empty res folder.  It's needed for the apk to be installable, apparently.
    oscmd("mkdir apkroot/res")

    # Now package up the application
    oscmd("cp panda/src/android/pview_manifest.xml apkroot/AndroidManifest.xml")
    aapt_cmd = "aapt package"
    aapt_cmd += " -F %s" % (apk_unaligned)
    aapt_cmd += " -M apkroot/AndroidManifest.xml"
    aapt_cmd += " -A apkroot/assets -S apkroot/res"
    aapt_cmd += " -I %s" % (SDK["ANDROID_JAR"])
    oscmd(aapt_cmd)

    # And add all the libraries to it.
    oscmd("aapt add %s classes.dex" % (os.path.join('..', apk_unaligned)), cwd="apkroot")
    for path, dirs, files in os.walk('apkroot/lib'):
        if files:
            rel = os.path.relpath(path, 'apkroot')
            rel_files = [os.path.join(rel, file).replace('\\', '/') for file in files]
            oscmd("aapt add %s %s" % (os.path.join('..', apk_unaligned), ' '.join(rel_files)), cwd="apkroot")

    # Now align the .apk, which is necessary for Android to load it.
    oscmd("zipalign -v -p 4 %s %s" % (apk_unaligned, apk_unsigned))

    # Finally, sign it using a debug key.  This is generated if it doesn't exist.
    if GetHost() == 'android':
        # Termux version of apksigner automatically generates a debug key.
        oscmd("apksigner debug.ks %s panda3d.apk" % (apk_unsigned))
    else:
        if not os.path.isfile('debug.ks'):
            oscmd("keytool -genkey -noprompt -dname CN=Panda3D,O=Panda3D,C=US -keystore debug.ks -storepass android -alias androiddebugkey -keypass android -keyalg RSA -keysize 2048 -validity 1000")
        oscmd("apksigner sign --ks debug.ks --ks-pass pass:android --min-sdk-version %s --out panda3d.apk %s" % (SDK["ANDROID_API"], apk_unsigned))

    # Clean up.
    oscmd("rm -rf apkroot")
    os.unlink(apk_unaligned)
    os.unlink(apk_unsigned)


def MakeInstaller(version, **kwargs):
    target = GetTarget()
    if target == 'windows':
        dir = kwargs.pop('installdir', None)
        if dir is None:
            dir = "C:\\Panda3D-" + version
            if GetTargetArch() == 'x64':
                dir += '-x64'

        fn = "Panda3D-"

        title = "Panda3D SDK " + version

        fn += version

        python_versions = kwargs.get('python_versions', [])
        if len(python_versions) == 1:
            fn += '-py' + python_versions[0]["version"]

        if GetOptimize() <= 2:
            fn += "-dbg"
        if GetTargetArch() == 'x64':
            fn += '-x64'

        MakeInstallerNSIS(version, fn + '.exe', title, dir, **kwargs)
        MakeDebugSymbolArchive(fn + '-pdb.zip', dir)
    elif target == 'linux':
        MakeInstallerLinux(version, **kwargs)
    elif target == 'darwin':
        MakeInstallerOSX(version, **kwargs)
    elif target == 'freebsd':
        MakeInstallerFreeBSD(version, **kwargs)
    elif target == 'android':
        MakeInstallerAndroid(version, **kwargs)
    else:
        exit("Do not know how to make an installer for this platform")


if __name__ == "__main__":
    version = GetMetadataValue('version')

    parser = OptionParser()
<<<<<<< HEAD
    parser.add_option(
        '',
        '--version',
        dest='version',
        help='Panda3D version number (default: %s)' % (version),
        default=version,
    )
    parser.add_option(
        '',
        '--debversion',
        dest='debversion',
        help='Version number for .deb file',
        default=None,
    )
    parser.add_option(
        '',
        '--rpmrelease',
        dest='rpmrelease',
        help='Release number for .rpm file',
        default='1',
    )
    parser.add_option(
        '',
        '--outputdir',
        dest='outputdir',
        help='Makepanda\'s output directory (default: built)',
        default='built',
    )
    parser.add_option(
        '',
        '--verbose',
        dest='verbose',
        help='Enable verbose output',
        action='store_true',
        default=False,
    )
    parser.add_option(
        '',
        '--lzma',
        dest='compressor',
        help='Use LZMA compression',
        action='store_const',
        const='lzma',
        default='zlib',
    )
    parser.add_option(
        '',
        '--installdir',
        dest='installdir',
        help='Where on the system the installer should put the SDK (Windows, macOS)',
    )
=======
    parser.add_option('', '--version', dest='version', help='Panda3D version number (default: %s)' % (version), default=version)
    parser.add_option('', '--debversion', dest='debversion', help='Version number for .deb file', default=None)
    parser.add_option('', '--rpmversion', dest='rpmversion', help='Version number for .rpm file', default=None)
    parser.add_option('', '--rpmrelease', dest='rpmrelease', help='Release number for .rpm file', default='1')
    parser.add_option('', '--outputdir', dest='outputdir', help='Makepanda\'s output directory (default: built)', default='built')
    parser.add_option('', '--verbose', dest='verbose', help='Enable verbose output', action='store_true', default=False)
    parser.add_option('', '--runtime', dest='runtime', help='Runtime instead of SDK', action='store_true', default=False)
    parser.add_option('', '--lzma', dest='compressor', help='Use LZMA compression', action='store_const', const='lzma', default='zlib')
    parser.add_option('', '--installdir', dest='installdir', help='Where on the system the installer should put the SDK/runtime (Windows, macOS)')
>>>>>>> f01399bb
    (options, args) = parser.parse_args()

    SetVerbose(options.verbose)
    SetOutputDir(options.outputdir)

    # Read out the optimize option.
    opt = ReadFile(os.path.join(options.outputdir, "tmp", "optimize.dat"))
    SetOptimize(int(opt.strip()))

    # Read out whether we should set PkgSkip("PYTHON") and some others.
    # Temporary hack; needs better solution.
    pkg_list = "PYTHON", "NVIDIACG", "FFMPEG", "OPENAL", "FMODEX", "PVIEW", "NVIDIACG", "VORBIS", "OPUS"
    PkgListSet(pkg_list)
    for pkg in pkg_list:
        dat_path = "dtool_have_%s.dat" % (pkg.lower())
        content = ReadFile(os.path.join(options.outputdir, "tmp", dat_path))
        if int(content.strip()):
            PkgEnable(pkg)
        else:
            PkgDisable(pkg)

    # Parse the version.
    match = re.match(r'^\d+\.\d+(\.\d+)+', options.version)
    if not match:
        exit("version requires three digits")

<<<<<<< HEAD
    MakeInstaller(
        version=match.group(),
        outputdir=options.outputdir,
        optimize=GetOptimize(),
        compressor=options.compressor,
        debversion=options.debversion,
        rpmrelease=options.rpmrelease,
        python_versions=ReadPythonVersionInfoFile(),
        installdir=options.installdir,
    )
=======
    MakeInstaller(version=match.group(),
                  outputdir=options.outputdir,
                  optimize=GetOptimize(),
                  compressor=options.compressor,
                  debversion=options.debversion,
                  rpmversion=options.rpmversion,
                  rpmrelease=options.rpmrelease,
                  runtime=options.runtime,
                  python_versions=ReadPythonVersionInfoFile(),
                  installdir=options.installdir)
>>>>>>> f01399bb
<|MERGE_RESOLUTION|>--- conflicted
+++ resolved
@@ -215,11 +215,7 @@
     zip.close()
 
 
-<<<<<<< HEAD
-def MakeInstallerLinux(version, debversion=None, rpmrelease=1,
-=======
-def MakeInstallerLinux(version, debversion=None, rpmversion=None, rpmrelease=1, runtime=False,
->>>>>>> f01399bb
+def MakeInstallerLinux(version, debversion=None, rpmversion=None, rpmrelease=1,
                        python_versions=[], **kwargs):
     outputdir = GetOutputDir()
 
@@ -384,14 +380,7 @@
         WriteFile("panda3d.spec", txt)
 
         oscmd("fakeroot rpmbuild --define '_rpmdir "+pandasource+"' --buildroot '"+os.path.abspath("targetroot")+"' -bb panda3d.spec")
-<<<<<<< HEAD
-        oscmd("mv "+arch+"/panda3d-"+version+"-"+rpmrelease+"."+arch+".rpm .")
-=======
-        if runtime:
-            oscmd("mv "+arch+"/panda3d-runtime-"+rpmversion+"-"+rpmrelease+"."+arch+".rpm .")
-        else:
-            oscmd("mv "+arch+"/panda3d-"+rpmversion+"-"+rpmrelease+"."+arch+".rpm .")
->>>>>>> f01399bb
+        oscmd("mv "+arch+"/panda3d-"+rpmversion+"-"+rpmrelease+"."+arch+".rpm .")
         oscmd("rm -rf "+arch, True)
 
     else:
@@ -1023,7 +1012,6 @@
     version = GetMetadataValue('version')
 
     parser = OptionParser()
-<<<<<<< HEAD
     parser.add_option(
         '',
         '--version',
@@ -1036,6 +1024,13 @@
         '--debversion',
         dest='debversion',
         help='Version number for .deb file',
+        default=None,
+    )
+    parser.add_option(
+        '',
+        '--rpmversion',
+        dest='rpmversion',
+        help='Version number for .rpm file',
         default=None,
     )
     parser.add_option(
@@ -1075,17 +1070,6 @@
         dest='installdir',
         help='Where on the system the installer should put the SDK (Windows, macOS)',
     )
-=======
-    parser.add_option('', '--version', dest='version', help='Panda3D version number (default: %s)' % (version), default=version)
-    parser.add_option('', '--debversion', dest='debversion', help='Version number for .deb file', default=None)
-    parser.add_option('', '--rpmversion', dest='rpmversion', help='Version number for .rpm file', default=None)
-    parser.add_option('', '--rpmrelease', dest='rpmrelease', help='Release number for .rpm file', default='1')
-    parser.add_option('', '--outputdir', dest='outputdir', help='Makepanda\'s output directory (default: built)', default='built')
-    parser.add_option('', '--verbose', dest='verbose', help='Enable verbose output', action='store_true', default=False)
-    parser.add_option('', '--runtime', dest='runtime', help='Runtime instead of SDK', action='store_true', default=False)
-    parser.add_option('', '--lzma', dest='compressor', help='Use LZMA compression', action='store_const', const='lzma', default='zlib')
-    parser.add_option('', '--installdir', dest='installdir', help='Where on the system the installer should put the SDK/runtime (Windows, macOS)')
->>>>>>> f01399bb
     (options, args) = parser.parse_args()
 
     SetVerbose(options.verbose)
@@ -1112,26 +1096,14 @@
     if not match:
         exit("version requires three digits")
 
-<<<<<<< HEAD
     MakeInstaller(
         version=match.group(),
         outputdir=options.outputdir,
         optimize=GetOptimize(),
         compressor=options.compressor,
         debversion=options.debversion,
+        rpmversion=options.rpmversion,
         rpmrelease=options.rpmrelease,
         python_versions=ReadPythonVersionInfoFile(),
         installdir=options.installdir,
-    )
-=======
-    MakeInstaller(version=match.group(),
-                  outputdir=options.outputdir,
-                  optimize=GetOptimize(),
-                  compressor=options.compressor,
-                  debversion=options.debversion,
-                  rpmversion=options.rpmversion,
-                  rpmrelease=options.rpmrelease,
-                  runtime=options.runtime,
-                  python_versions=ReadPythonVersionInfoFile(),
-                  installdir=options.installdir)
->>>>>>> f01399bb
+    )