--- conflicted
+++ resolved
@@ -3894,14 +3894,9 @@
 #
 
 if (not RUNTIME):
-<<<<<<< HEAD
-  OPTS=['DIR:panda/metalibs/panda', 'BUILDING:PANDA', 'JPEG', 'PNG', 'TIFF',
-      'ZLIB', 'OPENSSL', 'FREETYPE', 'FFTW', 'ADVAPI', 'WINSOCK2', 'SETUPAPI',
-=======
   OPTS=['DIR:panda/metalibs/panda', 'BUILDING:PANDA', 'JPEG', 'PNG',
       'TIFF', 'OPENEXR', 'ZLIB', 'OPENSSL', 'FREETYPE', 'FFTW', 'ADVAPI', 'WINSOCK2',
->>>>>>> 9963fe2c
-      'SQUISH', 'NVIDIACG', 'VORBIS', 'WINUSER', 'WINMM', 'WINGDI', 'IPHLPAPI']
+      'SQUISH', 'NVIDIACG', 'VORBIS', 'WINUSER', 'WINMM', 'WINGDI', 'IPHLPAPI', 'SETUPAPI']
 
   TargetAdd('panda_panda.obj', opts=OPTS, input='panda.cxx')
 
