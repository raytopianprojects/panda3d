#!/usr/bin/env python
########################################################################
#
# To build panda using this script, type 'makepanda.py' on unix
# or 'makepanda.bat' on windows, and examine the help-text.
# Then run the script again with the appropriate options to compile
# panda3d.
#
########################################################################
try:
    import sys, os, platform, time, stat, re, getopt, threading, signal, shutil
    if sys.platform == "darwin" or sys.version_info >= (2, 6):
        import plistlib
    if sys.version_info >= (3, 0):
        import queue
    else:
        import Queue as queue
except KeyboardInterrupt:
    raise
except:
    print("You are either using an incomplete or an old version of Python!")
    print("Please install the development package of Python and try again.")
    exit(1)

from makepandacore import *
from distutils.util import get_platform
import time
import os
import sys

########################################################################
##
## PARSING THE COMMAND LINE OPTIONS
##
## You might be tempted to change the defaults by editing them
## here.  Don't do it.  Instead, create a script that compiles
## panda with your preferred options.  Or, create
## a 'makepandaPreferences' file and put it into your python path.
##
########################################################################

COMPILER=0
INSTALLER=0
WHEEL=0
RUNTESTS=0
GENMAN=0
COMPRESSOR="zlib"
THREADCOUNT=0
CFLAGS=""
CXXFLAGS=""
LDFLAGS=""
RTDIST=0
RTDIST_VERSION=None
RUNTIME=0
DISTRIBUTOR=""
VERSION=None
DEBVERSION=None
WHLVERSION=None
RPMRELEASE="1"
GIT_COMMIT=None
P3DSUFFIX=None
MAJOR_VERSION=None
COREAPI_VERSION=None
PLUGIN_VERSION=None
OSXTARGET=None
OSX_ARCHS=[]
HOST_URL=None
global STRDXSDKVERSION, BOOUSEINTELCOMPILER
STRDXSDKVERSION = 'default'
WINDOWS_SDK = None
MSVC_VERSION = None
BOOUSEINTELCOMPILER = False
OPENCV_VER_23 = False
<<<<<<< HEAD
PLATFORM = None
=======
COPY_PYTHON = True
>>>>>>> 981c44f6

if "MACOSX_DEPLOYMENT_TARGET" in os.environ:
    OSXTARGET=os.environ["MACOSX_DEPLOYMENT_TARGET"]

PkgListSet(["PYTHON", "DIRECT",                        # Python support
  "GL", "GLES", "GLES2"] + DXVERSIONS + ["TINYDISPLAY", "NVIDIACG", # 3D graphics
  "EGL",                                               # OpenGL (ES) integration
  "EIGEN",                                             # Linear algebra acceleration
  "OPENAL", "FMODEX",                                  # Audio playback
  "VORBIS", "OPUS", "FFMPEG", "SWSCALE", "SWRESAMPLE", # Audio decoding
  "ODE", "PHYSX", "BULLET", "PANDAPHYSICS",            # Physics
  "SPEEDTREE",                                         # SpeedTree
  "ZLIB", "PNG", "JPEG", "TIFF", "OPENEXR", "SQUISH",  # 2D Formats support
  ] + MAYAVERSIONS + MAXVERSIONS + [ "FCOLLADA", "ASSIMP", "EGG", # 3D Formats support
  "FREETYPE", "HARFBUZZ",                              # Text rendering
  "VRPN", "OPENSSL",                                   # Transport
  "FFTW",                                              # Algorithm helpers
  "ARTOOLKIT", "OPENCV", "DIRECTCAM", "VISION",        # Augmented Reality
  "GTK2",                                              # GTK2 is used for PStats on Unix
  "MFC", "WX", "FLTK",                                 # Used for web plug-in only
  "ROCKET",                                            # GUI libraries
  "CARBON", "COCOA",                                   # Mac OS X toolkits
  "X11",                                               # Unix platform support
  "PANDATOOL", "PVIEW", "DEPLOYTOOLS",                 # Toolchain
  "SKEL",                                              # Example SKEL project
  "PANDAFX",                                           # Some distortion special lenses
  "PANDAPARTICLESYSTEM",                               # Built in particle system
  "CONTRIB",                                           # Experimental
  "SSE2", "NEON",                                      # Compiler features
])

CheckPandaSourceTree()

def keyboardInterruptHandler(x,y):
    exit("keyboard interrupt")

signal.signal(signal.SIGINT, keyboardInterruptHandler)

########################################################################
##
## Command-line parser.
##
## You can type "makepanda --help" to see all the options.
##
########################################################################

def usage(problem):
    if (problem):
        print("")
        print("Error parsing command-line input: %s" % (problem))

    print("")
    print("Makepanda generates a 'built' subdirectory containing a")
    print("compiled copy of Panda3D.  Command-line arguments are:")
    print("")
    print("  --help            (print the help message you're reading now)")
    print("  --verbose         (print out more information)")
    print("  --runtime         (build a runtime build instead of an SDK build)")
    print("  --tests           (run the test suite)")
    print("  --installer       (build an installer)")
    print("  --wheel           (build a pip-installable .whl)")
    print("  --optimize X      (optimization level can be 1,2,3,4)")
    print("  --version X       (set the panda version number)")
    print("  --lzma            (use lzma compression when building Windows installer)")
    print("  --distributor X   (short string identifying the distributor of the build)")
    print("  --outputdir X     (use the specified directory instead of 'built')")
    print("  --host URL        (set the host url (runtime build only))")
    print("  --threads N       (use the multithreaded build system. see manual)")
    print("  --osxtarget N     (the OS X version number to build for (OS X only))")
    print("  --universal       (build universal binaries (OS X only))")
    print("  --override \"O=V\"  (override dtool_config/prc option value)")
    print("  --static          (builds libraries for static linking)")
    print("  --target X        (experimental cross-compilation (android only))")
    print("  --arch X          (target architecture for cross-compilation)")
    print("")
    for pkg in PkgListGet():
        p = pkg.lower()
        print("  --use-%-9s   --no-%-9s (enable/disable use of %s)"%(p, p, pkg))
    if sys.platform != 'win32':
        print("  --<PKG>-incdir    (custom location for header files of thirdparty package)")
        print("  --<PKG>-libdir    (custom location for library files of thirdparty package)")
    print("")
    print("  --nothing         (disable every third-party lib)")
    print("  --everything      (enable every third-party lib)")
    print("  --directx-sdk=X   (specify version of DirectX SDK to use: jun2010, aug2009, mar2009, aug2006)")
    print("  --windows-sdk=X   (specify Windows SDK version, eg. 7.0, 7.1 or 10.  Default is 7.1)")
    print("  --msvc-version=X  (specify Visual C++ version, eg. 10, 11, 12, 14.  Default is 14)")
    print("  --use-icl         (experimental setting to use an intel compiler instead of MSVC on Windows)")
    print("")
    print("The simplest way to compile panda is to just type:")
    print("")
    print("  makepanda --everything")
    print("")
    os._exit(1)

def parseopts(args):
    global INSTALLER,WHEEL,RUNTESTS,RTDIST,RUNTIME,GENMAN,DISTRIBUTOR,VERSION
    global COMPRESSOR,THREADCOUNT,OSXTARGET,OSX_ARCHS,HOST_URL
    global DEBVERSION,WHLVERSION,RPMRELEASE,GIT_COMMIT,P3DSUFFIX,RTDIST_VERSION
    global STRDXSDKVERSION, WINDOWS_SDK, MSVC_VERSION, BOOUSEINTELCOMPILER
    global COPY_PYTHON

    # Options for which to display a deprecation warning.
    removedopts = [
        "use-touchinput", "no-touchinput", "no-awesomium", "no-directscripts",
        ]

    # All recognized options.
    longopts = [
        "help","distributor=","verbose","runtime","osxtarget=","tests",
        "optimize=","everything","nothing","installer","wheel","rtdist","nocolor",
        "version=","lzma","no-python","threads=","outputdir=","override=",
        "static","host=","debversion=","rpmrelease=","p3dsuffix=","rtdist-version=",
        "directx-sdk=", "windows-sdk=", "msvc-version=", "clean", "use-icl",
        "universal", "target=", "arch=", "git-commit=", "no-copy-python",
        ] + removedopts

    anything = 0
    optimize = ""
    target = None
    target_arch = None
    universal = False
    clean_build = False
    for pkg in PkgListGet():
        longopts.append("use-" + pkg.lower())
        longopts.append("no-" + pkg.lower())
        longopts.append(pkg.lower() + "-incdir=")
        longopts.append(pkg.lower() + "-libdir=")

    try:
        opts, extras = getopt.getopt(args, "", longopts)
        for option, value in opts:
            if (option=="--help"): raise Exception
            elif (option=="--optimize"): optimize=value
            elif (option=="--installer"): INSTALLER=1
            elif (option=="--tests"): RUNTESTS=1
            elif (option=="--wheel"): WHEEL=1
            elif (option=="--verbose"): SetVerbose(True)
            elif (option=="--distributor"): DISTRIBUTOR=value
            elif (option=="--rtdist"): RTDIST=1
            elif (option=="--runtime"): RUNTIME=1
            elif (option=="--genman"): GENMAN=1
            elif (option=="--everything"): PkgEnableAll()
            elif (option=="--nothing"): PkgDisableAll()
            elif (option=="--threads"): THREADCOUNT=int(value)
            elif (option=="--outputdir"): SetOutputDir(value.strip())
            elif (option=="--osxtarget"): OSXTARGET=value.strip()
            elif (option=="--universal"): universal = True
            elif (option=="--target"): target = value.strip()
            elif (option=="--arch"): target_arch = value.strip()
            elif (option=="--nocolor"): DisableColors()
            elif (option=="--version"):
                match = re.match(r'^\d+\.\d+\.\d+', value)
                if not match:
                    usage("version requires three digits")
                WHLVERSION = value
                VERSION = match.group()
            elif (option=="--lzma"): COMPRESSOR="lzma"
            elif (option=="--override"): AddOverride(value.strip())
            elif (option=="--static"): SetLinkAllStatic(True)
            elif (option=="--host"): HOST_URL=value
            elif (option=="--debversion"): DEBVERSION=value
            elif (option=="--rpmrelease"): RPMRELEASE=value
            elif (option=="--git-commit"): GIT_COMMIT=value
            elif (option=="--p3dsuffix"): P3DSUFFIX=value
            elif (option=="--rtdist-version"): RTDIST_VERSION=value
            # Backward compatibility, OPENGL was renamed to GL
            elif (option=="--use-opengl"): PkgEnable("GL")
            elif (option=="--no-opengl"): PkgDisable("GL")
            elif (option=="--directx-sdk"):
                STRDXSDKVERSION = value.strip().lower()
                if STRDXSDKVERSION == '':
                    print("No DirectX SDK version specified. Using 'default' DirectX SDK search")
                    STRDXSDKVERSION = 'default'
            elif (option=="--windows-sdk"):
                WINDOWS_SDK = value.strip().lower()
            elif (option=="--msvc-version"):
                MSVC_VERSION = value.strip().lower()
            elif (option=="--use-icl"): BOOUSEINTELCOMPILER = True
            elif (option=="--clean"): clean_build = True
            elif (option=="--no-copy-python"): COPY_PYTHON = False
            elif (option[2:] in removedopts):
                Warn("Ignoring removed option %s" % (option))
            else:
                for pkg in PkgListGet():
                    if option == "--use-" + pkg.lower():
                        PkgEnable(pkg)
                        break
                    elif option == "--no-" + pkg.lower():
                        PkgDisable(pkg)
                        break
                    elif option == "--" + pkg.lower() + "-incdir":
                        PkgSetCustomLocation(pkg)
                        IncDirectory(pkg, value)
                        break
                    elif option == "--" + pkg.lower() + "-libdir":
                        PkgSetCustomLocation(pkg)
                        LibDirectory(pkg, value)
                        break
            if (option == "--everything" or option.startswith("--use-")
                or option == "--nothing" or option.startswith("--no-")):
                anything = 1
    except:
        usage(sys.exc_info()[1])

    if not anything:
        if RUNTIME:
            PkgEnableAll()
        else:
            usage("You should specify a list of packages to use or --everything to enable all packages.")

    if (RTDIST and RUNTIME):
        usage("Options --runtime and --rtdist cannot be specified at the same time!")
    if (optimize=="" and (RTDIST or RUNTIME)): optimize = "4"
    elif (optimize==""): optimize = "3"

    if OSXTARGET:
        try:
            maj, min = OSXTARGET.strip().split('.')
            OSXTARGET = int(maj), int(min)
            assert OSXTARGET[0] == 10
        except:
            usage("Invalid setting for OSXTARGET")
    else:
        OSXTARGET = None

    if target is not None or target_arch is not None:
        SetTarget(target, target_arch)

    if universal:
        if target_arch:
            exit("--universal is incompatible with --arch")

        OSX_ARCHS.append("i386")
        if OSXTARGET:
            osxver = OSXTARGET
        else:
            maj, min = platform.mac_ver()[0].split('.')[:2]
            osxver = int(maj), int(min)

        if osxver[1] < 6:
            OSX_ARCHS.append("ppc")
        else:
            OSX_ARCHS.append("x86_64")

    elif HasTargetArch():
        OSX_ARCHS.append(GetTargetArch())

    try:
        SetOptimize(int(optimize))
        assert GetOptimize() in [1, 2, 3, 4]
    except:
        usage("Invalid setting for OPTIMIZE")

    if GIT_COMMIT is not None and not re.match("^[a-f0-9]{40}$", GIT_COMMIT):
        usage("Invalid SHA-1 hash given for --git-commit option!")

    if GetTarget() == 'windows':
        if not MSVC_VERSION:
            print("No MSVC version specified. Defaulting to 14 (Visual Studio 2015).")
            MSVC_VERSION = (14, 0)
        else:
            try:
                MSVC_VERSION = tuple(int(d) for d in MSVC_VERSION.split('.'))[:2]
                if (len(MSVC_VERSION) == 1):
                    MSVC_VERSION += (0,)
            except:
                usage("Invalid setting for --msvc-version")

        if MSVC_VERSION < (14, 0):
            warn_prefix = "%sERROR:%s " % (GetColor("red"), GetColor())
            print("=========================================================================")
            print(warn_prefix + "Support for MSVC versions before 2015 has been discontinued.")
            print(warn_prefix + "For more information, or any questions, please visit:")
            print(warn_prefix + "  https://github.com/panda3d/panda3d/issues/288")
            print("=========================================================================")
            sys.stdout.flush()
            time.sleep(1.0)
            sys.exit(1)

        if not WINDOWS_SDK:
            print("No Windows SDK version specified. Defaulting to '7.1'.")
            WINDOWS_SDK = '7.1'

    if clean_build and os.path.isdir(GetOutputDir()):
        print("Deleting %s" % (GetOutputDir()))
        shutil.rmtree(GetOutputDir())

parseopts(sys.argv[1:])

########################################################################
##
## Handle environment variables.
##
########################################################################

if ("CFLAGS" in os.environ):
    CFLAGS = os.environ["CFLAGS"].strip()

if ("CXXFLAGS" in os.environ):
    CXXFLAGS = os.environ["CXXFLAGS"].strip()

if ("RPM_OPT_FLAGS" in os.environ):
    CFLAGS += " " + os.environ["RPM_OPT_FLAGS"].strip()
    CXXFLAGS += " " + os.environ["RPM_OPT_FLAGS"].strip()

if ("LDFLAGS" in os.environ):
    LDFLAGS = os.environ["LDFLAGS"].strip()

os.environ["MAKEPANDA"] = os.path.abspath(sys.argv[0])
if GetHost() == "darwin" and OSXTARGET is not None:
    os.environ["MACOSX_DEPLOYMENT_TARGET"] = "%d.%d" % OSXTARGET

########################################################################
##
## Configure things based on the command-line parameters.
##
########################################################################

PLUGIN_VERSION = ParsePluginVersion("dtool/PandaVersion.pp")
COREAPI_VERSION = PLUGIN_VERSION + "." + ParseCoreapiVersion("dtool/PandaVersion.pp")

if VERSION is None:
    if RUNTIME:
        VERSION = PLUGIN_VERSION
    else:
        # Take the value from the setup.cfg file.
        VERSION = GetMetadataValue('version')

if WHLVERSION is None:
    WHLVERSION = VERSION

print("Version: %s" % VERSION)
if RUNTIME or RTDIST:
    print("Core API Version: %s" % COREAPI_VERSION)

if DEBVERSION is None:
    DEBVERSION = VERSION

MAJOR_VERSION = '.'.join(VERSION.split('.')[:2])

if P3DSUFFIX is None:
    P3DSUFFIX = MAJOR_VERSION

# Now determine the distutils-style platform tag for the target system.
target = GetTarget()
if target == 'windows':
    if GetTargetArch() == 'x64':
        PLATFORM = 'win-amd64'
    else:
        PLATFORM = 'win32'

elif target == 'darwin':
    if OSXTARGET:
        osxver = OSXTARGET
    else:
        maj, min = platform.mac_ver()[0].split('.')[:2]
        osxver = int(maj), int(min)

    arch_tag = None
    if not OSX_ARCHS:
        arch_tag = GetTargetArch()
    elif len(OSX_ARCHS) == 1:
        arch_tag = OSX_ARCHS[0]
    elif frozenset(OSX_ARCHS) == frozenset(('i386', 'ppc')):
        arch_tag = 'fat'
    elif frozenset(OSX_ARCHS) == frozenset(('x86_64', 'i386')):
        arch_tag = 'intel'
    elif frozenset(OSX_ARCHS) == frozenset(('x86_64', 'ppc64')):
        arch_tag = 'fat64'
    elif frozenset(OSX_ARCHS) == frozenset(('x86_64', 'i386', 'ppc')):
        arch_tag = 'fat32'
    else:
        raise RuntimeError('No arch tag for arch combination %s' % OSX_ARCHS)

    PLATFORM = 'macosx-{0}.{1}-{2}'.format(osxver[0], osxver[1], arch_tag)

elif target == 'linux' and (os.path.isfile("/lib/libc-2.5.so") or os.path.isfile("/lib64/libc-2.5.so")) and os.path.isdir("/opt/python"):
    # This is manylinux1.  A bit of a sloppy check, though.
    if GetTargetArch() in ('x86_64', 'amd64'):
        PLATFORM = 'manylinux1-x86_64'
    else:
        PLATFORM = 'manylinux1-i686'

elif not CrossCompiling():
    if HasTargetArch():
        # Replace the architecture in the platform string.
        platform_parts = get_platform().rsplit('-', 1)
        target_arch = GetTargetArch()
        if target_arch == 'amd64':
            target_arch = 'x86_64'
        PLATFORM = platform_parts[0] + '-' + target_arch
    else:
        # We're not cross-compiling; just take the host arch.
        PLATFORM = get_platform()

else:
    target_arch = GetTargetArch()
    if target_arch == 'amd64':
        target_arch = 'x86_64'
    PLATFORM = '{0}-{1}' % (target, target_arch)


print("Platform: %s" % PLATFORM)

outputdir_suffix = ""

if (RUNTIME or RTDIST):
    # Compiling Maya/Max is pointless in rtdist build
    for ver in MAYAVERSIONS + MAXVERSIONS:
        PkgDisable(ver)

    if (DISTRIBUTOR.strip() == ""):
        exit("You must provide a valid distributor name when making a runtime or rtdist build!")

    outputdir_suffix += "_" + DISTRIBUTOR.strip()
    if (RUNTIME):
        outputdir_suffix += "_rt"

if DISTRIBUTOR == "":
    DISTRIBUTOR = "makepanda"
elif not RTDIST_VERSION:
    RTDIST_VERSION = DISTRIBUTOR.strip() + "_" + MAJOR_VERSION

if not RTDIST_VERSION:
    RTDIST_VERSION = "dev"

if not IsCustomOutputDir():
    if GetTarget() == "windows" and GetTargetArch() == 'x64':
        outputdir_suffix += '_x64'

    SetOutputDir("built" + outputdir_suffix)

if (RUNTIME):
    for pkg in PkgListGet():
        if pkg in ["GTK2", "MFC"]:
            # Optional package(s) for runtime.
            pass
        elif pkg in ["OPENSSL", "ZLIB"]:
            # Required packages for runtime.
            if (PkgSkip(pkg)==1):
                exit("Runtime must be compiled with OpenSSL and ZLib support!")
        else:
            # Unused packages for runtime.
            PkgDisable(pkg)

if (INSTALLER and RTDIST):
    exit("Cannot build an installer for the rtdist build!")

if (WHEEL and RUNTIME):
    exit("Cannot build a wheel for the runtime build!")

if (WHEEL and RTDIST):
    exit("Cannot build a wheel for the rtdist build!")

if (INSTALLER) and (PkgSkip("PYTHON")) and (not RUNTIME) and GetTarget() == 'windows':
    exit("Cannot build installer on Windows without python")

if WHEEL and PkgSkip("PYTHON"):
    exit("Cannot build wheel without Python")

if (RTDIST) and (PkgSkip("WX") and PkgSkip("FLTK")):
    exit("Cannot build rtdist without wx or fltk")

if (RUNTIME):
    SetLinkAllStatic(True)

if not os.path.isdir("contrib"):
    PkgDisable("CONTRIB")

########################################################################
##
## Load the dependency cache.
##
########################################################################

LoadDependencyCache()

########################################################################
##
## Locate various SDKs.
##
########################################################################

MakeBuildTree()

SdkLocateDirectX(STRDXSDKVERSION)
SdkLocateMaya()
SdkLocateMax()
SdkLocateMacOSX(OSXTARGET)
SdkLocatePython(RTDIST)
SdkLocateWindows(WINDOWS_SDK)
SdkLocatePhysX()
SdkLocateSpeedTree()
SdkLocateAndroid()

SdkAutoDisableDirectX()
SdkAutoDisableMaya()
SdkAutoDisableMax()
SdkAutoDisablePhysX()
SdkAutoDisableSpeedTree()

if RTDIST and DISTRIBUTOR == "cmu":
    # Some validation checks for the CMU builds.
    if (RTDIST_VERSION == "cmu_1.7" and SDK["PYTHONVERSION"] != "python2.6"):
        exit("The CMU 1.7 runtime distribution must be built against Python 2.6!")
    elif (RTDIST_VERSION == "cmu_1.8" and SDK["PYTHONVERSION"] != "python2.7"):
        exit("The CMU 1.8 runtime distribution must be built against Python 2.7!")
    elif (RTDIST_VERSION == "cmu_1.9" and SDK["PYTHONVERSION"] != "python2.7"):
        exit("The CMU 1.9 runtime distribution must be built against Python 2.7!")

if RTDIST and not HOST_URL:
    exit("You must specify a host URL when building the rtdist!")

if RUNTIME and not HOST_URL:
    # Set this to a nice default.
    HOST_URL = "https://runtime.panda3d.org/"

########################################################################
##
## Choose a Compiler.
##
## This should also set up any environment variables needed to make
## the compiler work.
##
########################################################################

if GetHost() == 'windows' and GetTarget() == 'windows':
    COMPILER = "MSVC"
    SdkLocateVisualStudio(MSVC_VERSION)
else:
    COMPILER = "GCC"

SetupBuildEnvironment(COMPILER)

########################################################################
##
## External includes, external libraries, and external defsyms.
##
########################################################################

IncDirectory("ALWAYS", GetOutputDir()+"/tmp")
IncDirectory("ALWAYS", GetOutputDir()+"/include")

if (COMPILER == "MSVC"):
    PkgDisable("X11")
    PkgDisable("GLES")
    PkgDisable("GLES2")
    PkgDisable("EGL")
    PkgDisable("CARBON")
    PkgDisable("COCOA")
    DefSymbol("FLEX", "YY_NO_UNISTD_H")
    if (PkgSkip("PYTHON")==0):
        IncDirectory("ALWAYS", SDK["PYTHON"] + "/include")
        LibDirectory("ALWAYS", SDK["PYTHON"] + "/libs")
    SmartPkgEnable("EIGEN",     "eigen3",     (), ("Eigen/Dense",), target_pkg = 'ALWAYS')
    for pkg in PkgListGet():
        if (PkgSkip(pkg)==0):
            if (pkg[:4]=="MAYA"):
                IncDirectory(pkg, SDK[pkg]      + "/include")
                DefSymbol(pkg, "MAYAVERSION", pkg)
                DefSymbol(pkg, "MLIBRARY_DONTUSE_MFC_MANIFEST", "")
            elif (pkg[:3]=="MAX"):
                IncDirectory(pkg, SDK[pkg]      + "/include")
                IncDirectory(pkg, SDK[pkg]      + "/include/CS")
                IncDirectory(pkg, SDK[pkg+"CS"] + "/include")
                IncDirectory(pkg, SDK[pkg+"CS"] + "/include/CS")
                DefSymbol(pkg, "MAX", pkg)
                if (int(pkg[3:]) >= 2013):
                    DefSymbol(pkg, "UNICODE", "")
                    DefSymbol(pkg, "_UNICODE", "")
            elif (pkg[:2]=="DX"):
                IncDirectory(pkg, SDK[pkg]      + "/include")
            elif GetThirdpartyDir() is not None:
                IncDirectory(pkg, GetThirdpartyDir() + pkg.lower() + "/include")
    for pkg in DXVERSIONS:
        if (PkgSkip(pkg)==0):
            vnum=pkg[2:]

            if GetTargetArch() == 'x64':
              LibDirectory(pkg, SDK[pkg] + '/lib/x64')
            else:
              LibDirectory(pkg, SDK[pkg] + '/lib/x86')
              LibDirectory(pkg, SDK[pkg] + '/lib')

            LibName(pkg, 'd3dVNUM.lib'.replace("VNUM", vnum))
            LibName(pkg, 'd3dxVNUM.lib'.replace("VNUM", vnum))
            if int(vnum) >= 9 and "GENERIC_DXERR_LIBRARY" in SDK:
                LibName(pkg, 'dxerr.lib')
            else:
                LibName(pkg, 'dxerrVNUM.lib'.replace("VNUM", vnum))
            #LibName(pkg, 'ddraw.lib')
            LibName(pkg, 'dxguid.lib')

            if SDK.get("VISUALSTUDIO_VERSION") >= (14,0):
                # dxerr needs this for __vsnwprintf definition.
                LibName(pkg, 'legacy_stdio_definitions.lib')

    if not PkgSkip("FREETYPE") and os.path.isdir(GetThirdpartyDir() + "freetype/include/freetype2"):
        IncDirectory("FREETYPE", GetThirdpartyDir() + "freetype/include/freetype2")

    IncDirectory("ALWAYS", GetThirdpartyDir() + "extras/include")
    LibName("WINSOCK", "wsock32.lib")
    LibName("WINSOCK2", "wsock32.lib")
    LibName("WINSOCK2", "ws2_32.lib")
    LibName("WINCOMCTL", "comctl32.lib")
    LibName("WINCOMDLG", "comdlg32.lib")
    LibName("WINUSER", "user32.lib")
    LibName("WINMM", "winmm.lib")
    LibName("WINIMM", "imm32.lib")
    LibName("WINKERNEL", "kernel32.lib")
    LibName("WINOLE", "ole32.lib")
    LibName("WINOLEAUT", "oleaut32.lib")
    LibName("WINOLDNAMES", "oldnames.lib")
    LibName("WINSHELL", "shell32.lib")
    LibName("WINGDI", "gdi32.lib")
    LibName("ADVAPI", "advapi32.lib")
    LibName("IPHLPAPI", "iphlpapi.lib")
    LibName("SETUPAPI", "setupapi.lib")
    LibName("GL", "opengl32.lib")
    LibName("GLES", "libgles_cm.lib")
    LibName("GLES2", "libGLESv2.lib")
    LibName("EGL", "libEGL.lib")
    LibName("MSIMG", "msimg32.lib")
    if (PkgSkip("DIRECTCAM")==0): LibName("DIRECTCAM", "strmiids.lib")
    if (PkgSkip("DIRECTCAM")==0): LibName("DIRECTCAM", "quartz.lib")
    if (PkgSkip("DIRECTCAM")==0): LibName("DIRECTCAM", "odbc32.lib")
    if (PkgSkip("DIRECTCAM")==0): LibName("DIRECTCAM", "odbccp32.lib")
    if (PkgSkip("OPENSSL")==0):
        if os.path.isfile(GetThirdpartyDir() + "openssl/lib/libpandassl.lib"):
            LibName("OPENSSL", GetThirdpartyDir() + "openssl/lib/libpandassl.lib")
            LibName("OPENSSL", GetThirdpartyDir() + "openssl/lib/libpandaeay.lib")
        else:
            LibName("OPENSSL", GetThirdpartyDir() + "openssl/lib/libeay32.lib")
            LibName("OPENSSL", GetThirdpartyDir() + "openssl/lib/ssleay32.lib")
    if (PkgSkip("PNG")==0):
        if os.path.isfile(GetThirdpartyDir() + "png/lib/libpng16_static.lib"):
            LibName("PNG", GetThirdpartyDir() + "png/lib/libpng16_static.lib")
        else:
            LibName("PNG", GetThirdpartyDir() + "png/lib/libpng_static.lib")
    if (PkgSkip("TIFF")==0):
        if os.path.isfile(GetThirdpartyDir() + "tiff/lib/libtiff.lib"):
            LibName("TIFF", GetThirdpartyDir() + "tiff/lib/libtiff.lib")
        else:
            LibName("TIFF", GetThirdpartyDir() + "tiff/lib/tiff.lib")
    if (PkgSkip("OPENEXR")==0):
        suffix = ""
        if os.path.isfile(GetThirdpartyDir() + "openexr/lib/IlmImf-2_2.lib"):
            suffix = "-2_2"
        elif os.path.isfile(GetThirdpartyDir() + "openexr/lib/IlmImf-2_3.lib"):
            suffix = "-2_3"
        if os.path.isfile(GetThirdpartyDir() + "openexr/lib/IlmImf" + suffix + "_s.lib"):
            suffix += "_s"
        LibName("OPENEXR", GetThirdpartyDir() + "openexr/lib/IlmImf" + suffix + ".lib")
        LibName("OPENEXR", GetThirdpartyDir() + "openexr/lib/IlmThread" + suffix + ".lib")
        LibName("OPENEXR", GetThirdpartyDir() + "openexr/lib/Iex" + suffix + ".lib")
        if suffix == "-2_2":
            LibName("OPENEXR", GetThirdpartyDir() + "openexr/lib/Half.lib")
        else:
            LibName("OPENEXR", GetThirdpartyDir() + "openexr/lib/Half" + suffix + ".lib")
        IncDirectory("OPENEXR", GetThirdpartyDir() + "openexr/include/OpenEXR")
    if (PkgSkip("JPEG")==0):     LibName("JPEG",     GetThirdpartyDir() + "jpeg/lib/jpeg-static.lib")
    if (PkgSkip("ZLIB")==0):     LibName("ZLIB",     GetThirdpartyDir() + "zlib/lib/zlibstatic.lib")
    if (PkgSkip("VRPN")==0):     LibName("VRPN",     GetThirdpartyDir() + "vrpn/lib/vrpn.lib")
    if (PkgSkip("VRPN")==0):     LibName("VRPN",     GetThirdpartyDir() + "vrpn/lib/quat.lib")
    if (PkgSkip("NVIDIACG")==0): LibName("CGGL",     GetThirdpartyDir() + "nvidiacg/lib/cgGL.lib")
    if (PkgSkip("NVIDIACG")==0): LibName("CGDX9",    GetThirdpartyDir() + "nvidiacg/lib/cgD3D9.lib")
    if (PkgSkip("NVIDIACG")==0): LibName("NVIDIACG", GetThirdpartyDir() + "nvidiacg/lib/cg.lib")
    if (PkgSkip("FREETYPE")==0): LibName("FREETYPE", GetThirdpartyDir() + "freetype/lib/freetype.lib")
    if (PkgSkip("HARFBUZZ")==0):
        LibName("HARFBUZZ", GetThirdpartyDir() + "harfbuzz/lib/harfbuzz.lib")
        IncDirectory("HARFBUZZ", GetThirdpartyDir() + "harfbuzz/include/harfbuzz")
    if (PkgSkip("FFTW")==0):     LibName("FFTW",     GetThirdpartyDir() + "fftw/lib/fftw3.lib")
    if (PkgSkip("ARTOOLKIT")==0):LibName("ARTOOLKIT",GetThirdpartyDir() + "artoolkit/lib/libAR.lib")
    if (PkgSkip("OPENCV")==0):   LibName("OPENCV",   GetThirdpartyDir() + "opencv/lib/cv.lib")
    if (PkgSkip("OPENCV")==0):   LibName("OPENCV",   GetThirdpartyDir() + "opencv/lib/highgui.lib")
    if (PkgSkip("OPENCV")==0):   LibName("OPENCV",   GetThirdpartyDir() + "opencv/lib/cvaux.lib")
    if (PkgSkip("OPENCV")==0):   LibName("OPENCV",   GetThirdpartyDir() + "opencv/lib/ml.lib")
    if (PkgSkip("OPENCV")==0):   LibName("OPENCV",   GetThirdpartyDir() + "opencv/lib/cxcore.lib")
    if (PkgSkip("FFMPEG")==0):   LibName("FFMPEG",   GetThirdpartyDir() + "ffmpeg/lib/avcodec.lib")
    if (PkgSkip("FFMPEG")==0):   LibName("FFMPEG",   GetThirdpartyDir() + "ffmpeg/lib/avformat.lib")
    if (PkgSkip("FFMPEG")==0):   LibName("FFMPEG",   GetThirdpartyDir() + "ffmpeg/lib/avutil.lib")
    if (PkgSkip("SWSCALE")==0):  LibName("SWSCALE",  GetThirdpartyDir() + "ffmpeg/lib/swscale.lib")
    if (PkgSkip("SWRESAMPLE")==0):LibName("SWRESAMPLE",GetThirdpartyDir() + "ffmpeg/lib/swresample.lib")
    if (PkgSkip("FCOLLADA")==0):
        LibName("FCOLLADA", GetThirdpartyDir() + "fcollada/lib/FCollada.lib")
        IncDirectory("FCOLLADA", GetThirdpartyDir() + "fcollada/include/FCollada")
    if (PkgSkip("ASSIMP")==0):
        LibName("ASSIMP", GetThirdpartyDir() + "assimp/lib/assimp.lib")
        if os.path.isfile(GetThirdpartyDir() + "assimp/lib/IrrXML.lib"):
            LibName("ASSIMP", GetThirdpartyDir() + "assimp/lib/IrrXML.lib")
        IncDirectory("ASSIMP", GetThirdpartyDir() + "assimp/include")
    if (PkgSkip("SQUISH")==0):
        if GetOptimize() <= 2:
            LibName("SQUISH",   GetThirdpartyDir() + "squish/lib/squishd.lib")
        else:
            LibName("SQUISH",   GetThirdpartyDir() + "squish/lib/squish.lib")
    if (PkgSkip("ROCKET")==0):
        LibName("ROCKET", GetThirdpartyDir() + "rocket/lib/RocketCore.lib")
        LibName("ROCKET", GetThirdpartyDir() + "rocket/lib/RocketControls.lib")
        if (PkgSkip("PYTHON")==0):
            LibName("ROCKET", GetThirdpartyDir() + "rocket/lib/" + SDK["PYTHONVERSION"] + "/boost_python-vc100-mt-1_54.lib")
        if (GetOptimize() <= 3):
            LibName("ROCKET", GetThirdpartyDir() + "rocket/lib/RocketDebugger.lib")
    if (PkgSkip("OPENAL")==0):
        LibName("OPENAL", GetThirdpartyDir() + "openal/lib/OpenAL32.lib")
        if not os.path.isfile(GetThirdpartyDir() + "openal/bin/OpenAL32.dll"):
            # Link OpenAL Soft statically.
            DefSymbol("OPENAL", "AL_LIBTYPE_STATIC")
    if (PkgSkip("ODE")==0):
        LibName("ODE",      GetThirdpartyDir() + "ode/lib/ode_single.lib")
        DefSymbol("ODE",    "dSINGLE", "")
    if (PkgSkip("FMODEX")==0):
        if (GetTargetArch() == 'x64'):
            LibName("FMODEX",   GetThirdpartyDir() + "fmodex/lib/fmodex64_vc.lib")
        else:
            LibName("FMODEX",   GetThirdpartyDir() + "fmodex/lib/fmodex_vc.lib")
    if (PkgSkip("FLTK")==0 and RTDIST):
        LibName("FLTK", GetThirdpartyDir() + "fltk/lib/fltk.lib")
        if not PkgSkip("FLTK"):
            # If we have fltk, we don't need wx
            PkgDisable("WX")
    if (PkgSkip("WX")==0 and RTDIST):
        LibName("WX",       GetThirdpartyDir() + "wx/lib/wxbase28u.lib")
        LibName("WX",       GetThirdpartyDir() + "wx/lib/wxmsw28u_core.lib")
        DefSymbol("WX",     "__WXMSW__", "")
        DefSymbol("WX",     "_UNICODE", "")
        DefSymbol("WX",     "UNICODE", "")
    if (PkgSkip("VORBIS")==0):
        for lib in ('ogg', 'vorbis', 'vorbisfile'):
            path = GetThirdpartyDir() + "vorbis/lib/lib{0}_static.lib".format(lib)
            if not os.path.isfile(path):
                path = GetThirdpartyDir() + "vorbis/lib/{0}.lib".format(lib)
            LibName("VORBIS", path)
    if (PkgSkip("OPUS")==0):
        LibName("OPUS", GetThirdpartyDir() + "opus/lib/libogg_static.lib")
        LibName("OPUS", GetThirdpartyDir() + "opus/lib/libopus_static.lib")
        LibName("OPUS", GetThirdpartyDir() + "opus/lib/libopusfile_static.lib")
    for pkg in MAYAVERSIONS:
        if (PkgSkip(pkg)==0):
            LibName(pkg, '"' + SDK[pkg] + '/lib/Foundation.lib"')
            LibName(pkg, '"' + SDK[pkg] + '/lib/OpenMaya.lib"')
            LibName(pkg, '"' + SDK[pkg] + '/lib/OpenMayaAnim.lib"')
            LibName(pkg, '"' + SDK[pkg] + '/lib/OpenMayaUI.lib"')
    for pkg in MAXVERSIONS:
        if (PkgSkip(pkg)==0):
            LibName(pkg, SDK[pkg] +  '/lib/core.lib')
            LibName(pkg, SDK[pkg] +  '/lib/edmodel.lib')
            LibName(pkg, SDK[pkg] +  '/lib/gfx.lib')
            LibName(pkg, SDK[pkg] +  '/lib/geom.lib')
            LibName(pkg, SDK[pkg] +  '/lib/mesh.lib')
            LibName(pkg, SDK[pkg] +  '/lib/maxutil.lib')
            LibName(pkg, SDK[pkg] +  '/lib/paramblk2.lib')
    if (PkgSkip("PHYSX")==0):
        if GetTargetArch() == 'x64':
            LibName("PHYSX",  SDK["PHYSXLIBS"] + "/PhysXLoader64.lib")
            LibName("PHYSX",  SDK["PHYSXLIBS"] + "/NxCharacter64.lib")
        else:
            LibName("PHYSX",  SDK["PHYSXLIBS"] + "/PhysXLoader.lib")
            LibName("PHYSX",  SDK["PHYSXLIBS"] + "/NxCharacter.lib")

        IncDirectory("PHYSX", SDK["PHYSX"] + "/Physics/include")
        IncDirectory("PHYSX", SDK["PHYSX"] + "/PhysXLoader/include")
        IncDirectory("PHYSX", SDK["PHYSX"] + "/NxCharacter/include")
        IncDirectory("PHYSX", SDK["PHYSX"] + "/NxExtensions/include")
        IncDirectory("PHYSX", SDK["PHYSX"] + "/Foundation/include")
        IncDirectory("PHYSX", SDK["PHYSX"] + "/Cooking/include")

    if (PkgSkip("SPEEDTREE")==0):
        if GetTargetArch() == 'x64':
            libdir = SDK["SPEEDTREE"] + "/Lib/Windows/VC10.x64/"
            p64ext = '64'
        else:
            libdir = SDK["SPEEDTREE"] + "/Lib/Windows/VC10/"
            p64ext = ''

        debugext = ''
        if (GetOptimize() <= 2): debugext = "_d"
        libsuffix = "_v%s_VC100MT%s_Static%s.lib" % (
            SDK["SPEEDTREEVERSION"], p64ext, debugext)
        LibName("SPEEDTREE", "%sSpeedTreeCore%s" % (libdir, libsuffix))
        LibName("SPEEDTREE", "%sSpeedTreeForest%s" % (libdir, libsuffix))
        LibName("SPEEDTREE", "%sSpeedTree%sRenderer%s" % (libdir, SDK["SPEEDTREEAPI"], libsuffix))
        LibName("SPEEDTREE", "%sSpeedTreeRenderInterface%s" % (libdir, libsuffix))
        if (SDK["SPEEDTREEAPI"] == "OpenGL"):
            LibName("SPEEDTREE",  "%sglew32.lib" % (libdir))
            LibName("SPEEDTREE",  "glu32.lib")
        IncDirectory("SPEEDTREE", SDK["SPEEDTREE"] + "/Include")
    if (PkgSkip("BULLET")==0):
        suffix = '.lib'
        if GetTargetArch() == 'x64' and os.path.isfile(GetThirdpartyDir() + "bullet/lib/BulletCollision_x64.lib"):
            suffix = '_x64.lib'
        LibName("BULLET", GetThirdpartyDir() + "bullet/lib/LinearMath" + suffix)
        LibName("BULLET", GetThirdpartyDir() + "bullet/lib/BulletCollision" + suffix)
        LibName("BULLET", GetThirdpartyDir() + "bullet/lib/BulletDynamics" + suffix)
        LibName("BULLET", GetThirdpartyDir() + "bullet/lib/BulletSoftBody" + suffix)

if (COMPILER=="GCC"):
    if GetTarget() != "darwin":
        PkgDisable("CARBON")
        PkgDisable("COCOA")
    elif RUNTIME:
        # We don't support Cocoa in the runtime yet.
        PkgDisable("COCOA")
    if 'x86_64' in OSX_ARCHS:
        # 64-bits OS X doesn't have Carbon.
        PkgDisable("CARBON")

    #if (PkgSkip("PYTHON")==0):
    #    IncDirectory("PYTHON", SDK["PYTHON"])
    if (GetHost() == "darwin"):
        if (PkgSkip("FREETYPE")==0 and not os.path.isdir(GetThirdpartyDir() + 'freetype')):
          IncDirectory("FREETYPE", "/usr/X11/include")
          IncDirectory("FREETYPE", "/usr/X11/include/freetype2")
          LibDirectory("FREETYPE", "/usr/X11/lib")

    if (GetHost() == "freebsd"):
        IncDirectory("ALWAYS", "/usr/local/include")
        LibDirectory("ALWAYS", "/usr/local/lib")
        if (os.path.isdir("/usr/PCBSD")):
            IncDirectory("ALWAYS", "/usr/PCBSD/local/include")
            LibDirectory("ALWAYS", "/usr/PCBSD/local/lib")

    if GetTarget() != "windows":
        PkgDisable("DIRECTCAM")

    fcollada_libs = ("FColladaD", "FColladaSD", "FColladaS")
    # WARNING! The order of the ffmpeg libraries matters!
    ffmpeg_libs = ("libavformat", "libavcodec", "libavutil")

    #         Name         pkg-config   libs, include(dir)s
    if (not RUNTIME):
        SmartPkgEnable("EIGEN",     "eigen3",    (), ("Eigen/Dense",), target_pkg = 'ALWAYS')
        SmartPkgEnable("ARTOOLKIT", "",          ("AR"), "AR/ar.h")
        SmartPkgEnable("FCOLLADA",  "",          ChooseLib(fcollada_libs, "FCOLLADA"), ("FCollada", "FCollada/FCollada.h"))
        SmartPkgEnable("ASSIMP",    "assimp",    ("assimp"), "assimp/Importer.hpp")
        SmartPkgEnable("FFMPEG",    ffmpeg_libs, ffmpeg_libs, ("libavformat/avformat.h", "libavcodec/avcodec.h", "libavutil/avutil.h"))
        SmartPkgEnable("SWSCALE",   "libswscale", "libswscale", ("libswscale/swscale.h"), target_pkg = "FFMPEG", thirdparty_dir = "ffmpeg")
        SmartPkgEnable("SWRESAMPLE","libswresample", "libswresample", ("libswresample/swresample.h"), target_pkg = "FFMPEG", thirdparty_dir = "ffmpeg")
        SmartPkgEnable("FFTW",      "",          ("fftw3"), ("fftw.h"))
        SmartPkgEnable("FMODEX",    "",          ("fmodex"), ("fmodex", "fmodex/fmod.h"))
        SmartPkgEnable("FREETYPE",  "freetype2", ("freetype"), ("freetype2", "freetype2/freetype/freetype.h"))
        SmartPkgEnable("HARFBUZZ",  "harfbuzz",  ("harfbuzz"), ("harfbuzz", "harfbuzz/hb-ft.h"))
        SmartPkgEnable("GL",        "gl",        ("GL"), ("GL/gl.h"), framework = "OpenGL")
        SmartPkgEnable("GLES",      "glesv1_cm", ("GLESv1_CM"), ("GLES/gl.h"), framework = "OpenGLES")
        SmartPkgEnable("GLES2",     "glesv2",    ("GLESv2"), ("GLES2/gl2.h")) #framework = "OpenGLES"?
        SmartPkgEnable("EGL",       "egl",       ("EGL"), ("EGL/egl.h"))
        SmartPkgEnable("NVIDIACG",  "",          ("Cg"), "Cg/cg.h", framework = "Cg")
        SmartPkgEnable("ODE",       "",          ("ode"), "ode/ode.h", tool = "ode-config")
        SmartPkgEnable("OPENAL",    "openal",    ("openal"), "AL/al.h", framework = "OpenAL")
        SmartPkgEnable("SQUISH",    "",          ("squish"), "squish.h")
        SmartPkgEnable("TIFF",      "libtiff-4", ("tiff"), "tiff.h")
        SmartPkgEnable("OPENEXR",   "OpenEXR",   ("IlmImf", "Imath", "Half", "Iex", "IexMath", "IlmThread"), ("OpenEXR", "OpenEXR/ImfOutputFile.h"))
        SmartPkgEnable("VRPN",      "",          ("vrpn", "quat"), ("vrpn", "quat.h", "vrpn/vrpn_Types.h"))
        SmartPkgEnable("BULLET", "bullet", ("BulletSoftBody", "BulletDynamics", "BulletCollision", "LinearMath"), ("bullet", "bullet/btBulletDynamicsCommon.h"))
        SmartPkgEnable("VORBIS",    "vorbisfile",("vorbisfile", "vorbis", "ogg"), ("ogg/ogg.h", "vorbis/vorbisfile.h"))
        SmartPkgEnable("OPUS",      "opusfile",  ("opusfile", "opus", "ogg"), ("ogg/ogg.h", "opus/opusfile.h", "opus"))
        SmartPkgEnable("JPEG",      "",          ("jpeg"), "jpeglib.h")
        SmartPkgEnable("PNG",       "libpng",    ("png"), "png.h", tool = "libpng-config")

        if not PkgSkip("FFMPEG"):
            if GetTarget() == "darwin":
                LibName("FFMPEG", "-Wl,-read_only_relocs,suppress")
                LibName("FFMPEG", "-framework VideoDecodeAcceleration")
            elif os.path.isfile(GetThirdpartyDir() + "ffmpeg/lib/libavcodec.a"):
                # Needed when linking ffmpeg statically on Linux.
                LibName("FFMPEG", "-Wl,-Bsymbolic")

        if PkgSkip("FFMPEG") or GetTarget() == "darwin":
            cv_lib = ChooseLib(("opencv_core", "cv"), "OPENCV")
            if cv_lib == "opencv_core":
                OPENCV_VER_23 = True
                SmartPkgEnable("OPENCV", "opencv",   ("opencv_core", "opencv_highgui"), ("opencv2/core/core.hpp"))
            else:
                SmartPkgEnable("OPENCV", "opencv",   ("cv", "highgui", "cvaux", "ml", "cxcore"),
                               ("opencv", "opencv/cv.h", "opencv/cxcore.h", "opencv/highgui.h"))
        else:
            PkgDisable("OPENCV")

        if not PkgSkip("ASSIMP") and \
            os.path.isfile(GetThirdpartyDir() + "assimp/lib/libassimp.a"):
            # Also pick up IrrXML, which is needed when linking statically.
            irrxml = GetThirdpartyDir() + "assimp/lib/libIrrXML.a"
            if os.path.isfile(irrxml):
                LibName("ASSIMP", irrxml)

        rocket_libs = ("RocketCore", "RocketControls")
        if (GetOptimize() <= 3):
            rocket_libs += ("RocketDebugger",)
        rocket_libs += ("boost_python",)
        SmartPkgEnable("ROCKET",    "",          rocket_libs, "Rocket/Core.h")

        if not PkgSkip("PYTHON"):
            python_lib = SDK["PYTHONVERSION"]
            SmartPkgEnable("PYTHON", "", python_lib, (SDK["PYTHONVERSION"], SDK["PYTHONVERSION"] + "/Python.h"))

            if GetTarget() == "linux":
                LibName("PYTHON", "-lutil")
                LibName("PYTHON", "-lrt")

    SmartPkgEnable("OPENSSL",   "openssl",   ("ssl", "crypto"), ("openssl/ssl.h", "openssl/crypto.h"))
    SmartPkgEnable("ZLIB",      "zlib",      ("z"), "zlib.h")
    SmartPkgEnable("GTK2",      "gtk+-2.0")

    if (RTDIST):
        SmartPkgEnable("WX", tool = "wx-config")
        SmartPkgEnable("FLTK", "", ("fltk"), ("FL/Fl.H"), tool = "fltk-config")

    if GetTarget() != 'darwin':
        # CgGL is covered by the Cg framework, and we don't need X11 components on OSX
        if not PkgSkip("NVIDIACG") and not RUNTIME:
            SmartPkgEnable("CGGL", "", ("CgGL"), "Cg/cgGL.h", thirdparty_dir = "nvidiacg")
        if not RUNTIME:
            SmartPkgEnable("X11", "x11", "X11", ("X11", "X11/Xlib.h", "X11/XKBlib.h"))

    if GetHost() != "darwin":
        # Workaround for an issue where pkg-config does not include this path
        if GetTargetArch() in ("x86_64", "amd64"):
            if (os.path.isdir("/usr/lib64/glib-2.0/include")):
                IncDirectory("GTK2", "/usr/lib64/glib-2.0/include")
            if (os.path.isdir("/usr/lib64/gtk-2.0/include")):
                IncDirectory("GTK2", "/usr/lib64/gtk-2.0/include")

            if not PkgSkip("X11"):
                if (os.path.isdir("/usr/X11R6/lib64")):
                    LibDirectory("ALWAYS", "/usr/X11R6/lib64")
                else:
                    LibDirectory("ALWAYS", "/usr/X11R6/lib")
        elif not PkgSkip("X11"):
            LibDirectory("ALWAYS", "/usr/X11R6/lib")

    if RUNTIME:
        # For the runtime, these packages are required
        for pkg in ["OPENSSL", "ZLIB"]:
            skips = []
            if (pkg in PkgListGet() and PkgSkip(pkg)==1):
                skips.append(pkg)
            if skips:
                exit("Runtime must be compiled with OpenSSL and ZLib support (missing %s)" % (', '.join(skips)))

    for pkg in MAYAVERSIONS:
        if (PkgSkip(pkg)==0 and (pkg in SDK)):
            if (GetHost() == "darwin"):
                # Sheesh, Autodesk really can't make up their mind
                # regarding the location of the Maya devkit on OS X.
                if (os.path.isdir(SDK[pkg] + "/Maya.app/Contents/lib")):
                    LibDirectory(pkg, SDK[pkg] + "/Maya.app/Contents/lib")
                if (os.path.isdir(SDK[pkg] + "/Maya.app/Contents/MacOS")):
                    LibDirectory(pkg, SDK[pkg] + "/Maya.app/Contents/MacOS")
                if (os.path.isdir(SDK[pkg] + "/lib")):
                    LibDirectory(pkg, SDK[pkg] + "/lib")
                if (os.path.isdir(SDK[pkg] + "/Maya.app/Contents/include/maya")):
                    IncDirectory(pkg, SDK[pkg] + "/Maya.app/Contents/include")
                if (os.path.isdir(SDK[pkg] + "/devkit/include/maya")):
                    IncDirectory(pkg, SDK[pkg] + "/devkit/include")
                if (os.path.isdir(SDK[pkg] + "/include/maya")):
                    IncDirectory(pkg, SDK[pkg] + "/include")
            else:
                LibDirectory(pkg, SDK[pkg] + "/lib")
                IncDirectory(pkg, SDK[pkg] + "/include")
            DefSymbol(pkg, "MAYAVERSION", pkg)

    if GetTarget() == 'darwin':
        LibName("ALWAYS", "-framework AppKit")
        LibName("AGL", "-framework AGL")
        LibName("CARBON", "-framework Carbon")
        LibName("COCOA", "-framework Cocoa")
        # Fix for a bug in OSX Leopard:
        LibName("GL", "-dylib_file /System/Library/Frameworks/OpenGL.framework/Versions/A/Libraries/libGL.dylib:/System/Library/Frameworks/OpenGL.framework/Versions/A/Libraries/libGL.dylib")

    if GetTarget() == 'android':
        LibName("ALWAYS", '-llog')
        LibName("ANDROID", '-landroid')
        LibName("JNIGRAPHICS", '-ljnigraphics')

    for pkg in MAYAVERSIONS:
        if (PkgSkip(pkg)==0 and (pkg in SDK)):
            if GetTarget() == 'darwin':
                LibName(pkg, "-Wl,-rpath," + SDK[pkg] + "/Maya.app/Contents/MacOS")
            else:
                LibName(pkg, "-Wl,-rpath," + SDK[pkg] + "/lib")
            LibName(pkg, "-lOpenMaya")
            LibName(pkg, "-lOpenMayaAnim")
            LibName(pkg, "-lAnimSlice")
            LibName(pkg, "-lDeformSlice")
            LibName(pkg, "-lModifiers")
            LibName(pkg, "-lDynSlice")
            LibName(pkg, "-lKinSlice")
            LibName(pkg, "-lModelSlice")
            LibName(pkg, "-lNurbsSlice")
            LibName(pkg, "-lPolySlice")
            LibName(pkg, "-lProjectSlice")
            LibName(pkg, "-lImage")
            LibName(pkg, "-lShared")
            LibName(pkg, "-lTranslators")
            LibName(pkg, "-lDataModel")
            LibName(pkg, "-lRenderModel")
            LibName(pkg, "-lNurbsEngine")
            LibName(pkg, "-lDependEngine")
            LibName(pkg, "-lCommandEngine")
            LibName(pkg, "-lFoundation")
            LibName(pkg, "-lIMFbase")
            if GetTarget() != 'darwin':
                LibName(pkg, "-lOpenMayalib")
            else:
                LibName(pkg, "-dylib_file /System/Library/Frameworks/OpenGL.framework/Versions/A/Libraries/libGL.dylib:/System/Library/Frameworks/OpenGL.framework/Versions/A/Libraries/libGL.dylib")

    if (PkgSkip("PHYSX")==0):
        IncDirectory("PHYSX", SDK["PHYSX"] + "/Physics/include")
        IncDirectory("PHYSX", SDK["PHYSX"] + "/PhysXLoader/include")
        IncDirectory("PHYSX", SDK["PHYSX"] + "/NxCharacter/include")
        IncDirectory("PHYSX", SDK["PHYSX"] + "/NxExtensions/include")
        IncDirectory("PHYSX", SDK["PHYSX"] + "/Foundation/include")
        IncDirectory("PHYSX", SDK["PHYSX"] + "/Cooking/include")
        LibDirectory("PHYSX", SDK["PHYSXLIBS"])
        if (GetHost() == "darwin"):
            LibName("PHYSX", SDK["PHYSXLIBS"] + "/osxstatic/PhysXCooking.a")
            LibName("PHYSX", SDK["PHYSXLIBS"] + "/osxstatic/PhysXCore.a")
        else:
            LibName("PHYSX", "-lPhysXLoader")
            LibName("PHYSX", "-lNxCharacter")

DefSymbol("WITHINPANDA", "WITHIN_PANDA", "1")
if GetLinkAllStatic():
    DefSymbol("ALWAYS", "LINK_ALL_STATIC")
if GetTarget() == 'android':
    DefSymbol("ALWAYS", "ANDROID")

if not PkgSkip("EIGEN"):
    if GetOptimize() >= 3:
        if COMPILER == "MSVC":
            # Squeeze out a bit more performance on MSVC builds...
            # Only do this if EIGEN_NO_DEBUG is also set, otherwise it
            # will turn them into runtime assertions.
            DefSymbol("ALWAYS", "EIGEN_NO_STATIC_ASSERT")

########################################################################
##
## Give a Status Report on Command-Line Options
##
########################################################################

def printStatus(header,warnings):
    if GetVerbose():
        print("")
        print("-------------------------------------------------------------------")
        print(header)
        tkeep = ""
        tomit = ""
        for x in PkgListGet():
            if PkgSkip(x):
                tomit = tomit + x + " "
            else:
                tkeep = tkeep + x + " "

        if RTDIST:
            print("Makepanda: Runtime distribution build")
        elif RUNTIME:
            print("Makepanda: Runtime build")
        else:
            print("Makepanda: Regular build")

        print("Makepanda: Compiler: %s" % (COMPILER))
        print("Makepanda: Optimize: %d" % (GetOptimize()))
        print("Makepanda: Keep Pkg: %s" % (tkeep))
        print("Makepanda: Omit Pkg: %s" % (tomit))

        if GENMAN:
            print("Makepanda: Generate API reference manual")
        else:
            print("Makepanda: Don't generate API reference manual")

        if GetHost() == "windows" and not RTDIST:
            if INSTALLER:
                print("Makepanda: Build installer, using %s" % (COMPRESSOR))
            else:
                print("Makepanda: Don't build installer")

        print("Makepanda: Version ID: %s" % (VERSION))
        for x in warnings:
            print("Makepanda: %s" % (x))
        print("-------------------------------------------------------------------")
        print("")
        sys.stdout.flush()

########################################################################
##
## BracketNameWithQuotes
##
########################################################################

def BracketNameWithQuotes(name):
    # Workaround for OSX bug - compiler doesn't like those flags quoted.
    if (name.startswith("-framework")): return name
    if (name.startswith("-dylib_file")): return name

    # Don't add quotes when it's not necessary.
    if " " not in name: return name

    # Account for quoted name (leave as is) but quote everything else (e.g., to protect spaces within paths from improper parsing)
    if (name.startswith('"') and name.endswith('"')): return name
    else: return '"' + name + '"'

########################################################################
##
## CompileCxx
##
########################################################################

def CompileCxx(obj,src,opts):
    ipath = GetListOption(opts, "DIR:")
    optlevel = GetOptimizeOption(opts)
    if (COMPILER=="MSVC"):
        if not BOOUSEINTELCOMPILER:
            cmd = "cl "
            if GetTargetArch() == 'x64':
                cmd += "/favor:blend "
            cmd += "/wd4996 /wd4275 /wd4273 "

            # We still target Windows XP.
            cmd += "/DWINVER=0x501 "
            # Work around a WinXP/2003 bug when using VS 2015+.
            if SDK.get("VISUALSTUDIO_VERSION") >= (14,0):
                cmd += "/Zc:threadSafeInit- "

            cmd += "/Fo" + obj + " /nologo /c"
            if GetTargetArch() != 'x64' and (not PkgSkip("SSE2") or 'SSE2' in opts):
                cmd += " /arch:SSE2"
            for x in ipath: cmd += " /I" + x
            for (opt,dir) in INCDIRECTORIES:
                if (opt=="ALWAYS") or (opt in opts): cmd += " /I" + BracketNameWithQuotes(dir)
            for (opt,var,val) in DEFSYMBOLS:
                if (opt=="ALWAYS") or (opt in opts): cmd += " /D" + var + "=" + val
            if (opts.count('MSFORSCOPE')): cmd += ' /Zc:forScope-'

            if (optlevel==1): cmd += " /MDd /Zi /RTCs /GS"
            if (optlevel==2): cmd += " /MDd /Zi"
            if (optlevel==3): cmd += " /MD /Zi /GS- /O2 /Ob2 /Oi /Ot /fp:fast"
            if (optlevel==4):
                cmd += " /MD /Zi /GS- /Ox /Ob2 /Oi /Ot /fp:fast /DFORCE_INLINING /DNDEBUG /GL"
                cmd += " /Oy /Zp16"      # jean-claude add /Zp16 insures correct static alignment for SSEx

            cmd += " /Fd" + os.path.splitext(obj)[0] + ".pdb"

            building = GetValueOption(opts, "BUILDING:")
            if (building):
                cmd += " /DBUILDING_" + building

            if ("BIGOBJ" in opts) or GetTargetArch() == 'x64':
                cmd += " /bigobj"

            cmd += " /Zm300 /DWIN32_VC /DWIN32"
            if 'EXCEPTIONS' in opts:
                cmd += " /EHsc"
            else:
                cmd += " /D_HAS_EXCEPTIONS=0"

            if 'RTTI' not in opts:
                 cmd += " /GR-"

            if GetTargetArch() == 'x64':
                cmd += " /DWIN64_VC /DWIN64"

            if WINDOWS_SDK.startswith('7.') and MSVC_VERSION > (10,):
                # To preserve Windows XP compatibility.
                cmd += " /D_USING_V110_SDK71_"

            cmd += " /W3 " + BracketNameWithQuotes(src)
            oscmd(cmd)
        else:
            cmd = "icl "
            if GetTargetArch() == 'x64':
                cmd += "/favor:blend "
            cmd += "/wd4996 /wd4275 /wd4267 /wd4101 /wd4273 "
            cmd += "/DWINVER=0x501 "
            cmd += "/Fo" + obj + " /c"
            for x in ipath: cmd += " /I" + x
            for (opt,dir) in INCDIRECTORIES:
                if (opt=="ALWAYS") or (opt in opts): cmd += " /I" + BracketNameWithQuotes(dir)
            for (opt,var,val) in DEFSYMBOLS:
                if (opt=="ALWAYS") or (opt in opts): cmd += " /D" + var + "=" + val
            if (opts.count('MSFORSCOPE')):  cmd += ' /Zc:forScope-'

            if (optlevel==1): cmd += " /MDd /Zi /RTCs /GS"
            if (optlevel==2): cmd += " /MDd /Zi /arch:SSE3"
            # core changes from jean-claude (dec 2011)
            # ----------------------------------------
            # performance will be seeked at level 3 & 4
            # -----------------------------------------
            if (optlevel==3):
                cmd += " /MD /Zi /O2 /Oi /Ot /arch:SSE3"
                cmd += " /Ob0"
                cmd += " /Qipo-"                            # beware of IPO !!!
            ##      Lesson learned: Don't use /GL flag -> end result is MESSY
            ## ----------------------------------------------------------------
            if (optlevel==4):
                cmd += " /MD /Zi /O3 /Oi /Ot /Ob0 /Yc /DNDEBUG"  # /Ob0 a ete rajoute en cours de route a 47%
                cmd += " /Qipo"                              # optimization multi file

            # for 3 & 4 optimization levels
            # -----------------------------
            if (optlevel>=3):
                cmd += " /fp:fast=2"
                cmd += " /Qftz"
                cmd += " /Qfp-speculation:fast"
                cmd += " /Qopt-matmul"                        # needs /O2 or /O3
                cmd += " /Qprec-div-"
                cmd += " /Qsimd"

                cmd += " /QxHost"                            # compile for target host; Compiling for distribs should probably strictly enforce /arch:..
                cmd += " /Quse-intel-optimized-headers"        # use intel optimized headers
                cmd += " /Qparallel"                        # enable parallelization
                cmd += " /Qvc10"                                # for Microsoft Visual C++ 2010

            ## PCH files coexistence: the /Qpchi option causes the Intel C++ Compiler to name its
            ## PCH files with a .pchi filename suffix and reduce build time.
            ## The /Qpchi option is on by default but interferes with Microsoft libs; so use /Qpchi- to turn it off.
            ## I need to have a deeper look at this since the compile time is quite influenced by this setting !!!
            cmd += " /Qpchi-"                                 # keep it this way!

            ## Inlining seems to be an issue here ! (the linker doesn't find necessary info later on)
            ## ------------------------------------
            ## so don't use cmd += " /DFORCE_INLINING"        (need to check why with Panda developpers!)
            ## Inline expansion  /Ob1    :    Allow functions marked inline to be inlined.
            ## Inline any        /Ob2    :    Inline functions deemed appropriate by compiler.

            ## Ctor displacement /vd0    :    Disable constructor displacement.
            ## Choose this option only if no class constructors or destructors call virtual functions.
            ## Use /vd1 (default) to enable. Alternate: #pragma vtordisp

            ## Best case ptrs    /vmb    :    Use best case "pointer to class member" representation.
            ## Use this option if you always define a class before you declare a pointer to a member of the class.
            ## The compiler will issue an error if it encounters a pointer declaration before the class is defined.
            ## Alternate: #pragma pointers_to_members

            cmd += " /Fd" + os.path.splitext(obj)[0] + ".pdb"
            building = GetValueOption(opts, "BUILDING:")
            if (building): cmd += " /DBUILDING_" + building
            if ("BIGOBJ" in opts) or GetTargetArch() == 'x64':
                cmd += " /bigobj"

            # level of warnings and optimization reports
            if GetVerbose():
                cmd += " /W3 " # or /W4 or /Wall
                cmd += " /Qopt-report:2 /Qopt-report-phase:hlo /Qopt-report-phase:hpo"    # some optimization reports
            else:
                cmd += " /W1 "
            cmd += " /EHa /Zm300 /DWIN32_VC /DWIN32"
            if GetTargetArch() == 'x64':
                cmd += " /DWIN64_VC /DWIN64"
            cmd += " " + BracketNameWithQuotes(src)

            oscmd(cmd)

    if (COMPILER=="GCC"):
        if (src.endswith(".c")): cmd = GetCC() +' -fPIC -c -o ' + obj
        else:                    cmd = GetCXX()+' -std=gnu++11 -ftemplate-depth-70 -fPIC -c -o ' + obj
        for (opt, dir) in INCDIRECTORIES:
            if (opt=="ALWAYS") or (opt in opts): cmd += ' -I' + BracketNameWithQuotes(dir)
        for (opt, dir) in FRAMEWORKDIRECTORIES:
            if (opt=="ALWAYS") or (opt in opts): cmd += ' -F' + BracketNameWithQuotes(dir)
        for (opt,var,val) in DEFSYMBOLS:
            if (opt=="ALWAYS") or (opt in opts): cmd += ' -D' + var + '=' + val
        for x in ipath: cmd += ' -I' + x

        if not GetLinkAllStatic() and 'NOHIDDEN' not in opts:
            cmd += ' -fvisibility=hidden'

        # Mac-specific flags.
        if GetTarget() == "darwin":
            cmd += " -Wno-deprecated-declarations"
            if OSXTARGET is not None:
                cmd += " -isysroot " + SDK["MACOSX"]
                cmd += " -mmacosx-version-min=%d.%d" % (OSXTARGET)

            for arch in OSX_ARCHS:
                if 'NOARCH:' + arch.upper() not in opts:
                    cmd += " -arch %s" % arch

        if "SYSROOT" in SDK:
            if GetTarget() != "android":
                cmd += ' --sysroot=%s' % (SDK["SYSROOT"])
            else:
                ndk_dir = SDK["ANDROID_NDK"].replace('\\', '/')
                cmd += ' -isystem %s/sysroot/usr/include' % (ndk_dir)
                cmd += ' -isystem %s/sysroot/usr/include/%s' % (ndk_dir, SDK["ANDROID_TRIPLE"])
            cmd += ' -no-canonical-prefixes'

        # Android-specific flags.
        arch = GetTargetArch()

        if GetTarget() == "android":
            # Most of the specific optimization flags here were
            # just copied from the default Android Makefiles.
            if "ANDROID_API" in SDK:
                cmd += ' -D__ANDROID_API__=' + str(SDK["ANDROID_API"])
            if "ANDROID_GCC_TOOLCHAIN" in SDK:
                cmd += ' -gcc-toolchain ' + SDK["ANDROID_GCC_TOOLCHAIN"].replace('\\', '/')
            cmd += ' -ffunction-sections -funwind-tables'
            if arch == 'armv7a':
                cmd += ' -target armv7-none-linux-androideabi'
                cmd += ' -march=armv7-a -mfloat-abi=softfp -mfpu=vfpv3-d16'
                cmd += ' -fno-integrated-as'
            elif arch == 'arm':
                cmd += ' -target armv5te-none-linux-androideabi'
                cmd += ' -march=armv5te -mtune=xscale -msoft-float'
                cmd += ' -fno-integrated-as'
            elif arch == 'aarch64':
                cmd += ' -target aarch64-none-linux-android'
            elif arch == 'mips':
                cmd += ' -target mipsel-none-linux-android'
                cmd += ' -mips32'
            elif arch == 'mips64':
                cmd += ' -target mips64el-none-linux-android'
                cmd += ' -fintegrated-as'
            elif arch == 'x86':
                cmd += ' -target i686-none-linux-android'
                cmd += ' -march=i686 -mtune=intel -mssse3 -mfpmath=sse -m32'
                cmd += ' -mstackrealign'
            elif arch == 'x86_64':
                cmd += ' -target x86_64-none-linux-android'
                cmd += ' -march=x86-64 -msse4.2 -mpopcnt -m64 -mtune=intel'

            cmd += " -Wa,--noexecstack"

            # Do we want thumb or arm instructions?
            if arch.startswith('arm'):
                if optlevel >= 3:
                    cmd += ' -mthumb'
                else:
                    cmd += ' -marm'

            # Enable SIMD instructions if requested
            if arch.startswith('arm') and PkgSkip("NEON") == 0:
                cmd += ' -mfpu=neon'

        else:
            cmd += " -pthread"

        if not src.endswith(".c"):
            # We don't use exceptions for most modules.
            if 'EXCEPTIONS' in opts:
                cmd += " -fexceptions"
            else:
                cmd += " -fno-exceptions"

                if src.endswith(".mm"):
                    # Work around Apple compiler bug.
                    cmd += " -U__EXCEPTIONS"

            target = GetTarget()
            if 'RTTI' not in opts and target != "darwin":
                # We always disable RTTI on Android for memory usage reasons.
                if optlevel >= 4 or target == "android":
                    cmd += " -fno-rtti"

        if ('SSE2' in opts or not PkgSkip("SSE2")) and not arch.startswith("arm") and arch != 'aarch64':
            cmd += " -msse2"

        # Needed by both Python, Panda, Eigen, all of which break aliasing rules.
        cmd += " -fno-strict-aliasing"

        if optlevel >= 3:
            cmd += " -ffast-math -fno-stack-protector"
        if optlevel == 3:
            # Fast math is nice, but we'd like to see NaN in dev builds.
            cmd += " -fno-finite-math-only"

        # Make sure this is off to avoid GCC/Eigen bug (see GitHub #228)
        cmd += " -fno-unsafe-math-optimizations"

        if (optlevel==1): cmd += " -ggdb -D_DEBUG"
        if (optlevel==2): cmd += " -O1 -D_DEBUG"
        if (optlevel==3): cmd += " -O2"
        if (optlevel==4): cmd += " -O3 -DNDEBUG"

        # Enable more warnings.
        cmd += " -Wall -Wno-unused-function"

        if not src.endswith(".c"):
            cmd += " -Wno-reorder"

        # Ignore unused variables in NDEBUG builds, often used in asserts.
        if optlevel == 4:
            cmd += " -Wno-unused-variable"

        if src.endswith(".c"):
            cmd += ' ' + CFLAGS
        else:
            cmd += ' ' + CXXFLAGS
        cmd = cmd.rstrip()

        building = GetValueOption(opts, "BUILDING:")
        if (building): cmd += " -DBUILDING_" + building
        cmd += ' ' + BracketNameWithQuotes(src)
        oscmd(cmd)

########################################################################
##
## CompileBison
##
########################################################################

def CompileBison(wobj, wsrc, opts):
    ifile = os.path.basename(wsrc)
    wdsth = GetOutputDir()+"/include/" + ifile[:-4] + ".h"
    wdstc = GetOutputDir()+"/tmp/" + ifile + ".cxx"
    pre = GetValueOption(opts, "BISONPREFIX_")
    bison = GetBison()
    if bison is None:
        # We don't have bison.  See if there is a prebuilt file.
        base, ext = os.path.splitext(wsrc)
        if os.path.isfile(base + '.h.prebuilt') and \
           os.path.isfile(base + '.cxx.prebuilt'):
            CopyFile(wdstc, base + '.cxx.prebuilt')
            CopyFile(wdsth, base + '.h.prebuilt')
        else:
            exit('Could not find bison!')
    else:
        oscmd(bison + ' -y -d -o'+GetOutputDir()+'/tmp/'+ifile+'.c -p '+pre+' '+wsrc)
        CopyFile(wdstc, GetOutputDir()+"/tmp/"+ifile+".c")
        CopyFile(wdsth, GetOutputDir()+"/tmp/"+ifile+".h")

    # Finally, compile the generated source file.
    CompileCxx(wobj, wdstc, opts + ["FLEX"])

########################################################################
##
## CompileFlex
##
########################################################################

def CompileFlex(wobj,wsrc,opts):
    ifile = os.path.basename(wsrc)
    wdst = GetOutputDir()+"/tmp/"+ifile+".cxx"
    pre = GetValueOption(opts, "BISONPREFIX_")
    dashi = opts.count("FLEXDASHI")
    flex = GetFlex()
    if flex is None:
        # We don't have flex.  See if there is a prebuilt file.
        base, ext = os.path.splitext(wsrc)
        if os.path.isfile(base + '.cxx.prebuilt'):
            CopyFile(wdst, base + '.cxx.prebuilt')
        else:
            exit('Could not find flex!')
    else:
        if (dashi):
            oscmd(flex + " -i -P" + pre + " -o"+wdst+" "+wsrc)
        else:
            oscmd(flex +    " -P" + pre + " -o"+wdst+" "+wsrc)

    # Finally, compile the generated source file.
    CompileCxx(wobj,wdst,opts)

########################################################################
##
## CompileIgate
##
########################################################################

def CompileIgate(woutd,wsrc,opts):
    outbase = os.path.basename(woutd)[:-3]
    woutc = GetOutputDir()+"/tmp/"+outbase+"_igate.cxx"
    srcdir = GetValueOption(opts, "SRCDIR:")
    module = GetValueOption(opts, "IMOD:")
    library = GetValueOption(opts, "ILIB:")
    ipath = GetListOption(opts, "DIR:")
    if (PkgSkip("PYTHON")):
        WriteFile(woutc, "")
        WriteFile(woutd, "")
        ConditionalWriteFile(woutd, "")
        return

    if not CrossCompiling():
        # If we're compiling for this platform, we can use the one we've built.
        cmd = os.path.join(GetOutputDir(), 'bin', 'interrogate')
    else:
        # Assume that interrogate is on the PATH somewhere.
        cmd = 'interrogate'

    if GetVerbose():
        cmd += ' -v'

    cmd += ' -srcdir %s -I%s' % (srcdir, srcdir)
    cmd += ' -DCPPPARSER -D__STDC__=1 -D__cplusplus=201103L'
    if (COMPILER=="MSVC"):
        cmd += ' -DWIN32_VC -DWIN32 -D_WIN32'
        if GetTargetArch() == 'x64':
            cmd += ' -DWIN64_VC -DWIN64 -D_WIN64 -D_M_X64 -D_M_AMD64'
        else:
            cmd += ' -D_M_IX86'
        # NOTE: this 1600 value is the version number for VC2010.
        cmd += ' -D_MSC_VER=1600 -D"__declspec(param)=" -D__cdecl -D_near -D_far -D__near -D__far -D__stdcall'
    if (COMPILER=="GCC"):
        cmd += ' -D__attribute__\(x\)='
        target_arch = GetTargetArch()
        if target_arch in ("x86_64", "amd64"):
            cmd += ' -D_LP64'
        elif target_arch == 'aarch64':
            cmd += ' -D_LP64 -D__LP64__ -D__aarch64__'
        else:
            cmd += ' -D__i386__'

        target = GetTarget()
        if target == 'darwin':
            cmd += ' -D__APPLE__'
        elif target == 'android':
            cmd += ' -D__ANDROID__'

    optlevel = GetOptimizeOption(opts)
    if (optlevel==1): cmd += ' -D_DEBUG'
    if (optlevel==2): cmd += ' -D_DEBUG'
    if (optlevel==3): pass
    if (optlevel==4): cmd += ' -DNDEBUG'
    cmd += ' -oc ' + woutc + ' -od ' + woutd
    cmd += ' -fnames -string -refcount -assert -python-native'
    cmd += ' -S' + GetOutputDir() + '/include/parser-inc'

    # Add -I, -S and -D flags
    for x in ipath:
        cmd += ' -I' + BracketNameWithQuotes(x)
    for (opt,dir) in INCDIRECTORIES:
        if (opt=="ALWAYS") or (opt in opts):
            cmd += ' -S' + BracketNameWithQuotes(dir)
    for (opt,var,val) in DEFSYMBOLS:
        if (opt=="ALWAYS") or (opt in opts):
            cmd += ' -D' + var + '=' + val

    #building = GetValueOption(opts, "BUILDING:")
    #if (building): cmd += " -DBUILDING_"+building
    cmd += ' -module ' + module + ' -library ' + library
    for x in wsrc:
        if (x.startswith("/")):
            cmd += ' ' + BracketNameWithQuotes(x)
        else:
            cmd += ' ' + BracketNameWithQuotes(os.path.basename(x))
    oscmd(cmd)

########################################################################
##
## CompileImod
##
########################################################################

def CompileImod(wobj, wsrc, opts):
    module = GetValueOption(opts, "IMOD:")
    library = GetValueOption(opts, "ILIB:")
    if (COMPILER=="MSVC"):
        woutc = wobj[:-4]+".cxx"
    if (COMPILER=="GCC"):
        woutc = wobj[:-2]+".cxx"
    if (PkgSkip("PYTHON")):
        WriteFile(woutc, "")
        CompileCxx(wobj, woutc, opts)
        return

    if not CrossCompiling():
        # If we're compiling for this platform, we can use the one we've built.
        cmd = os.path.join(GetOutputDir(), 'bin', 'interrogate_module')
    else:
        # Assume that interrogate_module is on the PATH somewhere.
        cmd = 'interrogate_module'

    cmd += ' -oc ' + woutc + ' -module ' + module + ' -library ' + library + ' -python-native'
    importmod = GetValueOption(opts, "IMPORT:")
    if importmod:
        cmd += ' -import ' + importmod
    for x in wsrc: cmd += ' ' + BracketNameWithQuotes(x)
    oscmd(cmd)
    CompileCxx(wobj,woutc,opts)
    return

########################################################################
##
## CompileLib
##
########################################################################

def CompileLib(lib, obj, opts):
    if (COMPILER=="MSVC"):
        if not BOOUSEINTELCOMPILER:
            #Use MSVC Linker
            cmd = 'link /lib /nologo'
            if GetOptimizeOption(opts) == 4:
                cmd += " /LTCG"
            if HasTargetArch():
                cmd += " /MACHINE:" + GetTargetArch().upper()
            cmd += ' /OUT:' + BracketNameWithQuotes(lib)
            for x in obj:
                if not x.endswith('.lib'):
                    cmd += ' ' + BracketNameWithQuotes(x)
            oscmd(cmd)
        else:
            # Choose Intel linker; from Jean-Claude
            cmd = 'xilink /verbose:lib /lib '
            if HasTargetArch():
                cmd += " /MACHINE:" + GetTargetArch().upper()
            cmd += ' /OUT:' + BracketNameWithQuotes(lib)
            for x in obj: cmd += ' ' + BracketNameWithQuotes(x)
            cmd += ' /LIBPATH:"C:\Program Files (x86)\Intel\Composer XE 2011 SP1\ipp\lib\ia32"'
            cmd += ' /LIBPATH:"C:\Program Files (x86)\Intel\Composer XE 2011 SP1\TBB\Lib\ia32\vc10"'
            cmd += ' /LIBPATH:"C:\Program Files (x86)\Intel\Composer XE 2011 SP1\compiler\lib\ia32"'
            oscmd(cmd)

    if (COMPILER=="GCC"):
        if GetTarget() == 'darwin':
            cmd = 'libtool -static -o ' + BracketNameWithQuotes(lib)
        else:
            cmd = GetAR() + ' cru ' + BracketNameWithQuotes(lib)
        for x in obj:
            if GetLinkAllStatic() and x.endswith('.a'):
                continue
            cmd += ' ' + BracketNameWithQuotes(x)
        oscmd(cmd)

        oscmd(GetRanlib() + ' ' + BracketNameWithQuotes(lib))

########################################################################
##
## CompileLink
##
########################################################################

def CompileLink(dll, obj, opts):
    if (COMPILER=="MSVC"):
        if not BOOUSEINTELCOMPILER:
            cmd = "link /nologo "
            if HasTargetArch():
                cmd += " /MACHINE:" + GetTargetArch().upper()
            if ("MFC" not in opts):
                cmd += " /NOD:MFC90.LIB /NOD:MFC80.LIB /NOD:LIBCMT"
            cmd += " /NOD:LIBCI.LIB /DEBUG"
            cmd += " /nod:libc /nod:libcmtd /nod:atlthunk /nod:atls /nod:atlsd"
            if (GetOrigExt(dll) != ".exe"): cmd += " /DLL"
            optlevel = GetOptimizeOption(opts)
            if (optlevel==1): cmd += " /MAP /MAPINFO:EXPORTS /NOD:MSVCRT.LIB /NOD:MSVCPRT.LIB /NOD:MSVCIRT.LIB"
            if (optlevel==2): cmd += " /MAP:NUL /NOD:MSVCRT.LIB /NOD:MSVCPRT.LIB /NOD:MSVCIRT.LIB"
            if (optlevel==3): cmd += " /MAP:NUL /NOD:MSVCRTD.LIB /NOD:MSVCPRTD.LIB /NOD:MSVCIRTD.LIB"
            if (optlevel==4): cmd += " /MAP:NUL /LTCG /NOD:MSVCRTD.LIB /NOD:MSVCPRTD.LIB /NOD:MSVCIRTD.LIB"
            if ("MFC" in opts):
                if (optlevel<=2): cmd += " /NOD:MSVCRTD.LIB mfcs100d.lib MSVCRTD.lib"
                else: cmd += " /NOD:MSVCRT.LIB mfcs100.lib MSVCRT.lib"
            cmd += " /FIXED:NO /OPT:REF /STACK:4194304 /INCREMENTAL:NO "
            cmd += ' /OUT:' + BracketNameWithQuotes(dll)

            if not PkgSkip("PYTHON"):
                # If we're building without Python, don't pick it up implicitly.
                if "PYTHON" not in opts:
                    pythonv = SDK["PYTHONVERSION"].replace('.', '')
                    if optlevel <= 2:
                        cmd += ' /NOD:{}d.lib'.format(pythonv)
                    else:
                        cmd += ' /NOD:{}.lib'.format(pythonv)

                # Yes, we know we are importing "locally defined symbols".
                for x in obj:
                    if x.endswith('libp3pystub.lib'):
                        cmd += ' /ignore:4049,4217'
                        break

            # Set the subsystem.  Specify that we want to target Windows XP.
            subsystem = GetValueOption(opts, "SUBSYSTEM:") or "CONSOLE"
            cmd += " /SUBSYSTEM:" + subsystem
            if GetTargetArch() == 'x64':
                cmd += ",5.02"
            else:
                cmd += ",5.01"

            if dll.endswith(".dll") or dll.endswith(".pyd"):
                cmd += ' /IMPLIB:' + GetOutputDir() + '/lib/' + os.path.splitext(os.path.basename(dll))[0] + ".lib"

            for (opt, dir) in LIBDIRECTORIES:
                if (opt=="ALWAYS") or (opt in opts):
                    cmd += ' /LIBPATH:' + BracketNameWithQuotes(dir)

            for x in obj:
                if x.endswith(".dll") or x.endswith(".pyd"):
                    cmd += ' ' + GetOutputDir() + '/lib/' + os.path.splitext(os.path.basename(x))[0] + ".lib"
                elif x.endswith(".lib"):
                    dname = os.path.splitext(os.path.basename(x))[0] + ".dll"
                    if (GetOrigExt(x) != ".ilb" and os.path.exists(GetOutputDir()+"/bin/" + dname)):
                        exit("Error: in makepanda, specify "+dname+", not "+x)
                    cmd += ' ' + BracketNameWithQuotes(x)
                elif x.endswith(".def"):
                    cmd += ' /DEF:' + BracketNameWithQuotes(x)
                elif x.endswith(".dat"):
                    pass
                else:
                    cmd += ' ' + BracketNameWithQuotes(x)

            if (GetOrigExt(dll)==".exe" and "NOICON" not in opts):
                cmd += " " + GetOutputDir() + "/tmp/pandaIcon.res"

            for (opt, name) in LIBNAMES:
                if (opt=="ALWAYS") or (opt in opts):
                    cmd += " " + BracketNameWithQuotes(name)

            oscmd(cmd)
        else:
            cmd = "xilink"
            if GetVerbose(): cmd += " /verbose:lib"
            if HasTargetArch():
                cmd += " /MACHINE:" + GetTargetArch().upper()
            if ("MFC" not in opts):
                cmd += " /NOD:MFC90.LIB /NOD:MFC80.LIB /NOD:LIBCMT"
            cmd += " /NOD:LIBCI.LIB /DEBUG"
            cmd += " /nod:libc /nod:libcmtd /nod:atlthunk /nod:atls"
            cmd += ' /LIBPATH:"C:\Program Files (x86)\Intel\Composer XE 2011 SP1\ipp\lib\ia32"'
            cmd += ' /LIBPATH:"C:\Program Files (x86)\Intel\Composer XE 2011 SP1\TBB\Lib\ia32\vc10"'
            cmd += ' /LIBPATH:"C:\Program Files (x86)\Intel\Composer XE 2011 SP1\compiler\lib\ia32"'
            if (GetOrigExt(dll) != ".exe"): cmd += " /DLL"
            optlevel = GetOptimizeOption(opts)
            if (optlevel==1): cmd += " /MAP /MAPINFO:EXPORTS /NOD:MSVCRT.LIB /NOD:MSVCPRT.LIB /NOD:MSVCIRT.LIB"
            if (optlevel==2): cmd += " /MAP:NUL /NOD:MSVCRT.LIB /NOD:MSVCPRT.LIB /NOD:MSVCIRT.LIB"
            if (optlevel==3): cmd += " /MAP:NUL /NOD:MSVCRTD.LIB /NOD:MSVCPRTD.LIB /NOD:MSVCIRTD.LIB"
            if (optlevel==4): cmd += " /MAP:NUL /LTCG /NOD:MSVCRTD.LIB /NOD:MSVCPRTD.LIB /NOD:MSVCIRTD.LIB"
            if ("MFC" in opts):
                if (optlevel<=2): cmd += " /NOD:MSVCRTD.LIB mfcs100d.lib MSVCRTD.lib"
                else: cmd += " /NOD:MSVCRT.LIB mfcs100.lib MSVCRT.lib"
            cmd += " /FIXED:NO /OPT:REF /STACK:4194304 /INCREMENTAL:NO "
            cmd += ' /OUT:' + BracketNameWithQuotes(dll)

            subsystem = GetValueOption(opts, "SUBSYSTEM:")
            if subsystem:
                cmd += " /SUBSYSTEM:" + subsystem

            if dll.endswith(".dll"):
                cmd += ' /IMPLIB:' + GetOutputDir() + '/lib/' + os.path.splitext(os.path.basename(dll))[0] + ".lib"

            for (opt, dir) in LIBDIRECTORIES:
                if (opt=="ALWAYS") or (opt in opts):
                    cmd += ' /LIBPATH:' + BracketNameWithQuotes(dir)

            for x in obj:
                if x.endswith(".dll") or x.endswith(".pyd"):
                    cmd += ' ' + GetOutputDir() + '/lib/' + os.path.splitext(os.path.basename(x))[0] + ".lib"
                elif x.endswith(".lib"):
                    dname = os.path.splitext(dll)[0]+".dll"
                    if (GetOrigExt(x) != ".ilb" and os.path.exists(GetOutputDir()+"/bin/" + os.path.splitext(os.path.basename(x))[0] + ".dll")):
                        exit("Error: in makepanda, specify "+dname+", not "+x)
                    cmd += ' ' + BracketNameWithQuotes(x)
                elif x.endswith(".def"):
                    cmd += ' /DEF:' + BracketNameWithQuotes(x)
                elif x.endswith(".dat"):
                    pass
                else:
                    cmd += ' ' + BracketNameWithQuotes(x)

            if (GetOrigExt(dll)==".exe" and "NOICON" not in opts):
                cmd += " " + GetOutputDir() + "/tmp/pandaIcon.res"

            for (opt, name) in LIBNAMES:
                if (opt=="ALWAYS") or (opt in opts):
                    cmd += " " + BracketNameWithQuotes(name)

            oscmd(cmd)

    if COMPILER == "GCC":
        cxx = GetCXX()
        if GetOrigExt(dll) == ".exe":
            cmd = cxx + ' -o ' + dll + ' -L' + GetOutputDir() + '/lib -L' + GetOutputDir() + '/tmp'
            if GetTarget() == "android":
                # Necessary to work around an issue with libandroid depending on vendor libraries
                cmd += ' -Wl,--allow-shlib-undefined'
        else:
            if (GetTarget() == "darwin"):
                cmd = cxx + ' -undefined dynamic_lookup'
                if ("BUNDLE" in opts or GetOrigExt(dll) == ".pyd"):
                    cmd += ' -bundle '
                else:
                    install_name = '@loader_path/../lib/' + os.path.basename(dll)
                    cmd += ' -dynamiclib -install_name ' + install_name
                    cmd += ' -compatibility_version ' + MAJOR_VERSION + ' -current_version ' + VERSION
                cmd += ' -o ' + dll + ' -L' + GetOutputDir() + '/lib -L' + GetOutputDir() + '/tmp'
            else:
                cmd = cxx + ' -shared'
                # Always set soname on Android to avoid a linker warning when loading the library.
                if "MODULE" not in opts or GetTarget() == 'android':
                    cmd += " -Wl,-soname=" + os.path.basename(dll)
                cmd += ' -o ' + dll + ' -L' + GetOutputDir() + '/lib -L' + GetOutputDir() + '/tmp'

        for x in obj:
            if GetOrigExt(x) != ".dat":
                cmd += ' ' + x

        if (GetOrigExt(dll) == ".exe" and GetTarget() == 'windows' and "NOICON" not in opts):
            cmd += " " + GetOutputDir() + "/tmp/pandaIcon.res"

        # Mac OS X specific flags.
        if GetTarget() == 'darwin':
            cmd += " -headerpad_max_install_names"
            if OSXTARGET is not None:
                cmd += " -isysroot " + SDK["MACOSX"] + " -Wl,-syslibroot," + SDK["MACOSX"]
                cmd += " -mmacosx-version-min=%d.%d" % (OSXTARGET)

            for arch in OSX_ARCHS:
                if 'NOARCH:' + arch.upper() not in opts:
                    cmd += " -arch %s" % arch

        elif GetTarget() == 'android':
            arch = GetTargetArch()
            if "ANDROID_GCC_TOOLCHAIN" in SDK:
                cmd += ' -gcc-toolchain ' + SDK["ANDROID_GCC_TOOLCHAIN"].replace('\\', '/')
            cmd += " -Wl,-z,noexecstack -Wl,-z,relro -Wl,-z,now"
            if arch == 'armv7a':
                cmd += ' -target armv7-none-linux-androideabi'
                cmd += " -march=armv7-a -Wl,--fix-cortex-a8"
            elif arch == 'arm':
                cmd += ' -target armv5te-none-linux-androideabi'
            elif arch == 'aarch64':
                cmd += ' -target aarch64-none-linux-android'
            elif arch == 'mips':
                cmd += ' -target mipsel-none-linux-android'
                cmd += ' -mips32'
            elif arch == 'mips64':
                cmd += ' -target mips64el-none-linux-android'
            elif arch == 'x86':
                cmd += ' -target i686-none-linux-android'
            elif arch == 'x86_64':
                cmd += ' -target x86_64-none-linux-android'
            cmd += ' -lc -lm'
        else:
            cmd += " -pthread"

        if "SYSROOT" in SDK:
            cmd += " --sysroot=%s -no-canonical-prefixes" % (SDK["SYSROOT"])

        if LDFLAGS != "":
            cmd += " " + LDFLAGS

        # Don't link libraries with Python, except on Android.
        if "PYTHON" in opts and GetOrigExt(dll) != ".exe" and not RTDIST and GetTarget() != 'android':
            opts = opts[:]
            opts.remove("PYTHON")

        for (opt, dir) in LIBDIRECTORIES:
            if (opt=="ALWAYS") or (opt in opts):
                cmd += ' -L' + BracketNameWithQuotes(dir)
        for (opt, dir) in FRAMEWORKDIRECTORIES:
            if (opt=="ALWAYS") or (opt in opts):
                cmd += ' -F' + BracketNameWithQuotes(dir)
        for (opt, name) in LIBNAMES:
            if (opt=="ALWAYS") or (opt in opts):
                cmd += ' ' + BracketNameWithQuotes(name)

        if GetTarget() != 'freebsd':
            cmd += " -ldl"

        oscmd(cmd)

        if GetOptimizeOption(opts) == 4 and GetTarget() in ('linux', 'android'):
            oscmd(GetStrip() + " --strip-unneeded " + BracketNameWithQuotes(dll))

        os.system("chmod +x " + BracketNameWithQuotes(dll))

        if dll.endswith("." + MAJOR_VERSION + ".dylib"):
            newdll = dll[:-6-len(MAJOR_VERSION)] + "dylib"
            if os.path.isfile(newdll):
                os.remove(newdll)
            oscmd("ln -s " + BracketNameWithQuotes(os.path.basename(dll)) + " " + BracketNameWithQuotes(newdll))

        elif dll.endswith("." + MAJOR_VERSION):
            newdll = dll[:-len(MAJOR_VERSION)-1]
            if os.path.isfile(newdll):
                os.remove(newdll)
            oscmd("ln -s " + BracketNameWithQuotes(os.path.basename(dll)) + " " + BracketNameWithQuotes(newdll))

##########################################################################################
#
# CompileEgg
#
##########################################################################################

def CompileEgg(eggfile, src, opts):
    pz = False
    if eggfile.endswith(".pz"):
        pz = True
        eggfile = eggfile[:-3]

    # Determine the location of the pzip and flt2egg tools.
    if CrossCompiling():
        # We may not be able to use our generated versions of these tools,
        # so we'll expect them to already be present in the PATH.
        pzip = 'pzip'
        flt2egg = 'flt2egg'
    else:
        # If we're compiling for this machine, we can use the binaries we've built.
        pzip = os.path.join(GetOutputDir(), 'bin', 'pzip')
        flt2egg = os.path.join(GetOutputDir(), 'bin', 'flt2egg')
        if not os.path.isfile(pzip):
            pzip = 'pzip'
        if not os.path.isfile(flt2egg):
            flt2egg = 'flt2egg'

    if src.endswith(".egg"):
        CopyFile(eggfile, src)
    elif src.endswith(".flt"):
        oscmd(flt2egg + ' -ps keep -o ' + BracketNameWithQuotes(eggfile) + ' ' + BracketNameWithQuotes(src))

    if pz:
        oscmd(pzip + ' ' + BracketNameWithQuotes(eggfile))

##########################################################################################
#
# CompileRes, CompileRsrc
#
##########################################################################################

def CompileRes(target, src, opts):
    """Compiles a Windows .rc file into a .res file."""
    ipath = GetListOption(opts, "DIR:")
    if (COMPILER == "MSVC"):
        cmd = "rc"
        cmd += " /Fo" + BracketNameWithQuotes(target)
        for x in ipath: cmd += " /I" + x
        for (opt,dir) in INCDIRECTORIES:
            if (opt=="ALWAYS") or (opt in opts):
                cmd += " /I" + BracketNameWithQuotes(dir)
        for (opt,var,val) in DEFSYMBOLS:
            if (opt=="ALWAYS") or (opt in opts):
                cmd += " /D" + var + "=" + val
        cmd += " " + BracketNameWithQuotes(src)
    else:
        cmd = "windres"
        for x in ipath: cmd += " -I" + x
        for (opt,dir) in INCDIRECTORIES:
            if (opt=="ALWAYS") or (opt in opts):
                cmd += " -I" + BracketNameWithQuotes(dir)
        for (opt,var,val) in DEFSYMBOLS:
            if (opt=="ALWAYS") or (opt in opts):
                cmd += " -D" + var + "=" + val
        cmd += " -i " + BracketNameWithQuotes(src)
        cmd += " -o " + BracketNameWithQuotes(target)

    oscmd(cmd)

def CompileRsrc(target, src, opts):
    """Compiles a Mac OS .r file into an .rsrc file."""
    ipath = GetListOption(opts, "DIR:")
    if os.path.isfile("/usr/bin/Rez"):
        cmd = "Rez -useDF"
    else:
        cmd = "/Developer/Tools/Rez -useDF"
    cmd += " -o " + BracketNameWithQuotes(target)
    for x in ipath:
        cmd += " -i " + x
    for (opt,dir) in INCDIRECTORIES:
        if (opt=="ALWAYS") or (opt in opts):
            cmd += " -i " + BracketNameWithQuotes(dir)
    for (opt,var,val) in DEFSYMBOLS:
        if (opt=="ALWAYS") or (opt in opts):
            if (val == ""):
                cmd += " -d " + var
            else:
                cmd += " -d " + var + " = " + val

    cmd += " " + BracketNameWithQuotes(src)
    oscmd(cmd)

##########################################################################################
#
# CompileJava (Android only)
#
##########################################################################################

def CompileJava(target, src, opts):
    """Compiles a .java file into a .class file."""
    cmd = "ecj "

    optlevel = GetOptimizeOption(opts)
    if optlevel >= 4:
        cmd += "-debug:none "

    cmd += "-cp " + GetOutputDir() + "/classes "
    cmd += "-d " + GetOutputDir() + "/classes "
    cmd += BracketNameWithQuotes(src)
    oscmd(cmd)

##########################################################################################
#
# FreezePy
#
##########################################################################################

def FreezePy(target, inputs, opts):
    assert len(inputs) > 0

    cmdstr = BracketNameWithQuotes(SDK["PYTHONEXEC"].replace('\\', '/')) + " "
    if sys.version_info >= (2, 6):
        cmdstr += "-B "

    cmdstr += os.path.join(GetOutputDir(), "direct", "dist", "pfreeze.py")

    if 'FREEZE_STARTUP' in opts:
        cmdstr += " -s"

    if GetOrigExt(target) == '.exe':
        src = inputs.pop(0)
    else:
        src = ""

    for i in inputs:
        i = os.path.splitext(i)[0]
        i = i.replace('/', '.')

        if i.startswith('direct.src'):
            i = i.replace('.src.', '.')

        cmdstr += " -i " + i

    cmdstr += " -o " + target + " " + src

    if ("LINK_PYTHON_STATIC" in opts):
        os.environ["LINK_PYTHON_STATIC"] = "1"
    oscmd(cmdstr)
    if ("LINK_PYTHON_STATIC" in os.environ):
        del os.environ["LINK_PYTHON_STATIC"]

    if (not os.path.exists(target)):
        exit("FREEZER_ERROR")

##########################################################################################
#
# Package
#
##########################################################################################

def Package(target, inputs, opts):
    assert len(inputs) == 1
    # Invoke the ppackage script.
    command = BracketNameWithQuotes(SDK["PYTHONEXEC"]) + " "
    if GetOptimizeOption(opts) >= 4:
        command += "-OO "

    if sys.version_info >= (2, 6):
        command += "-B "

    command += "direct/src/p3d/ppackage.py"

    if not RTDIST:
        # Don't compile Python sources, because we might not running in the same
        # Python version as the selected host.
        command += " -N"

    if GetTarget() == "darwin":
        if SDK.get("MACOSX"):
            command += " -R \"%s\"" % SDK["MACOSX"]

        for arch in OSX_ARCHS:
            if arch == "x86_64":
                arch = "amd64"
            command += " -P osx_%s" % arch

    command += " -i \"" + GetOutputDir() + "/stage\""
    if (P3DSUFFIX):
        command += ' -a "' + P3DSUFFIX + '"'

    command += " " + inputs[0]

    if GetOrigExt(target) == '.p3d':
        # Build a specific .p3d file.
        basename = os.path.basename(os.path.splitext(target)[0])
        command += " " + basename
        oscmd(command)

        if GetTarget() == 'windows':
            # Make an .exe that calls this .p3d.
            objfile = FindLocation('p3dWrapper_' + basename + '.obj', [])
            CompileCxx(objfile, 'direct/src/p3d/p3dWrapper.c', [])

            exefile = FindLocation(basename + '.exe', [])
            CompileLink(exefile, [objfile], ['ADVAPI'])

        # Move it to the bin directory.
        os.rename(GetOutputDir() + '/stage/' + basename + P3DSUFFIX + '.p3d', target)

        if sys.platform != 'win32':
            oscmd('chmod +x ' + BracketNameWithQuotes(target))
    else:
        # This is presumably a package or set of packages.
        oscmd(command)

##########################################################################################
#
# CompileBundle
#
##########################################################################################

def CompileBundle(target, inputs, opts):
    assert GetTarget() == "darwin", 'bundles can only be made for Mac OS X'
    plist = None
    resources = []
    objects = []
    for i in inputs:
        if (i.endswith(".plist")):
            if (plist != None): exit("Only one plist file can be used when creating a bundle!")
            plist = i
        elif (i.endswith(".rsrc") or i.endswith(".icns")):
            resources.append(i)
        elif (GetOrigExt(i) == ".obj" or GetOrigExt(i) in SUFFIX_LIB or GetOrigExt(i) in SUFFIX_DLL):
            objects.append(i)
        else:
            exit("Don't know how to bundle file %s" % i)

    # Now link the object files to form the bundle.
    if (plist == None): exit("One plist file must be used when creating a bundle!")
    bundleName = plistlib.readPlist(plist)["CFBundleExecutable"]

    oscmd("rm -rf %s" % target)
    oscmd("mkdir -p %s/Contents/MacOS/" % target)
    oscmd("mkdir -p %s/Contents/Resources/" % target)
    if target.endswith(".app"):
        SetOrigExt("%s/Contents/MacOS/%s" % (target, bundleName), ".exe")
    else:
        SetOrigExt("%s/Contents/MacOS/%s" % (target, bundleName), ".dll")
    CompileLink("%s/Contents/MacOS/%s" % (target, bundleName), objects, opts + ["BUNDLE"])
    oscmd("cp %s %s/Contents/Info.plist" % (plist, target))
    for r in resources:
        oscmd("cp %s %s/Contents/Resources/" % (r, target))

##########################################################################################
#
# CompileMIDL
#
##########################################################################################

def CompileMIDL(target, src, opts):
    ipath = GetListOption(opts, "DIR:")
    if (COMPILER=="MSVC"):
        cmd = "midl"
        cmd += " /out" + BracketNameWithQuotes(os.path.dirname(target))
        for x in ipath: cmd += " /I" + x
        for (opt,dir) in INCDIRECTORIES:
            if (opt=="ALWAYS") or (opt in opts): cmd += " /I" + BracketNameWithQuotes(dir)
        for (opt,var,val) in DEFSYMBOLS:
            if (opt=="ALWAYS") or (opt in opts): cmd += " /D" + var + "=" + val
        cmd += " " + BracketNameWithQuotes(src)

        oscmd(cmd)

##########################################################################################
#
# CompileAnything
#
##########################################################################################

def CompileAnything(target, inputs, opts, progress = None):
    if (opts.count("DEPENDENCYONLY")):
        return
    if (len(inputs)==0):
        exit("No input files for target "+target)
    infile = inputs[0]
    origsuffix = GetOrigExt(target)

    if (len(inputs) == 1 and origsuffix == GetOrigExt(infile)):
        # It must be a simple copy operation.
        ProgressOutput(progress, "Copying file", target)
        CopyFile(target, infile)
        if (origsuffix==".exe" and GetHost() != "windows"):
            os.system("chmod +x \"%s\"" % target)
        return

    elif (infile.endswith(".py")):
        if origsuffix == ".obj":
            source = os.path.splitext(target)[0] + ".c"
            SetOrigExt(source, ".c")
            ProgressOutput(progress, "Building frozen source", source)
            FreezePy(source, inputs, opts)
            ProgressOutput(progress, "Building C++ object", target)
            return CompileCxx(target, source, opts)

        if origsuffix == ".exe":
            ProgressOutput(progress, "Building frozen executable", target)
        else:
            ProgressOutput(progress, "Building frozen library", target)
        return FreezePy(target, inputs, opts)

    elif (infile.endswith(".idl")):
        ProgressOutput(progress, "Compiling MIDL file", infile)
        return CompileMIDL(target, infile, opts)
    elif (infile.endswith(".pdef")):
        if origsuffix == '.p3d':
            ProgressOutput(progress, "Building package", target)
        else:
            ProgressOutput(progress, "Building package from pdef file", infile)
        return Package(target, inputs, opts)
    elif origsuffix in SUFFIX_LIB:
        ProgressOutput(progress, "Linking static library", target)
        return CompileLib(target, inputs, opts)
    elif origsuffix in SUFFIX_DLL or (origsuffix==".plugin" and GetTarget() != "darwin"):
        if (origsuffix==".exe"):
            ProgressOutput(progress, "Linking executable", target)
        else:
            ProgressOutput(progress, "Linking dynamic library", target)

        # Add version number to the dynamic library, on unix
        if origsuffix == ".dll" and "MODULE" not in opts and not RTDIST:
            tplatform = GetTarget()
            if tplatform == "darwin":
                # On Mac, libraries are named like libpanda.1.2.dylib
                if target.lower().endswith(".dylib"):
                    target = target[:-5] + MAJOR_VERSION + ".dylib"
                    SetOrigExt(target, origsuffix)
            elif tplatform != "windows" and tplatform != "android":
                # On Linux, libraries are named like libpanda.so.1.2
                target += "." + MAJOR_VERSION
                SetOrigExt(target, origsuffix)
        return CompileLink(target, inputs, opts)
    elif (origsuffix==".in"):
        ProgressOutput(progress, "Building Interrogate database", target)
        return CompileIgate(target, inputs, opts)
    elif (origsuffix==".plugin" and GetTarget() == "darwin"):
        ProgressOutput(progress, "Building plugin bundle", target)
        return CompileBundle(target, inputs, opts)
    elif (origsuffix==".app"):
        ProgressOutput(progress, "Building application bundle", target)
        return CompileBundle(target, inputs, opts)
    elif (origsuffix==".pz"):
        ProgressOutput(progress, "Compressing", target)
        return CompileEgg(target, infile, opts)
    elif (origsuffix==".egg"):
        ProgressOutput(progress, "Converting", target)
        return CompileEgg(target, infile, opts)
    elif (origsuffix==".res"):
        ProgressOutput(progress, "Building resource object", target)
        return CompileRes(target, infile, opts)
    elif (origsuffix==".rsrc"):
        ProgressOutput(progress, "Building resource object", target)
        return CompileRsrc(target, infile, opts)
    elif (origsuffix==".class"):
        ProgressOutput(progress, "Building Java class", target)
        return CompileJava(target, infile, opts)
    elif (origsuffix==".obj"):
        if (infile.endswith(".cxx")):
            ProgressOutput(progress, "Building C++ object", target)
            return CompileCxx(target, infile, opts)
        elif (infile.endswith(".c")):
            ProgressOutput(progress, "Building C object", target)
            return CompileCxx(target, infile, opts)
        elif (infile.endswith(".mm")):
            ProgressOutput(progress, "Building Objective-C++ object", target)
            return CompileCxx(target, infile, opts)
        elif (infile.endswith(".yxx")):
            ProgressOutput(progress, "Building Bison object", target)
            return CompileBison(target, infile, opts)
        elif (infile.endswith(".lxx")):
            ProgressOutput(progress, "Building Flex object", target)
            return CompileFlex(target, infile, opts)
        elif (infile.endswith(".in")):
            ProgressOutput(progress, "Building Interrogate object", target)
            return CompileImod(target, inputs, opts)
        elif (infile.endswith(".rc")):
            ProgressOutput(progress, "Building resource object", target)
            return CompileRes(target, infile, opts)
        elif (infile.endswith(".r")):
            ProgressOutput(progress, "Building resource object", target)
            return CompileRsrc(target, infile, opts)
    exit("Don't know how to compile: %s from %s" % (target, inputs))

##########################################################################################
#
# Generate dtool_config.h, prc_parameters.h, and dtool_have_xxx.dat
#
##########################################################################################

DTOOL_CONFIG=[
    #_Variable_________________________Windows___________________Unix__________
    ("HAVE_PYTHON",                    '1',                      '1'),
    ("USE_DEBUG_PYTHON",               'UNDEF',                  'UNDEF'),
    ("PYTHON_FRAMEWORK",               'UNDEF',                  'UNDEF'),
    ("COMPILE_IN_DEFAULT_FONT",        '1',                      '1'),
    ("STDFLOAT_DOUBLE",                'UNDEF',                  'UNDEF'),
    ("HAVE_MAYA",                      '1',                      '1'),
    ("HAVE_SOFTIMAGE",                 'UNDEF',                  'UNDEF'),
    ("REPORT_OPENSSL_ERRORS",          '1',                      '1'),
    ("USE_PANDAFILESTREAM",            '1',                      '1'),
    ("USE_DELETED_CHAIN",              '1',                      '1'),
    ("HAVE_GLX",                       'UNDEF',                  '1'),
    ("HAVE_WGL",                       '1',                      'UNDEF'),
    ("HAVE_DX9",                       'UNDEF',                  'UNDEF'),
    ("HAVE_THREADS",                   '1',                      '1'),
    ("SIMPLE_THREADS",                 'UNDEF',                  'UNDEF'),
    ("OS_SIMPLE_THREADS",              '1',                      '1'),
    ("DEBUG_THREADS",                  'UNDEF',                  'UNDEF'),
    ("HAVE_POSIX_THREADS",             'UNDEF',                  '1'),
    ("MUTEX_SPINLOCK",                 'UNDEF',                  'UNDEF'),
    ("HAVE_AUDIO",                     '1',                      '1'),
    ("NOTIFY_DEBUG",                   'UNDEF',                  'UNDEF'),
    ("DO_PSTATS",                      'UNDEF',                  'UNDEF'),
    ("DO_DCAST",                       'UNDEF',                  'UNDEF'),
    ("DO_COLLISION_RECORDING",         'UNDEF',                  'UNDEF'),
    ("SUPPORT_IMMEDIATE_MODE",         'UNDEF',                  'UNDEF'),
    ("SUPPORT_FIXED_FUNCTION",         '1',                      '1'),
    ("DO_MEMORY_USAGE",                'UNDEF',                  'UNDEF'),
    ("DO_PIPELINING",                  '1',                      '1'),
    ("DEFAULT_PATHSEP",                '";"',                    '":"'),
    ("WORDS_BIGENDIAN",                'UNDEF',                  'UNDEF'),
    ("PHAVE_LOCKF",                    '1',                      '1'),
    ("SIMPLE_STRUCT_POINTERS",         '1',                      'UNDEF'),
    ("HAVE_DINKUM",                    'UNDEF',                  'UNDEF'),
    ("HAVE_STL_HASH",                  'UNDEF',                  'UNDEF'),
    ("GETTIMEOFDAY_ONE_PARAM",         'UNDEF',                  'UNDEF'),
    ("HAVE_GETOPT",                    'UNDEF',                  '1'),
    ("HAVE_GETOPT_LONG_ONLY",          'UNDEF',                  '1'),
    ("PHAVE_GETOPT_H",                 'UNDEF',                  '1'),
    ("PHAVE_LINUX_INPUT_H",            'UNDEF',                  '1'),
    ("IOCTL_TERMINAL_WIDTH",           'UNDEF',                  '1'),
    ("HAVE_IOS_TYPEDEFS",              '1',                      '1'),
    ("HAVE_IOS_BINARY",                '1',                      '1'),
    ("STATIC_INIT_GETENV",             '1',                      'UNDEF'),
    ("HAVE_PROC_SELF_EXE",             'UNDEF',                  '1'),
    ("HAVE_PROC_SELF_MAPS",            'UNDEF',                  '1'),
    ("HAVE_PROC_SELF_ENVIRON",         'UNDEF',                  '1'),
    ("HAVE_PROC_SELF_CMDLINE",         'UNDEF',                  '1'),
    ("HAVE_PROC_CURPROC_FILE",         'UNDEF',                  'UNDEF'),
    ("HAVE_PROC_CURPROC_MAP",          'UNDEF',                  'UNDEF'),
    ("HAVE_PROC_SELF_CMDLINE",         'UNDEF',                  'UNDEF'),
    ("HAVE_GLOBAL_ARGV",               '1',                      'UNDEF'),
    ("PROTOTYPE_GLOBAL_ARGV",          'UNDEF',                  'UNDEF'),
    ("GLOBAL_ARGV",                    '__argv',                 'UNDEF'),
    ("GLOBAL_ARGC",                    '__argc',                 'UNDEF'),
    ("PHAVE_IO_H",                     '1',                      'UNDEF'),
    ("PHAVE_IOSTREAM",                 '1',                      '1'),
    ("PHAVE_STRING_H",                 'UNDEF',                  '1'),
    ("PHAVE_LIMITS_H",                 'UNDEF',                  '1'),
    ("PHAVE_STDLIB_H",                 'UNDEF',                  '1'),
    ("PHAVE_MALLOC_H",                 '1',                      '1'),
    ("PHAVE_SYS_MALLOC_H",             'UNDEF',                  'UNDEF'),
    ("PHAVE_ALLOCA_H",                 'UNDEF',                  '1'),
    ("PHAVE_LOCALE_H",                 'UNDEF',                  '1'),
    ("PHAVE_SSTREAM",                  '1',                      '1'),
    ("PHAVE_NEW",                      '1',                      '1'),
    ("PHAVE_SYS_TYPES_H",              '1',                      '1'),
    ("PHAVE_SYS_TIME_H",               'UNDEF',                  '1'),
    ("PHAVE_UNISTD_H",                 'UNDEF',                  '1'),
    ("PHAVE_UTIME_H",                  'UNDEF',                  '1'),
    ("PHAVE_GLOB_H",                   'UNDEF',                  '1'),
    ("PHAVE_DIRENT_H",                 'UNDEF',                  '1'),
    ("PHAVE_UCONTEXT_H",               'UNDEF',                  '1'),
    ("PHAVE_STDINT_H",                 '1',                      '1'),
    ("HAVE_RTTI",                      '1',                      '1'),
    ("HAVE_X11",                       'UNDEF',                  '1'),
    ("IS_LINUX",                       'UNDEF',                  '1'),
    ("IS_OSX",                         'UNDEF',                  'UNDEF'),
    ("IS_FREEBSD",                     'UNDEF',                  'UNDEF'),
    ("HAVE_EIGEN",                     'UNDEF',                  'UNDEF'),
    ("LINMATH_ALIGN",                  '1',                      '1'),
    ("HAVE_ZLIB",                      'UNDEF',                  'UNDEF'),
    ("HAVE_PNG",                       'UNDEF',                  'UNDEF'),
    ("HAVE_JPEG",                      'UNDEF',                  'UNDEF'),
    ("HAVE_VIDEO4LINUX",               'UNDEF',                  '1'),
    ("HAVE_TIFF",                      'UNDEF',                  'UNDEF'),
    ("HAVE_OPENEXR",                   'UNDEF',                  'UNDEF'),
    ("HAVE_SGI_RGB",                   '1',                      '1'),
    ("HAVE_TGA",                       '1',                      '1'),
    ("HAVE_IMG",                       '1',                      '1'),
    ("HAVE_SOFTIMAGE_PIC",             '1',                      '1'),
    ("HAVE_BMP",                       '1',                      '1'),
    ("HAVE_PNM",                       '1',                      '1'),
    ("HAVE_STB_IMAGE",                 '1',                      '1'),
    ("HAVE_VORBIS",                    'UNDEF',                  'UNDEF'),
    ("HAVE_OPUS",                      'UNDEF',                  'UNDEF'),
    ("HAVE_FREETYPE",                  'UNDEF',                  'UNDEF'),
    ("HAVE_FFTW",                      'UNDEF',                  'UNDEF'),
    ("HAVE_OPENSSL",                   'UNDEF',                  'UNDEF'),
    ("HAVE_NET",                       'UNDEF',                  'UNDEF'),
    ("WANT_NATIVE_NET",                '1',                      '1'),
    ("SIMULATE_NETWORK_DELAY",         'UNDEF',                  'UNDEF'),
    ("HAVE_CG",                        'UNDEF',                  'UNDEF'),
    ("HAVE_CGGL",                      'UNDEF',                  'UNDEF'),
    ("HAVE_CGDX9",                     'UNDEF',                  'UNDEF'),
    ("HAVE_ARTOOLKIT",                 'UNDEF',                  'UNDEF'),
    ("HAVE_DIRECTCAM",                 'UNDEF',                  'UNDEF'),
    ("HAVE_SQUISH",                    'UNDEF',                  'UNDEF'),
    ("HAVE_CARBON",                    'UNDEF',                  'UNDEF'),
    ("HAVE_COCOA",                     'UNDEF',                  'UNDEF'),
    ("HAVE_OPENAL_FRAMEWORK",          'UNDEF',                  'UNDEF'),
    ("HAVE_ROCKET_PYTHON",             '1',                      '1'),
    ("HAVE_ROCKET_DEBUGGER",           'UNDEF',                  'UNDEF'),
    ("USE_TAU",                        'UNDEF',                  'UNDEF'),
    ("PRC_SAVE_DESCRIPTIONS",          '1',                      '1'),
#    ("_SECURE_SCL",                    '0',                      'UNDEF'),
#    ("_SECURE_SCL_THROWS",             '0',                      'UNDEF'),
    ("HAVE_P3D_PLUGIN",                'UNDEF',                  'UNDEF'),
]

PRC_PARAMETERS=[
    ("DEFAULT_PRC_DIR",                '"<auto>etc"',            '"<auto>etc"'),
    ("PRC_DIR_ENVVARS",                '"PANDA_PRC_DIR"',        '"PANDA_PRC_DIR"'),
    ("PRC_PATH_ENVVARS",               '"PANDA_PRC_PATH"',       '"PANDA_PRC_PATH"'),
    ("PRC_PATH2_ENVVARS",              '""',                     '""'),
    ("PRC_PATTERNS",                   '"*.prc"',                '"*.prc"'),
    ("PRC_ENCRYPTED_PATTERNS",         '"*.prc.pe"',             '"*.prc.pe"'),
    ("PRC_ENCRYPTION_KEY",             '""',                     '""'),
    ("PRC_EXECUTABLE_PATTERNS",        '""',                     '""'),
    ("PRC_EXECUTABLE_ARGS_ENVVAR",     '"PANDA_PRC_XARGS"',      '"PANDA_PRC_XARGS"'),
    ("PRC_PUBLIC_KEYS_FILENAME",       '""',                     '""'),
    ("PRC_RESPECT_TRUST_LEVEL",        'UNDEF',                  'UNDEF'),
    ("PRC_DCONFIG_TRUST_LEVEL",        '0',                      '0'),
    ("PRC_INC_TRUST_LEVEL",            '0',                      '0'),
]

def WriteConfigSettings():
    dtool_config={}
    prc_parameters={}
    speedtree_parameters={}
    plugin_config={}

    if (GetTarget() == 'windows'):
        for key,win,unix in DTOOL_CONFIG:
            dtool_config[key] = win
        for key,win,unix in PRC_PARAMETERS:
            prc_parameters[key] = win
    else:
        for key,win,unix in DTOOL_CONFIG:
            dtool_config[key] = unix
        for key,win,unix in PRC_PARAMETERS:
            prc_parameters[key] = unix

    for x in PkgListGet():
        if ("HAVE_"+x in dtool_config):
            if (PkgSkip(x)==0):
                dtool_config["HAVE_"+x] = '1'
            else:
                dtool_config["HAVE_"+x] = 'UNDEF'

    dtool_config["HAVE_NET"] = '1'

    if (PkgSkip("NVIDIACG")==0):
        dtool_config["HAVE_CG"] = '1'
        dtool_config["HAVE_CGGL"] = '1'
        dtool_config["HAVE_CGDX9"] = '1'

    if GetTarget() not in ("linux", "android"):
        dtool_config["HAVE_PROC_SELF_EXE"] = 'UNDEF'
        dtool_config["HAVE_PROC_SELF_MAPS"] = 'UNDEF'
        dtool_config["HAVE_PROC_SELF_CMDLINE"] = 'UNDEF'
        dtool_config["HAVE_PROC_SELF_ENVIRON"] = 'UNDEF'

    if (GetTarget() == "darwin"):
        dtool_config["PYTHON_FRAMEWORK"] = 'Python'
        dtool_config["PHAVE_MALLOC_H"] = 'UNDEF'
        dtool_config["PHAVE_SYS_MALLOC_H"] = '1'
        dtool_config["HAVE_OPENAL_FRAMEWORK"] = '1'
        dtool_config["HAVE_X11"] = 'UNDEF'  # We might have X11, but we don't need it.
        dtool_config["HAVE_GLX"] = 'UNDEF'
        dtool_config["IS_LINUX"] = 'UNDEF'
        dtool_config["HAVE_VIDEO4LINUX"] = 'UNDEF'
        dtool_config["PHAVE_LINUX_INPUT_H"] = 'UNDEF'
        dtool_config["IS_OSX"] = '1'
        # 10.4 had a broken ucontext implementation
        if int(platform.mac_ver()[0][3]) <= 4:
            dtool_config["PHAVE_UCONTEXT_H"] = 'UNDEF'

    if (GetTarget() == "freebsd"):
        dtool_config["IS_LINUX"] = 'UNDEF'
        dtool_config["HAVE_VIDEO4LINUX"] = 'UNDEF'
        dtool_config["IS_FREEBSD"] = '1'
        dtool_config["PHAVE_ALLOCA_H"] = 'UNDEF'
        dtool_config["PHAVE_MALLOC_H"] = 'UNDEF'
        dtool_config["PHAVE_LINUX_INPUT_H"] = 'UNDEF'
        dtool_config["HAVE_PROC_CURPROC_FILE"] = '1'
        dtool_config["HAVE_PROC_CURPROC_MAP"] = '1'
        dtool_config["HAVE_PROC_CURPROC_CMDLINE"] = '1'

    if (GetTarget() == "android"):
        # Android does have RTTI, but we disable it anyway.
        dtool_config["HAVE_RTTI"] = 'UNDEF'
        dtool_config["PHAVE_GLOB_H"] = 'UNDEF'
        dtool_config["PHAVE_LOCKF"] = 'UNDEF'
        dtool_config["HAVE_VIDEO4LINUX"] = 'UNDEF'

    if (GetOptimize() <= 2 and GetTarget() == "windows"):
        dtool_config["USE_DEBUG_PYTHON"] = '1'

    # This should probably be more sophisticated, such as based
    # on whether the libRocket Python modules are available.
    if (PkgSkip("PYTHON") != 0):
        dtool_config["HAVE_ROCKET_PYTHON"] = 'UNDEF'

    if (GetOptimize() <= 3):
        dtool_config["HAVE_ROCKET_DEBUGGER"] = '1'

    if (GetOptimize() <= 3):
        if (dtool_config["HAVE_NET"] != 'UNDEF'):
            dtool_config["DO_PSTATS"] = '1'

    if (GetOptimize() <= 3):
        dtool_config["DO_DCAST"] = '1'

    if (GetOptimize() <= 3):
        dtool_config["DO_COLLISION_RECORDING"] = '1'

    if (GetOptimize() <= 3):
        dtool_config["DO_MEMORY_USAGE"] = '1'

    if (GetOptimize() <= 3):
        dtool_config["NOTIFY_DEBUG"] = '1'

    if (GetOptimize() >= 4):
        dtool_config["PRC_SAVE_DESCRIPTIONS"] = 'UNDEF'

    if (GetOptimize() >= 4):
        # Disable RTTI on release builds.
        dtool_config["HAVE_RTTI"] = 'UNDEF'

    # Now that we have OS_SIMPLE_THREADS, we can support
    # SIMPLE_THREADS on exotic architectures like win64, so we no
    # longer need to disable it for this platform.
##     if GetTarget() == 'windows' and GetTargetArch() == 'x64':
##         dtool_config["SIMPLE_THREADS"] = 'UNDEF'

    if (RTDIST or RUNTIME):
        prc_parameters["DEFAULT_PRC_DIR"] = '""'
        if HOST_URL:
            plugin_config["PANDA_PACKAGE_HOST_URL"] = HOST_URL
        #plugin_config["P3D_PLUGIN_LOG_DIRECTORY"] = ""
        plugin_config["P3D_PLUGIN_LOG_BASENAME1"] = ""
        plugin_config["P3D_PLUGIN_LOG_BASENAME2"] = ""
        plugin_config["P3D_PLUGIN_LOG_BASENAME3"] = ""
        plugin_config["P3D_PLUGIN_P3D_PLUGIN"] = ""
        plugin_config["P3D_PLUGIN_P3DPYTHON"] = ""
        plugin_config["P3D_COREAPI_VERSION_STR"] = COREAPI_VERSION
        plugin_config["P3D_PLUGIN_VERSION_STR"] = PLUGIN_VERSION
        if PkgSkip("GTK2") == 0:
            plugin_config["HAVE_GTK"] = '1'

    if (RUNTIME):
        dtool_config["HAVE_P3D_PLUGIN"] = '1'

    # Whether it's present on the system doesn't matter here,
    # as the runtime itself doesn't include or link with X11.
    if (RUNTIME and GetTarget() == 'linux'):
        dtool_config["HAVE_X11"] = '1'

    if ("GENERIC_DXERR_LIBRARY" in SDK):
        dtool_config["USE_GENERIC_DXERR_LIBRARY"] = "1"
    else:
        dtool_config["USE_GENERIC_DXERR_LIBRARY"] = "UNDEF"

    if (PkgSkip("SPEEDTREE")==0):
        speedtree_parameters["SPEEDTREE_OPENGL"] = "UNDEF"
        speedtree_parameters["SPEEDTREE_DIRECTX9"] = "UNDEF"
        if SDK["SPEEDTREEAPI"] == "OpenGL":
            speedtree_parameters["SPEEDTREE_OPENGL"] = "1"
        elif SDK["SPEEDTREEAPI"] == "DirectX9":
            speedtree_parameters["SPEEDTREE_DIRECTX9"] = "1"

        speedtree_parameters["SPEEDTREE_BIN_DIR"] = (SDK["SPEEDTREE"] + "/Bin")

    conf = "/* prc_parameters.h.  Generated automatically by makepanda.py */\n"
    for key in sorted(prc_parameters.keys()):
        if ((key == "DEFAULT_PRC_DIR") or (key[:4]=="PRC_")):
            val = OverrideValue(key, prc_parameters[key])
            if (val == 'UNDEF'): conf = conf + "#undef " + key + "\n"
            else:                conf = conf + "#define " + key + " " + val + "\n"
    ConditionalWriteFile(GetOutputDir() + '/include/prc_parameters.h', conf)

    conf = "/* dtool_config.h.  Generated automatically by makepanda.py */\n"
    for key in sorted(dtool_config.keys()):
        val = OverrideValue(key, dtool_config[key])
        if (val == 'UNDEF'): conf = conf + "#undef " + key + "\n"
        else:                conf = conf + "#define " + key + " " + val + "\n"
    ConditionalWriteFile(GetOutputDir() + '/include/dtool_config.h', conf)

    if (RTDIST or RUNTIME):
        conf = "/* p3d_plugin_config.h.  Generated automatically by makepanda.py */\n"
        for key in sorted(plugin_config.keys()):
            val = plugin_config[key]
            if (val == 'UNDEF'): conf = conf + "#undef " + key + "\n"
            else:                conf = conf + "#define " + key + " \"" + val.replace("\\", "\\\\") + "\"\n"
        ConditionalWriteFile(GetOutputDir() + '/include/p3d_plugin_config.h', conf)

    if (PkgSkip("SPEEDTREE")==0):
        conf = "/* speedtree_parameters.h.  Generated automatically by makepanda.py */\n"
        for key in sorted(speedtree_parameters.keys()):
            val = OverrideValue(key, speedtree_parameters[key])
            if (val == 'UNDEF'): conf = conf + "#undef " + key + "\n"
            else:                conf = conf + "#define " + key + " \"" + val.replace("\\", "\\\\") + "\"\n"
        ConditionalWriteFile(GetOutputDir() + '/include/speedtree_parameters.h', conf)

    for x in PkgListGet():
        if (PkgSkip(x)): ConditionalWriteFile(GetOutputDir() + '/tmp/dtool_have_'+x.lower()+'.dat', "0\n")
        else:            ConditionalWriteFile(GetOutputDir() + '/tmp/dtool_have_'+x.lower()+'.dat', "1\n")

    # Finally, write a platform.dat with the platform we are compiling for.
    ConditionalWriteFile(GetOutputDir() + '/tmp/platform.dat', PLATFORM)

    # This is useful for tools like makepackage that need to know things about
    # the build parameters.
    ConditionalWriteFile(GetOutputDir() + '/tmp/optimize.dat', str(GetOptimize()))


WriteConfigSettings()

WarnConflictingFiles()
if SystemLibraryExists("dtoolbase"):
    Warn("Found conflicting Panda3D libraries from other ppremake build!")
if SystemLibraryExists("p3dtoolconfig"):
    Warn("Found conflicting Panda3D libraries from other makepanda build!")

##########################################################################################
#
# Generate pandaVersion.h, pythonversion, null.cxx, etc.
#
##########################################################################################

PANDAVERSION_H="""
#define PANDA_MAJOR_VERSION $VERSION1
#define PANDA_MINOR_VERSION $VERSION2
#define PANDA_SEQUENCE_VERSION $VERSION3
#define PANDA_VERSION $NVERSION
#define PANDA_NUMERIC_VERSION $NVERSION
#define PANDA_VERSION_STR "$VERSION1.$VERSION2.$VERSION3"
#define PANDA_ABI_VERSION_STR "$VERSION1.$VERSION2"
#define PANDA_DISTRIBUTOR "$DISTRIBUTOR"
#define PANDA_PACKAGE_VERSION_STR "$RTDIST_VERSION"
#define PANDA_PACKAGE_HOST_URL "$HOST_URL"
"""

PANDAVERSION_H_RUNTIME="""
#define PANDA_MAJOR_VERSION 0
#define PANDA_MINOR_VERSION 0
#define PANDA_SEQUENCE_VERSION 0
#define PANDA_VERSION_STR "0.0.0"
#define PANDA_ABI_VERSION_STR "0.0"
#define P3D_PLUGIN_MAJOR_VERSION $VERSION1
#define P3D_PLUGIN_MINOR_VERSION $VERSION2
#define P3D_PLUGIN_SEQUENCE_VERSION $VERSION3
#define P3D_PLUGIN_VERSION_STR "$VERSION1.$VERSION2.$VERSION3"
#define P3D_COREAPI_VERSION_STR "$COREAPI_VERSION"
#define PANDA_DISTRIBUTOR "$DISTRIBUTOR"
#define PANDA_PACKAGE_VERSION_STR ""
#define PANDA_PACKAGE_HOST_URL "$HOST_URL"
"""

CHECKPANDAVERSION_CXX="""
# include "dtoolbase.h"
EXPCL_DTOOL_DTOOLBASE int panda_version_$VERSION1_$VERSION2 = 0;
"""

CHECKPANDAVERSION_H="""
# ifndef CHECKPANDAVERSION_H
# define CHECKPANDAVERSION_H
# include "dtoolbase.h"
extern EXPCL_DTOOL_DTOOLBASE int panda_version_$VERSION1_$VERSION2;
// Hack to forcibly depend on the check
template<typename T>
class CheckPandaVersion {
public:
  int check_version() { return panda_version_$VERSION1_$VERSION2; }
};
template class CheckPandaVersion<void>;
# endif
"""

P3DACTIVEX_RC="""#include "resource.h"
#define APSTUDIO_READONLY_SYMBOLS
#include "afxres.h"
#undef APSTUDIO_READONLY_SYMBOLS
#if !defined(AFX_RESOURCE_DLL) || defined(AFX_TARG_ENU)
#ifdef _WIN32
LANGUAGE LANG_ENGLISH, SUBLANG_ENGLISH_US
#pragma code_page(1252)
#endif
#ifdef APSTUDIO_INVOKED
1 TEXTINCLUDE
BEGIN
    "resource.h\\0"
END
2 TEXTINCLUDE
BEGIN
   "#include ""afxres.h""\\r\\n"
    "\\0"
END
3 TEXTINCLUDE
BEGIN
    "1 TYPELIB ""P3DActiveX.tlb""\\r\\n"
    "\\0"
END
#endif
%s
IDB_P3DACTIVEX          BITMAP                  "P3DActiveXCtrl.bmp"
IDD_PROPPAGE_P3DACTIVEX DIALOG  0, 0, 250, 62
STYLE DS_SETFONT | WS_CHILD
FONT 8, "MS Sans Serif"
BEGIN
    LTEXT           "TODO: Place controls to manipulate properties of P3DActiveX Control on this dialog.",
                    IDC_STATIC,7,25,229,16
END
#ifdef APSTUDIO_INVOKED
GUIDELINES DESIGNINFO
BEGIN
    IDD_PROPPAGE_P3DACTIVEX, DIALOG
    BEGIN
        LEFTMARGIN, 7
        RIGHTMARGIN, 243
        TOPMARGIN, 7
        BOTTOMMARGIN, 55
    END
END
#endif
STRINGTABLE
BEGIN
    IDS_P3DACTIVEX          "P3DActiveX Control"
    IDS_P3DACTIVEX_PPG      "P3DActiveX Property Page"
END
STRINGTABLE
BEGIN
    IDS_P3DACTIVEX_PPG_CAPTION "General"
END
#endif
#ifndef APSTUDIO_INVOKED
1 TYPELIB "P3DActiveX.tlb"
#endif"""

def CreatePandaVersionFiles():
    version1=int(VERSION.split(".")[0])
    version2=int(VERSION.split(".")[1])
    version3=int(VERSION.split(".")[2])
    nversion=version1*1000000+version2*1000+version3
    if (DISTRIBUTOR != "cmu"):
        # Subtract 1 if we are not an official version.
        nversion -= 1

    if (RUNTIME):
        pandaversion_h = PANDAVERSION_H_RUNTIME
    else:
        pandaversion_h = PANDAVERSION_H
    pandaversion_h = pandaversion_h.replace("$VERSION1",str(version1))
    pandaversion_h = pandaversion_h.replace("$VERSION2",str(version2))
    pandaversion_h = pandaversion_h.replace("$VERSION3",str(version3))
    pandaversion_h = pandaversion_h.replace("$NVERSION",str(nversion))
    pandaversion_h = pandaversion_h.replace("$DISTRIBUTOR",DISTRIBUTOR)
    pandaversion_h = pandaversion_h.replace("$RTDIST_VERSION",RTDIST_VERSION)
    pandaversion_h = pandaversion_h.replace("$COREAPI_VERSION",COREAPI_VERSION)
    pandaversion_h = pandaversion_h.replace("$HOST_URL",(HOST_URL or ""))
    if (DISTRIBUTOR == "cmu"):
        pandaversion_h += "\n#define PANDA_OFFICIAL_VERSION\n"
    else:
        pandaversion_h += "\n#undef  PANDA_OFFICIAL_VERSION\n"

    if GIT_COMMIT:
        pandaversion_h += "\n#define PANDA_GIT_COMMIT_STR \"%s\"\n" % (GIT_COMMIT)

    if not RUNTIME:
        checkpandaversion_cxx = CHECKPANDAVERSION_CXX.replace("$VERSION1",str(version1))
        checkpandaversion_cxx = checkpandaversion_cxx.replace("$VERSION2",str(version2))
        checkpandaversion_cxx = checkpandaversion_cxx.replace("$VERSION3",str(version3))
        checkpandaversion_cxx = checkpandaversion_cxx.replace("$NVERSION",str(nversion))

        checkpandaversion_h = CHECKPANDAVERSION_H.replace("$VERSION1",str(version1))
        checkpandaversion_h = checkpandaversion_h.replace("$VERSION2",str(version2))
        checkpandaversion_h = checkpandaversion_h.replace("$VERSION3",str(version3))
        checkpandaversion_h = checkpandaversion_h.replace("$NVERSION",str(nversion))

    ConditionalWriteFile(GetOutputDir()+'/include/pandaVersion.h',        pandaversion_h)
    if RUNTIME:
        ConditionalWriteFile(GetOutputDir()+'/include/checkPandaVersion.cxx', '')
        ConditionalWriteFile(GetOutputDir()+'/include/checkPandaVersion.h', '')
    else:
        ConditionalWriteFile(GetOutputDir()+'/include/checkPandaVersion.cxx', checkpandaversion_cxx)
        ConditionalWriteFile(GetOutputDir()+'/include/checkPandaVersion.h',   checkpandaversion_h)
    ConditionalWriteFile(GetOutputDir()+"/tmp/null.cxx","")

    if RUNTIME:
        p3dactivex_rc = {"name" : "Panda3D Game Engine Plug-in",
                         "version" : VERSION,
                         "description" : "Runs 3-D games and interactive applets",
                         "filename" : "p3dactivex.ocx",
                         "mimetype" : "application/x-panda3d",
                         "extension" : "p3d",
                         "filedesc" : "Panda3D applet"}
        ConditionalWriteFile(GetOutputDir()+"/include/P3DActiveX.rc", P3DACTIVEX_RC % GenerateResourceFile(**p3dactivex_rc))

CreatePandaVersionFiles()

##########################################################################################
#
# Copy the "direct" tree
#
##########################################################################################

if (PkgSkip("DIRECT")==0):
    CopyPythonTree(GetOutputDir() + '/direct', 'direct/src', threads=THREADCOUNT)
    ConditionalWriteFile(GetOutputDir() + '/direct/__init__.py', "")

    # This file used to be copied, but would nowadays cause conflicts.
    # Let's get it out of the way in case someone hasn't cleaned their build since.
    if os.path.isfile(GetOutputDir() + '/bin/panda3d.py'):
        os.remove(GetOutputDir() + '/bin/panda3d.py')
    if os.path.isfile(GetOutputDir() + '/lib/panda3d.py'):
        os.remove(GetOutputDir() + '/lib/panda3d.py')

    # This directory doesn't exist at all any more.
    if os.path.isdir(os.path.join(GetOutputDir(), 'direct', 'ffi')):
        shutil.rmtree(os.path.join(GetOutputDir(), 'direct', 'ffi'))

# These files used to exist; remove them to avoid conflicts.
del_files = ['core.py', 'core.pyc', 'core.pyo',
             '_core.pyd', '_core.so',
             'direct.py', 'direct.pyc', 'direct.pyo',
             '_direct.pyd', '_direct.so',
             'dtoolconfig.pyd', 'dtoolconfig.so']

for basename in del_files:
    path = os.path.join(GetOutputDir(), 'panda3d', basename)
    if os.path.isfile(path):
        print("Removing %s" % (path))
        os.remove(path)

# Write an appropriate panda3d/__init__.py
p3d_init = """"Python bindings for the Panda3D libraries"

__version__ = '%s'
""" % (WHLVERSION)

if GetTarget() == 'windows':
    p3d_init += """
if '__file__' in locals():
    import os

    bindir = os.path.join(os.path.dirname(__file__), '..', 'bin')
    if os.path.isdir(bindir):
        if not os.environ.get('PATH'):
            os.environ['PATH'] = bindir
        else:
            os.environ['PATH'] = bindir + os.pathsep + os.environ['PATH']
    del os, bindir
"""

if not PkgSkip("PYTHON"):
    ConditionalWriteFile(GetOutputDir() + '/panda3d/__init__.py', p3d_init)

    # Also add this file, for backward compatibility.
    ConditionalWriteFile(GetOutputDir() + '/panda3d/dtoolconfig.py', """
if __debug__:
    print("Warning: panda3d.dtoolconfig is deprecated, use panda3d.interrogatedb instead.")
from .interrogatedb import *
""")

# PandaModules is now deprecated; generate a shim for backward compatibility.
for fn in glob.glob(GetOutputDir() + '/pandac/*.py') + glob.glob(GetOutputDir() + '/pandac/*.py[co]'):
    if os.path.basename(fn) not in ('PandaModules.py', '__init__.py'):
        os.remove(fn)

panda_modules = ['core']
if not PkgSkip("PANDAPHYSICS"):
    panda_modules.append('physics')
if not PkgSkip('PANDAFX'):
    panda_modules.append('fx')
if not PkgSkip("DIRECT"):
    panda_modules.append('direct')
if not PkgSkip("VISION"):
    panda_modules.append('vision')
if not PkgSkip("SKEL"):
    panda_modules.append('skel')
if not PkgSkip("EGG"):
    panda_modules.append('egg')
if not PkgSkip("ODE"):
    panda_modules.append('ode')
if not PkgSkip("VRPN"):
    panda_modules.append('vrpn')

panda_modules_code = """
"This module is deprecated.  Import from panda3d.core and other panda3d.* modules instead."

if __debug__:
    print("Warning: pandac.PandaModules is deprecated, import from panda3d.core instead")
"""

for module in panda_modules:
    panda_modules_code += """
try:
    from panda3d.%s import *
except ImportError as err:
    if "No module named %s" not in str(err):
        raise""" % (module, module)

panda_modules_code += """

from direct.showbase import DConfig

def get_config_showbase():
    return DConfig

def get_config_express():
    return DConfig

getConfigShowbase = get_config_showbase
getConfigExpress = get_config_express
"""

exthelpers_code = """
"This module is deprecated.  Import from direct.extensions_native.extension_native_helpers instead."
from direct.extensions_native.extension_native_helpers import *
"""

if not PkgSkip("PYTHON"):
    ConditionalWriteFile(GetOutputDir() + '/pandac/PandaModules.py', panda_modules_code)
    ConditionalWriteFile(GetOutputDir() + '/pandac/extension_native_helpers.py', exthelpers_code)
    ConditionalWriteFile(GetOutputDir() + '/pandac/__init__.py', '')

##########################################################################################
#
# Write the dist-info directory.
#
##########################################################################################

# This is just some basic stuff since setuptools just needs this file to
# exist, otherwise it will not read the entry_points.txt file.  Maybe we will
# eventually want to merge this with the metadata generator in makewheel.py.
METADATA = """Metadata-Version: 2.0
Name: Panda3D
Version: {version}
License: BSD
Home-page: https://www.panda3d.org/
Author: Panda3D Team
Author-email: etc-panda3d@lists.andrew.cmu.edu
"""

ENTRY_POINTS = """[distutils.commands]
build_apps = direct.dist.commands:build_apps
bdist_apps = direct.dist.commands:bdist_apps
"""

if not PkgSkip("DIRECT"):
    dist_dir = os.path.join(GetOutputDir(), 'panda3d.dist-info')
    MakeDirectory(dist_dir)

    ConditionalWriteFile(os.path.join(dist_dir, 'METADATA'), METADATA.format(version=VERSION))
    ConditionalWriteFile(os.path.join(dist_dir, 'entry_points.txt'), ENTRY_POINTS)

##########################################################################################
#
# Generate the PRC files into the ETC directory.
#
##########################################################################################

confautoprc = ReadFile("makepanda/confauto.in")
if (PkgSkip("SPEEDTREE")==0):
    # If SpeedTree is available, enable it in the config file
    confautoprc = confautoprc.replace('#st#', '')
else:
    # otherwise, disable it.
    confautoprc = confautoprc.replace('#st#', '#')

if PkgSkip("ASSIMP"):
    confautoprc = confautoprc.replace("load-file-type p3assimp", "#load-file-type p3assimp")

if (os.path.isfile("makepanda/myconfig.in")):
    configprc = ReadFile("makepanda/myconfig.in")
else:
    configprc = ReadFile("makepanda/config.in")

if (GetTarget() == 'windows'):
    configprc = configprc.replace("$XDG_CACHE_HOME/panda3d", "$USER_APPDATA/Panda3D-%s" % MAJOR_VERSION)
else:
    configprc = configprc.replace("aux-display pandadx9", "")

if (GetTarget() == 'darwin'):
    configprc = configprc.replace("$XDG_CACHE_HOME/panda3d", "$HOME/Library/Caches/Panda3D-%s" % MAJOR_VERSION)

    # OpenAL is not yet working well on OSX for us, so let's do this for now.
    configprc = configprc.replace("p3openal_audio", "p3fmod_audio")

if GetTarget() == 'windows':
    # Convert to Windows newlines.
    ConditionalWriteFile(GetOutputDir()+"/etc/Config.prc", configprc, newline='\r\n')
    ConditionalWriteFile(GetOutputDir()+"/etc/Confauto.prc", confautoprc, newline='\r\n')
else:
    ConditionalWriteFile(GetOutputDir()+"/etc/Config.prc", configprc)
    ConditionalWriteFile(GetOutputDir()+"/etc/Confauto.prc", confautoprc)

##########################################################################################
#
# Copy the precompiled binaries and DLLs into the build.
#
##########################################################################################

tp_dir = GetThirdpartyDir()
if tp_dir is not None:
    dylibs = {}

    if GetTarget() == 'darwin':
        # Make a list of all the dylibs we ship, to figure out whether we should use
        # install_name_tool to correct the library reference to point to our copy.
        for lib in glob.glob(tp_dir + "/*/lib/*.dylib"):
            dylibs[os.path.basename(lib)] = os.path.basename(os.path.realpath(lib))

        if not PkgSkip("PYTHON"):
            for lib in glob.glob(tp_dir + "/*/lib/" + SDK["PYTHONVERSION"] + "/*.dylib"):
                dylibs[os.path.basename(lib)] = os.path.basename(os.path.realpath(lib))

    for pkg in PkgListGet():
        if PkgSkip(pkg):
            continue
        tp_pkg = tp_dir + pkg.lower()

        if GetTarget() == 'windows':
            if os.path.exists(tp_pkg + "/bin"):
                CopyAllFiles(GetOutputDir() + "/bin/", tp_pkg + "/bin/")
                if (PkgSkip("PYTHON")==0 and os.path.exists(tp_pkg + "/bin/" + SDK["PYTHONVERSION"])):
                    CopyAllFiles(GetOutputDir() + "/bin/", tp_pkg + "/bin/" + SDK["PYTHONVERSION"] + "/")

        elif GetTarget() == 'darwin':
            tp_libs = glob.glob(tp_pkg + "/lib/*.dylib")

            if not PkgSkip("PYTHON"):
                tp_libs += glob.glob(os.path.join(tp_pkg, "lib", SDK["PYTHONVERSION"], "*.dylib"))
                tp_libs += glob.glob(os.path.join(tp_pkg, "lib", SDK["PYTHONVERSION"], "*.so"))
                if pkg != 'PYTHON':
                    tp_libs += glob.glob(os.path.join(tp_pkg, "lib", SDK["PYTHONVERSION"], "*.py"))

            for tp_lib in tp_libs:
                basename = os.path.basename(tp_lib)
                if basename.endswith('.dylib'):
                    # It's a dynamic link library.  Put it in the lib directory.
                    target = GetOutputDir() + "/lib/" + basename
                    dep_prefix = "@loader_path/../lib/"
                    lib_id = dep_prefix + basename
                else:
                    # It's a Python module, like _rocketcore.so.  Copy it to the root, because
                    # nowadays the 'lib' directory may no longer be on the PYTHONPATH.
                    target = GetOutputDir() + "/" + basename
                    dep_prefix = "@loader_path/lib/"
                    lib_id = basename

                if not NeedsBuild([target], [tp_lib]):
                    continue

                CopyFile(target, tp_lib)
                if os.path.islink(target) or target.endswith('.py'):
                    continue

                # Correct the inter-library dependencies so that the build is relocatable.
                oscmd('install_name_tool -id %s %s' % (lib_id, target))
                oscmd("otool -L %s | grep .dylib > %s/tmp/otool-libs.txt" % (target, GetOutputDir()), True)

                for line in open(GetOutputDir() + "/tmp/otool-libs.txt", "r"):
                    line = line.strip()
                    if not line or line.startswith(dep_prefix) or line.endswith(":"):
                        continue

                    libdep = line.split(" ", 1)[0]
                    dep_basename = os.path.basename(libdep)
                    if dep_basename in dylibs:
                        dep_target = dylibs[dep_basename]
                        oscmd("install_name_tool -change %s %s%s %s" % (libdep, dep_prefix, dep_target, target), True)

                JustBuilt([target], [tp_lib])

            for fwx in glob.glob(tp_pkg + "/*.framework"):
                CopyTree(GetOutputDir() + "/Frameworks/" + os.path.basename(fwx), fwx)

        else:  # Linux / FreeBSD case.
            for tp_lib in glob.glob(tp_pkg + "/lib/*.so*"):
                CopyFile(GetOutputDir() + "/lib/" + os.path.basename(tp_lib), tp_lib)

            if not PkgSkip("PYTHON"):
                for tp_lib in glob.glob(os.path.join(tp_pkg, "lib", SDK["PYTHONVERSION"], "*.so*")):
                    base = os.path.basename(tp_lib)
                    if base.startswith('lib'):
                        CopyFile(GetOutputDir() + "/lib/" + base, tp_lib)
                    else:
                        # It's a Python module, like _rocketcore.so.
                        CopyFile(GetOutputDir() + "/" + base, tp_lib)

    if GetTarget() == 'windows':
        if os.path.isdir(os.path.join(tp_dir, "extras", "bin")):
            CopyAllFiles(GetOutputDir() + "/bin/", tp_dir + "extras/bin/")

        if not PkgSkip("PYTHON") and not RTDIST:
            # We need to copy the Python DLL to the bin directory for now.
            pydll = "/" + SDK["PYTHONVERSION"].replace(".", "")
            if GetOptimize() <= 2:
                pydll += "_d.dll"
            else:
                pydll += ".dll"
            CopyFile(GetOutputDir() + "/bin" + pydll, SDK["PYTHON"] + pydll)

            for fn in glob.glob(SDK["PYTHON"] + "/vcruntime*.dll"):
                CopyFile(GetOutputDir() + "/bin/", fn)

            # Copy the whole Python directory.
            if COPY_PYTHON:
                CopyTree(GetOutputDir() + "/python", SDK["PYTHON"])

            # NB: Python does not always ship with the correct manifest/dll.
            # Figure out the correct one to ship, and grab it from WinSxS dir.
            manifest = GetOutputDir() + '/tmp/python.manifest'
            if os.path.isfile(manifest):
                os.unlink(manifest)
            oscmd('mt -inputresource:"%s\\python.exe";#1 -out:"%s" -nologo' % (SDK["PYTHON"], manifest), True)

            if COPY_PYTHON and os.path.isfile(manifest):
                import xml.etree.ElementTree as ET
                tree = ET.parse(manifest)
                idents = tree.findall('./{urn:schemas-microsoft-com:asm.v1}dependency/{urn:schemas-microsoft-com:asm.v1}dependentAssembly/{urn:schemas-microsoft-com:asm.v1}assemblyIdentity')
            else:
                idents = ()

            for ident in idents:
                sxs_name = '_'.join([
                    ident.get('processorArchitecture'),
                    ident.get('name').lower(),
                    ident.get('publicKeyToken'),
                    ident.get('version'),
                ])

                # Find the manifest matching these parameters.
                pattern = os.path.join('C:' + os.sep, 'Windows', 'WinSxS', 'Manifests', sxs_name + '_*.manifest')
                manifests = glob.glob(pattern)
                if not manifests:
                    Warn("Could not locate manifest %s.  You may need to reinstall the Visual C++ Redistributable." % (pattern))
                    continue

                CopyFile(GetOutputDir() + "/python/" + ident.get('name') + ".manifest", manifests[0])

                # Also copy the corresponding msvcr dll.
                pattern = os.path.join('C:' + os.sep, 'Windows', 'WinSxS', sxs_name + '_*', 'msvcr*.dll')
                for file in glob.glob(pattern):
                    CopyFile(GetOutputDir() + "/python/", file)

            # Copy python.exe to ppython.exe.
            if COPY_PYTHON:
                if not os.path.isfile(SDK["PYTHON"] + "/ppython.exe") and os.path.isfile(SDK["PYTHON"] + "/python.exe"):
                    CopyFile(GetOutputDir() + "/python/ppython.exe", SDK["PYTHON"] + "/python.exe")
                if not os.path.isfile(SDK["PYTHON"] + "/ppythonw.exe") and os.path.isfile(SDK["PYTHON"] + "/pythonw.exe"):
                    CopyFile(GetOutputDir() + "/python/ppythonw.exe", SDK["PYTHON"] + "/pythonw.exe")
                ConditionalWriteFile(GetOutputDir() + "/python/panda.pth", "..\n../bin\n")

# Copy over the MSVC runtime.
if GetTarget() == 'windows' and "VISUALSTUDIO" in SDK:
    vsver = "%s%s" % SDK["VISUALSTUDIO_VERSION"]
    vcver = "%s%s" % (SDK["MSVC_VERSION"][0], 0)        # ignore minor version.
    crtname = "Microsoft.VC%s.CRT" % (vsver)
    if ("VCTOOLSVERSION" in SDK):
        dir = os.path.join(SDK["VISUALSTUDIO"], "VC", "Redist", "MSVC", SDK["VCTOOLSVERSION"], "onecore", GetTargetArch(), crtname)
    else:
        dir = os.path.join(SDK["VISUALSTUDIO"], "VC", "redist", GetTargetArch(), crtname)

    if os.path.isfile(os.path.join(dir, "msvcr" + vcver + ".dll")):
        CopyFile(GetOutputDir() + "/bin/", os.path.join(dir, "msvcr" + vcver + ".dll"))
    if os.path.isfile(os.path.join(dir, "msvcp" + vcver + ".dll")):
        CopyFile(GetOutputDir() + "/bin/", os.path.join(dir, "msvcp" + vcver + ".dll"))
    if os.path.isfile(os.path.join(dir, "vcruntime" + vcver + ".dll")):
        CopyFile(GetOutputDir() + "/bin/", os.path.join(dir, "vcruntime" + vcver + ".dll"))

########################################################################
##
## Copy various stuff into the build.
##
########################################################################

if GetTarget() == 'windows':
    # Convert to Windows newlines so they can be opened by notepad.
    WriteFile(GetOutputDir() + "/LICENSE", ReadFile("doc/LICENSE"), newline='\r\n')
    WriteFile(GetOutputDir() + "/ReleaseNotes", ReadFile("doc/ReleaseNotes"), newline='\r\n')
    CopyFile(GetOutputDir() + "/pandaIcon.ico", "panda/src/configfiles/pandaIcon.ico")
else:
    CopyFile(GetOutputDir()+"/", "doc/LICENSE")
    CopyFile(GetOutputDir()+"/", "doc/ReleaseNotes")

if (PkgSkip("PANDATOOL")==0):
    CopyAllFiles(GetOutputDir()+"/plugins/",  "pandatool/src/scripts/", ".mel")
    CopyAllFiles(GetOutputDir()+"/plugins/",  "pandatool/src/scripts/", ".ms")
if (PkgSkip("PYTHON")==0 and os.path.isdir(GetThirdpartyBase()+"/Pmw")):
    CopyTree(GetOutputDir()+'/Pmw',         GetThirdpartyBase()+'/Pmw')
ConditionalWriteFile(GetOutputDir()+'/include/ctl3d.h', '/* dummy file to make MAX happy */')

# Since Eigen is included by all sorts of core headers, as a convenience
# to C++ users on Win and Mac, we include it in the Panda include directory.
if not PkgSkip("EIGEN") and GetTarget() in ("windows", "darwin") and GetThirdpartyDir():
    CopyTree(GetOutputDir()+'/include/Eigen', GetThirdpartyDir()+'eigen/include/Eigen')

########################################################################
#
# Copy header files to the built/include/parser-inc directory.
#
########################################################################

CopyTree(GetOutputDir()+'/include/parser-inc','dtool/src/parser-inc')
DeleteVCS(GetOutputDir()+'/include/parser-inc')

########################################################################
#
# Transfer all header files to the built/include directory.
#
########################################################################

CopyAllHeaders('dtool/src/dtoolbase')
CopyAllHeaders('dtool/src/dtoolutil', skip=["pandaVersion.h", "checkPandaVersion.h"])
CopyFile(GetOutputDir()+'/include/','dtool/src/dtoolutil/vector_src.cxx')
CopyAllHeaders('dtool/metalibs/dtool')
CopyAllHeaders('dtool/src/cppparser')
CopyAllHeaders('dtool/src/prc', skip=["prc_parameters.h"])
CopyAllHeaders('dtool/src/dconfig')
CopyAllHeaders('dtool/src/interrogatedb')
CopyAllHeaders('dtool/metalibs/dtoolconfig')
CopyAllHeaders('dtool/src/pystub')
CopyAllHeaders('dtool/src/interrogate')
CopyAllHeaders('dtool/src/test_interrogate')
CopyAllHeaders('panda/src/putil')
CopyAllHeaders('panda/src/pandabase')
CopyAllHeaders('panda/src/express')
CopyAllHeaders('panda/src/downloader')
CopyAllHeaders('panda/metalibs/pandaexpress')

CopyAllHeaders('panda/src/pipeline')
CopyAllHeaders('panda/src/linmath')
CopyAllHeaders('panda/src/putil')
CopyAllHeaders('dtool/src/prckeys')
CopyAllHeaders('panda/src/audio')
CopyAllHeaders('panda/src/event')
CopyAllHeaders('panda/src/mathutil')
CopyAllHeaders('panda/src/gsgbase')
CopyAllHeaders('panda/src/pnmimage')
CopyAllHeaders('panda/src/nativenet')
CopyAllHeaders('panda/src/net')
CopyAllHeaders('panda/src/pstatclient')
CopyAllHeaders('panda/src/gobj')
CopyAllHeaders('panda/src/movies')
CopyAllHeaders('panda/src/pgraphnodes')
CopyAllHeaders('panda/src/pgraph')
CopyAllHeaders('panda/src/cull')
CopyAllHeaders('panda/src/display')
CopyAllHeaders('panda/src/chan')
CopyAllHeaders('panda/src/char')
CopyAllHeaders('panda/src/dgraph')
CopyAllHeaders('panda/src/device')
CopyAllHeaders('panda/src/pnmtext')
CopyAllHeaders('panda/src/text')
CopyAllHeaders('panda/src/grutil')
if (PkgSkip("VISION")==0):
    CopyAllHeaders('panda/src/vision')
if (PkgSkip("FFMPEG")==0):
    CopyAllHeaders('panda/src/ffmpeg')
CopyAllHeaders('panda/src/tform')
CopyAllHeaders('panda/src/collide')
CopyAllHeaders('panda/src/parametrics')
CopyAllHeaders('panda/src/pgui')
CopyAllHeaders('panda/src/pnmimagetypes')
CopyAllHeaders('panda/src/recorder')
if (PkgSkip("ROCKET")==0):
    CopyAllHeaders('panda/src/rocket')
if (PkgSkip("VRPN")==0):
    CopyAllHeaders('panda/src/vrpn')
CopyAllHeaders('panda/src/wgldisplay')
CopyAllHeaders('panda/src/ode')
CopyAllHeaders('panda/metalibs/pandaode')
if (PkgSkip("PANDAPHYSICS")==0):
    CopyAllHeaders('panda/src/physics')
    if (PkgSkip("PANDAPARTICLESYSTEM")==0):
        CopyAllHeaders('panda/src/particlesystem')
CopyAllHeaders('panda/src/dxml')
CopyAllHeaders('panda/metalibs/panda')
CopyAllHeaders('panda/src/audiotraits')
CopyAllHeaders('panda/src/audiotraits')
CopyAllHeaders('panda/src/distort')
CopyAllHeaders('panda/src/downloadertools')
CopyAllHeaders('panda/src/windisplay')
CopyAllHeaders('panda/src/dxgsg9')
CopyAllHeaders('panda/metalibs/pandadx9')
if not PkgSkip("EGG"):
    CopyAllHeaders('panda/src/egg')
    CopyAllHeaders('panda/src/egg2pg')
CopyAllHeaders('panda/src/framework')
CopyAllHeaders('panda/metalibs/pandafx')
CopyAllHeaders('panda/src/glstuff')
CopyAllHeaders('panda/src/glgsg')
CopyAllHeaders('panda/src/glesgsg')
CopyAllHeaders('panda/src/gles2gsg')
if not PkgSkip("EGG"):
    CopyAllHeaders('panda/metalibs/pandaegg')
if GetTarget() == 'windows':
    CopyAllHeaders('panda/src/wgldisplay')
elif GetTarget() == 'darwin':
    CopyAllHeaders('panda/src/osxdisplay')
    CopyAllHeaders('panda/src/cocoadisplay')
elif GetTarget() == 'android':
    CopyAllHeaders('panda/src/android')
    CopyAllHeaders('panda/src/androiddisplay')
else:
    CopyAllHeaders('panda/src/x11display')
    CopyAllHeaders('panda/src/glxdisplay')
CopyAllHeaders('panda/src/egldisplay')
CopyAllHeaders('panda/metalibs/pandagl')
CopyAllHeaders('panda/metalibs/pandagles')
CopyAllHeaders('panda/metalibs/pandagles2')

CopyAllHeaders('panda/metalibs/pandaphysics')
CopyAllHeaders('panda/src/testbed')

if (PkgSkip("PHYSX")==0):
    CopyAllHeaders('panda/src/physx')
    CopyAllHeaders('panda/metalibs/pandaphysx')

if (PkgSkip("BULLET")==0):
    CopyAllHeaders('panda/src/bullet')
    CopyAllHeaders('panda/metalibs/pandabullet')

if (PkgSkip("SPEEDTREE")==0):
    CopyAllHeaders('panda/src/speedtree')

if (PkgSkip("DIRECT")==0):
    CopyAllHeaders('direct/src/directbase')
    CopyAllHeaders('direct/src/dcparser')
    CopyAllHeaders('direct/src/deadrec')
    CopyAllHeaders('direct/src/distributed')
    CopyAllHeaders('direct/src/interval')
    CopyAllHeaders('direct/src/showbase')
    CopyAllHeaders('direct/src/dcparse')

if (RUNTIME or RTDIST):
    CopyAllHeaders('direct/src/plugin', skip=["p3d_plugin_config.h"])
if (RUNTIME):
    CopyAllHeaders('direct/src/plugin_npapi')
    CopyAllHeaders('direct/src/plugin_standalone')

if (PkgSkip("PANDATOOL")==0):
    CopyAllHeaders('pandatool/src/pandatoolbase')
    CopyAllHeaders('pandatool/src/converter')
    CopyAllHeaders('pandatool/src/progbase')
    CopyAllHeaders('pandatool/src/eggbase')
    CopyAllHeaders('pandatool/src/bam')
    CopyAllHeaders('pandatool/src/cvscopy')
    CopyAllHeaders('pandatool/src/daeegg')
    CopyAllHeaders('pandatool/src/daeprogs')
    CopyAllHeaders('pandatool/src/dxf')
    CopyAllHeaders('pandatool/src/dxfegg')
    CopyAllHeaders('pandatool/src/dxfprogs')
    CopyAllHeaders('pandatool/src/palettizer')
    CopyAllHeaders('pandatool/src/egg-mkfont')
    CopyAllHeaders('pandatool/src/eggcharbase')
    CopyAllHeaders('pandatool/src/egg-optchar')
    CopyAllHeaders('pandatool/src/egg-palettize')
    CopyAllHeaders('pandatool/src/egg-qtess')
    CopyAllHeaders('pandatool/src/eggprogs')
    CopyAllHeaders('pandatool/src/flt')
    CopyAllHeaders('pandatool/src/fltegg')
    CopyAllHeaders('pandatool/src/fltprogs')
    CopyAllHeaders('pandatool/src/imagebase')
    CopyAllHeaders('pandatool/src/imageprogs')
    CopyAllHeaders('pandatool/src/pfmprogs')
    CopyAllHeaders('pandatool/src/lwo')
    CopyAllHeaders('pandatool/src/lwoegg')
    CopyAllHeaders('pandatool/src/lwoprogs')
    CopyAllHeaders('pandatool/src/maya')
    CopyAllHeaders('pandatool/src/mayaegg')
    CopyAllHeaders('pandatool/src/maxegg')
    CopyAllHeaders('pandatool/src/maxprogs')
    CopyAllHeaders('pandatool/src/objegg')
    CopyAllHeaders('pandatool/src/objprogs')
    CopyAllHeaders('pandatool/src/vrml')
    CopyAllHeaders('pandatool/src/vrmlegg')
    CopyAllHeaders('pandatool/src/xfile')
    CopyAllHeaders('pandatool/src/xfileegg')
    CopyAllHeaders('pandatool/src/ptloader')
    CopyAllHeaders('pandatool/src/miscprogs')
    CopyAllHeaders('pandatool/src/pstatserver')
    CopyAllHeaders('pandatool/src/text-stats')
    CopyAllHeaders('pandatool/src/vrmlprogs')
    CopyAllHeaders('pandatool/src/win-stats')
    CopyAllHeaders('pandatool/src/xfileprogs')

if (PkgSkip("CONTRIB")==0):
    CopyAllHeaders('contrib/src/contribbase')
    CopyAllHeaders('contrib/src/ai')

########################################################################
#
# These definitions are syntactic shorthand.  They make it easy
# to link with the usual libraries without listing them all.
#
########################################################################

COMMON_DTOOL_LIBS=[
    'libp3dtool.dll',
    'libp3dtoolconfig.dll',
]

COMMON_PANDA_LIBS=[
    'libpanda.dll',
    'libpandaexpress.dll'
] + COMMON_DTOOL_LIBS

COMMON_EGG2X_LIBS=[
    'libp3eggbase.lib',
    'libp3progbase.lib',
    'libp3converter.lib',
    'libp3pandatoolbase.lib',
    'libpandaegg.dll',
] + COMMON_PANDA_LIBS

########################################################################
#
# This section contains a list of all the files that need to be compiled.
#
########################################################################

print("Generating dependencies...")
sys.stdout.flush()

#
# Compile Panda icon resource file.
# We do it first because we need it at
# the time we compile an executable.
#

if GetTarget() == 'windows':
  OPTS=['DIR:panda/src/configfiles']
  TargetAdd('pandaIcon.res', opts=OPTS, input='pandaIcon.rc')

#
# DIRECTORY: dtool/src/dtoolbase/
#

OPTS=['DIR:dtool/src/dtoolbase', 'BUILDING:DTOOL']
TargetAdd('p3dtoolbase_composite1.obj', opts=OPTS, input='p3dtoolbase_composite1.cxx')
TargetAdd('p3dtoolbase_composite2.obj', opts=OPTS, input='p3dtoolbase_composite2.cxx')
TargetAdd('p3dtoolbase_lookup3.obj',    opts=OPTS, input='lookup3.c')
TargetAdd('p3dtoolbase_indent.obj',     opts=OPTS, input='indent.cxx')

#
# DIRECTORY: dtool/src/dtoolutil/
#

OPTS=['DIR:dtool/src/dtoolutil', 'BUILDING:DTOOL']
TargetAdd('p3dtoolutil_composite1.obj',   opts=OPTS, input='p3dtoolutil_composite1.cxx')
TargetAdd('p3dtoolutil_composite2.obj',   opts=OPTS, input='p3dtoolutil_composite2.cxx')
if GetTarget() == 'darwin':
  TargetAdd('p3dtoolutil_filename_assist.obj',   opts=OPTS, input='filename_assist.mm')

#
# DIRECTORY: dtool/metalibs/dtool/
#

OPTS=['DIR:dtool/metalibs/dtool', 'BUILDING:DTOOL']
TargetAdd('p3dtool_dtool.obj', opts=OPTS, input='dtool.cxx')
TargetAdd('libp3dtool.dll', input='p3dtool_dtool.obj')
TargetAdd('libp3dtool.dll', input='p3dtoolutil_composite1.obj')
TargetAdd('libp3dtool.dll', input='p3dtoolutil_composite2.obj')
if GetTarget() == 'darwin':
  TargetAdd('libp3dtool.dll', input='p3dtoolutil_filename_assist.obj')
TargetAdd('libp3dtool.dll', input='p3dtoolbase_composite1.obj')
TargetAdd('libp3dtool.dll', input='p3dtoolbase_composite2.obj')
TargetAdd('libp3dtool.dll', input='p3dtoolbase_indent.obj')
TargetAdd('libp3dtool.dll', input='p3dtoolbase_lookup3.obj')
TargetAdd('libp3dtool.dll', opts=['ADVAPI','WINSHELL','WINKERNEL'])

#
# DIRECTORY: dtool/src/cppparser/
#

if (not RUNTIME):
  OPTS=['DIR:dtool/src/cppparser', 'BISONPREFIX_cppyy']
  CreateFile(GetOutputDir()+"/include/cppBison.h")
  TargetAdd('p3cppParser_cppBison.obj',  opts=OPTS, input='cppBison.yxx')
  TargetAdd('cppBison.h', input='p3cppParser_cppBison.obj', opts=['DEPENDENCYONLY'])
  TargetAdd('p3cppParser_composite1.obj', opts=OPTS, input='p3cppParser_composite1.cxx')
  TargetAdd('p3cppParser_composite2.obj', opts=OPTS, input='p3cppParser_composite2.cxx')
  TargetAdd('libp3cppParser.ilb', input='p3cppParser_composite1.obj')
  TargetAdd('libp3cppParser.ilb', input='p3cppParser_composite2.obj')
  TargetAdd('libp3cppParser.ilb', input='p3cppParser_cppBison.obj')

#
# DIRECTORY: dtool/src/prc/
#

OPTS=['DIR:dtool/src/prc', 'BUILDING:DTOOLCONFIG', 'OPENSSL']
TargetAdd('p3prc_composite1.obj', opts=OPTS, input='p3prc_composite1.cxx')
TargetAdd('p3prc_composite2.obj', opts=OPTS, input='p3prc_composite2.cxx')

#
# DIRECTORY: dtool/metalibs/dtoolconfig/
#

OPTS=['DIR:dtool/metalibs/dtoolconfig', 'BUILDING:DTOOLCONFIG']
TargetAdd('p3dtoolconfig_dtoolconfig.obj', opts=OPTS, input='dtoolconfig.cxx')
TargetAdd('libp3dtoolconfig.dll', input='p3dtoolconfig_dtoolconfig.obj')
TargetAdd('libp3dtoolconfig.dll', input='p3prc_composite1.obj')
TargetAdd('libp3dtoolconfig.dll', input='p3prc_composite2.obj')
TargetAdd('libp3dtoolconfig.dll', input='libp3dtool.dll')
TargetAdd('libp3dtoolconfig.dll', opts=['ADVAPI', 'OPENSSL', 'WINGDI', 'WINUSER'])

#
# DIRECTORY: dtool/src/interrogatedb/
#

OPTS=['DIR:dtool/src/interrogatedb', 'BUILDING:INTERROGATEDB']
TargetAdd('p3interrogatedb_composite1.obj', opts=OPTS, input='p3interrogatedb_composite1.cxx')
TargetAdd('p3interrogatedb_composite2.obj', opts=OPTS, input='p3interrogatedb_composite2.cxx')
TargetAdd('libp3interrogatedb.dll', input='p3interrogatedb_composite1.obj')
TargetAdd('libp3interrogatedb.dll', input='p3interrogatedb_composite2.obj')
TargetAdd('libp3interrogatedb.dll', input='libp3dtool.dll')
TargetAdd('libp3interrogatedb.dll', input='libp3dtoolconfig.dll')

# This used to be called dtoolconfig.pyd, but it just contains the interrogatedb
# stuff, so it has been renamed appropriately.
OPTS=['DIR:dtool/metalibs/dtoolconfig']
PyTargetAdd('interrogatedb_pydtool.obj', opts=OPTS, input="pydtool.cxx")
PyTargetAdd('interrogatedb.pyd', input='interrogatedb_pydtool.obj')
PyTargetAdd('interrogatedb.pyd', input='libp3dtool.dll')
PyTargetAdd('interrogatedb.pyd', input='libp3dtoolconfig.dll')
PyTargetAdd('interrogatedb.pyd', input='libp3interrogatedb.dll')

#
# DIRECTORY: dtool/src/pystub/
#

if not RUNTIME and not RTDIST:
  OPTS=['DIR:dtool/src/pystub']
  TargetAdd('p3pystub_pystub.obj', opts=OPTS, input='pystub.cxx')
  TargetAdd('libp3pystub.lib', input='p3pystub_pystub.obj')
  #TargetAdd('libp3pystub.lib', input='libp3dtool.dll')
  TargetAdd('libp3pystub.lib', opts=['ADVAPI'])

#
# DIRECTORY: dtool/src/interrogate/
#

if (not RUNTIME):
  OPTS=['DIR:dtool/src/interrogate', 'DIR:dtool/src/cppparser', 'DIR:dtool/src/interrogatedb']
  TargetAdd('interrogate_composite1.obj', opts=OPTS, input='interrogate_composite1.cxx')
  TargetAdd('interrogate_composite2.obj', opts=OPTS, input='interrogate_composite2.cxx')
  TargetAdd('interrogate.exe', input='interrogate_composite1.obj')
  TargetAdd('interrogate.exe', input='interrogate_composite2.obj')
  TargetAdd('interrogate.exe', input='libp3cppParser.ilb')
  TargetAdd('interrogate.exe', input=COMMON_DTOOL_LIBS)
  TargetAdd('interrogate.exe', input='libp3interrogatedb.dll')
  TargetAdd('interrogate.exe', opts=['ADVAPI',  'OPENSSL', 'WINSHELL', 'WINGDI', 'WINUSER'])

  preamble = WriteEmbeddedStringFile('interrogate_preamble_python_native', inputs=[
    'dtool/src/interrogatedb/py_panda.cxx',
    'dtool/src/interrogatedb/py_compat.cxx',
    'dtool/src/interrogatedb/py_wrappers.cxx',
    'dtool/src/interrogatedb/dtool_super_base.cxx',
  ])
  TargetAdd('interrogate_module_preamble_python_native.obj', opts=OPTS, input=preamble)
  TargetAdd('interrogate_module_interrogate_module.obj', opts=OPTS, input='interrogate_module.cxx')
  TargetAdd('interrogate_module.exe', input='interrogate_module_interrogate_module.obj')
  TargetAdd('interrogate_module.exe', input='interrogate_module_preamble_python_native.obj')
  TargetAdd('interrogate_module.exe', input='libp3cppParser.ilb')
  TargetAdd('interrogate_module.exe', input=COMMON_DTOOL_LIBS)
  TargetAdd('interrogate_module.exe', input='libp3interrogatedb.dll')
  TargetAdd('interrogate_module.exe', opts=['ADVAPI',  'OPENSSL', 'WINSHELL', 'WINGDI', 'WINUSER'])

  if (not RTDIST):
    TargetAdd('parse_file_parse_file.obj', opts=OPTS, input='parse_file.cxx')
    TargetAdd('parse_file.exe', input='parse_file_parse_file.obj')
    TargetAdd('parse_file.exe', input='libp3cppParser.ilb')
    TargetAdd('parse_file.exe', input=COMMON_DTOOL_LIBS)
    TargetAdd('parse_file.exe', input='libp3interrogatedb.dll')
    TargetAdd('parse_file.exe', opts=['ADVAPI',  'OPENSSL', 'WINSHELL', 'WINGDI', 'WINUSER'])

#
# DIRECTORY: dtool/src/prckeys/
#

if (PkgSkip("OPENSSL")==0 and not RUNTIME and not RTDIST):
  OPTS=['DIR:dtool/src/prckeys', 'OPENSSL']
  TargetAdd('make-prc-key_makePrcKey.obj', opts=OPTS, input='makePrcKey.cxx')
  TargetAdd('make-prc-key.exe', input='make-prc-key_makePrcKey.obj')
  TargetAdd('make-prc-key.exe', input=COMMON_DTOOL_LIBS)
  TargetAdd('make-prc-key.exe', opts=['ADVAPI',  'OPENSSL', 'WINSHELL', 'WINGDI', 'WINUSER'])

#
# DIRECTORY: dtool/src/test_interrogate/
#

if (not RTDIST and not RUNTIME):
  OPTS=['DIR:dtool/src/test_interrogate']
  TargetAdd('test_interrogate_test_interrogate.obj', opts=OPTS, input='test_interrogate.cxx')
  TargetAdd('test_interrogate.exe', input='test_interrogate_test_interrogate.obj')
  TargetAdd('test_interrogate.exe', input='libp3interrogatedb.dll')
  TargetAdd('test_interrogate.exe', input=COMMON_DTOOL_LIBS)
  TargetAdd('test_interrogate.exe', opts=['ADVAPI',  'OPENSSL', 'WINSHELL', 'WINGDI', 'WINUSER'])

#
# DIRECTORY: dtool/src/dtoolbase/
#

OPTS=['DIR:dtool/src/dtoolbase']
IGATEFILES=GetDirectoryContents('dtool/src/dtoolbase', ["*_composite*.cxx"])
IGATEFILES += [
    "typeHandle.h",
    "typeHandle_ext.h",
    "typeRegistry.h",
    "typedObject.h",
    "neverFreeMemory.h",
]
TargetAdd('libp3dtoolbase.in', opts=OPTS, input=IGATEFILES)
TargetAdd('libp3dtoolbase.in', opts=['IMOD:panda3d.core', 'ILIB:libp3dtoolbase', 'SRCDIR:dtool/src/dtoolbase'])
PyTargetAdd('p3dtoolbase_typeHandle_ext.obj', opts=OPTS, input='typeHandle_ext.cxx')

#
# DIRECTORY: dtool/src/dtoolutil/
#

OPTS=['DIR:dtool/src/dtoolutil']
IGATEFILES=GetDirectoryContents('dtool/src/dtoolutil', ["*_composite*.cxx"])
IGATEFILES += [
    "config_dtoolutil.h",
    "pandaSystem.h",
    "dSearchPath.h",
    "executionEnvironment.h",
    "textEncoder.h",
    "textEncoder_ext.h",
    "filename.h",
    "filename_ext.h",
    "globPattern.h",
    "globPattern_ext.h",
    "pandaFileStream.h",
    "lineStream.h",
]
TargetAdd('libp3dtoolutil.in', opts=OPTS, input=IGATEFILES)
TargetAdd('libp3dtoolutil.in', opts=['IMOD:panda3d.core', 'ILIB:libp3dtoolutil', 'SRCDIR:dtool/src/dtoolutil'])
PyTargetAdd('p3dtoolutil_ext_composite.obj', opts=OPTS, input='p3dtoolutil_ext_composite.cxx')

#
# DIRECTORY: dtool/src/prc/
#

OPTS=['DIR:dtool/src/prc']
IGATEFILES=GetDirectoryContents('dtool/src/prc', ["*.h", "*_composite*.cxx"])
TargetAdd('libp3prc.in', opts=OPTS, input=IGATEFILES)
TargetAdd('libp3prc.in', opts=['IMOD:panda3d.core', 'ILIB:libp3prc', 'SRCDIR:dtool/src/prc'])
PyTargetAdd('p3prc_ext_composite.obj', opts=OPTS, input='p3prc_ext_composite.cxx')

#
# DIRECTORY: panda/src/pandabase/
#

OPTS=['DIR:panda/src/pandabase', 'BUILDING:PANDAEXPRESS']
TargetAdd('p3pandabase_pandabase.obj', opts=OPTS, input='pandabase.cxx')

#
# DIRECTORY: panda/src/express/
#

OPTS=['DIR:panda/src/express', 'BUILDING:PANDAEXPRESS', 'OPENSSL', 'ZLIB']
TargetAdd('p3express_composite1.obj', opts=OPTS, input='p3express_composite1.cxx')
TargetAdd('p3express_composite2.obj', opts=OPTS, input='p3express_composite2.cxx')

OPTS=['DIR:panda/src/express', 'OPENSSL', 'ZLIB']
IGATEFILES=GetDirectoryContents('panda/src/express', ["*.h", "*_composite*.cxx"])
TargetAdd('libp3express.in', opts=OPTS, input=IGATEFILES)
TargetAdd('libp3express.in', opts=['IMOD:panda3d.core', 'ILIB:libp3express', 'SRCDIR:panda/src/express'])
PyTargetAdd('p3express_ext_composite.obj', opts=OPTS, input='p3express_ext_composite.cxx')

#
# DIRECTORY: panda/src/downloader/
#

OPTS=['DIR:panda/src/downloader', 'BUILDING:PANDAEXPRESS', 'OPENSSL', 'ZLIB']
TargetAdd('p3downloader_composite1.obj', opts=OPTS, input='p3downloader_composite1.cxx')
TargetAdd('p3downloader_composite2.obj', opts=OPTS, input='p3downloader_composite2.cxx')

OPTS=['DIR:panda/src/downloader', 'OPENSSL', 'ZLIB']
IGATEFILES=GetDirectoryContents('panda/src/downloader', ["*.h", "*_composite*.cxx"])
TargetAdd('libp3downloader.in', opts=OPTS, input=IGATEFILES)
TargetAdd('libp3downloader.in', opts=['IMOD:panda3d.core', 'ILIB:libp3downloader', 'SRCDIR:panda/src/downloader'])
PyTargetAdd('p3downloader_stringStream_ext.obj', opts=OPTS, input='stringStream_ext.cxx')

#
# DIRECTORY: panda/metalibs/pandaexpress/
#

OPTS=['DIR:panda/metalibs/pandaexpress', 'BUILDING:PANDAEXPRESS', 'ZLIB']
TargetAdd('pandaexpress_pandaexpress.obj', opts=OPTS, input='pandaexpress.cxx')
TargetAdd('libpandaexpress.dll', input='pandaexpress_pandaexpress.obj')
TargetAdd('libpandaexpress.dll', input='p3downloader_composite1.obj')
TargetAdd('libpandaexpress.dll', input='p3downloader_composite2.obj')
TargetAdd('libpandaexpress.dll', input='p3express_composite1.obj')
TargetAdd('libpandaexpress.dll', input='p3express_composite2.obj')
TargetAdd('libpandaexpress.dll', input='p3pandabase_pandabase.obj')
TargetAdd('libpandaexpress.dll', input=COMMON_DTOOL_LIBS)
TargetAdd('libpandaexpress.dll', opts=['ADVAPI', 'WINSOCK2',  'OPENSSL', 'ZLIB', 'WINGDI', 'WINUSER', 'ANDROID'])

#
# DIRECTORY: panda/src/pipeline/
#

if (not RUNTIME):
  OPTS=['DIR:panda/src/pipeline', 'BUILDING:PANDA']
  TargetAdd('p3pipeline_composite1.obj', opts=OPTS, input='p3pipeline_composite1.cxx')
  TargetAdd('p3pipeline_composite2.obj', opts=OPTS, input='p3pipeline_composite2.cxx')
  TargetAdd('p3pipeline_contextSwitch.obj', opts=OPTS, input='contextSwitch.c')

  OPTS=['DIR:panda/src/pipeline']
  IGATEFILES=GetDirectoryContents('panda/src/pipeline', ["*.h", "*_composite*.cxx"])
  TargetAdd('libp3pipeline.in', opts=OPTS, input=IGATEFILES)
  TargetAdd('libp3pipeline.in', opts=['IMOD:panda3d.core', 'ILIB:libp3pipeline', 'SRCDIR:panda/src/pipeline'])
  PyTargetAdd('p3pipeline_pythonThread.obj', opts=OPTS, input='pythonThread.cxx')

#
# DIRECTORY: panda/src/linmath/
#

if (not RUNTIME):
  OPTS=['DIR:panda/src/linmath', 'BUILDING:PANDA']
  TargetAdd('p3linmath_composite1.obj', opts=OPTS, input='p3linmath_composite1.cxx')
  TargetAdd('p3linmath_composite2.obj', opts=OPTS, input='p3linmath_composite2.cxx')

  OPTS=['DIR:panda/src/linmath']
  IGATEFILES=GetDirectoryContents('panda/src/linmath', ["*.h", "*_composite*.cxx"])
  for ifile in IGATEFILES[:]:
      if "_src." in ifile:
          IGATEFILES.remove(ifile)
  IGATEFILES.remove('cast_to_double.h')
  IGATEFILES.remove('lmat_ops.h')
  IGATEFILES.remove('cast_to_float.h')
  TargetAdd('libp3linmath.in', opts=OPTS, input=IGATEFILES)
  TargetAdd('libp3linmath.in', opts=['IMOD:panda3d.core', 'ILIB:libp3linmath', 'SRCDIR:panda/src/linmath'])

#
# DIRECTORY: panda/src/putil/
#

if (not RUNTIME):
  OPTS=['DIR:panda/src/putil', 'BUILDING:PANDA',  'ZLIB']
  TargetAdd('p3putil_composite1.obj', opts=OPTS, input='p3putil_composite1.cxx')
  TargetAdd('p3putil_composite2.obj', opts=OPTS, input='p3putil_composite2.cxx')

  OPTS=['DIR:panda/src/putil', 'ZLIB']
  IGATEFILES=GetDirectoryContents('panda/src/putil', ["*.h", "*_composite*.cxx"])
  IGATEFILES.remove("test_bam.h")
  IGATEFILES.remove("config_util.h")
  TargetAdd('libp3putil.in', opts=OPTS, input=IGATEFILES)
  TargetAdd('libp3putil.in', opts=['IMOD:panda3d.core', 'ILIB:libp3putil', 'SRCDIR:panda/src/putil'])
  PyTargetAdd('p3putil_ext_composite.obj', opts=OPTS, input='p3putil_ext_composite.cxx')

#
# DIRECTORY: panda/src/audio/
#

if (not RUNTIME):
  OPTS=['DIR:panda/src/audio', 'BUILDING:PANDA']
  TargetAdd('p3audio_composite1.obj', opts=OPTS, input='p3audio_composite1.cxx')

  OPTS=['DIR:panda/src/audio']
  IGATEFILES=["audio.h"]
  TargetAdd('libp3audio.in', opts=OPTS, input=IGATEFILES)
  TargetAdd('libp3audio.in', opts=['IMOD:panda3d.core', 'ILIB:libp3audio', 'SRCDIR:panda/src/audio'])

#
# DIRECTORY: panda/src/event/
#

if (not RUNTIME):
  OPTS=['DIR:panda/src/event', 'BUILDING:PANDA']
  TargetAdd('p3event_composite1.obj', opts=OPTS, input='p3event_composite1.cxx')
  TargetAdd('p3event_composite2.obj', opts=OPTS, input='p3event_composite2.cxx')

  OPTS=['DIR:panda/src/event']
  PyTargetAdd('p3event_asyncFuture_ext.obj', opts=OPTS, input='asyncFuture_ext.cxx')
  PyTargetAdd('p3event_pythonTask.obj', opts=OPTS, input='pythonTask.cxx')
  IGATEFILES=GetDirectoryContents('panda/src/event', ["*.h", "*_composite*.cxx"])
  TargetAdd('libp3event.in', opts=OPTS, input=IGATEFILES)
  TargetAdd('libp3event.in', opts=['IMOD:panda3d.core', 'ILIB:libp3event', 'SRCDIR:panda/src/event'])

#
# DIRECTORY: panda/src/mathutil/
#

if (not RUNTIME):
  OPTS=['DIR:panda/src/mathutil', 'BUILDING:PANDA', 'FFTW']
  TargetAdd('p3mathutil_composite1.obj', opts=OPTS, input='p3mathutil_composite1.cxx')
  TargetAdd('p3mathutil_composite2.obj', opts=OPTS, input='p3mathutil_composite2.cxx')

  OPTS=['DIR:panda/src/mathutil', 'FFTW']
  IGATEFILES=GetDirectoryContents('panda/src/mathutil', ["*.h", "*_composite*.cxx"])
  for ifile in IGATEFILES[:]:
      if "_src." in ifile:
          IGATEFILES.remove(ifile)
  TargetAdd('libp3mathutil.in', opts=OPTS, input=IGATEFILES)
  TargetAdd('libp3mathutil.in', opts=['IMOD:panda3d.core', 'ILIB:libp3mathutil', 'SRCDIR:panda/src/mathutil'])

#
# DIRECTORY: panda/src/gsgbase/
#

if (not RUNTIME):
  OPTS=['DIR:panda/src/gsgbase', 'BUILDING:PANDA']
  TargetAdd('p3gsgbase_composite1.obj', opts=OPTS, input='p3gsgbase_composite1.cxx')

  OPTS=['DIR:panda/src/gsgbase']
  IGATEFILES=GetDirectoryContents('panda/src/gsgbase', ["*.h", "*_composite*.cxx"])
  TargetAdd('libp3gsgbase.in', opts=OPTS, input=IGATEFILES)
  TargetAdd('libp3gsgbase.in', opts=['IMOD:panda3d.core', 'ILIB:libp3gsgbase', 'SRCDIR:panda/src/gsgbase'])

#
# DIRECTORY: panda/src/pnmimage/
#

if (not RUNTIME):
  OPTS=['DIR:panda/src/pnmimage', 'BUILDING:PANDA',  'ZLIB']
  TargetAdd('p3pnmimage_composite1.obj', opts=OPTS, input='p3pnmimage_composite1.cxx')
  TargetAdd('p3pnmimage_composite2.obj', opts=OPTS, input='p3pnmimage_composite2.cxx')
  TargetAdd('p3pnmimage_convert_srgb_sse2.obj', opts=OPTS+['SSE2'], input='convert_srgb_sse2.cxx')

  OPTS=['DIR:panda/src/pnmimage', 'ZLIB']
  IGATEFILES=GetDirectoryContents('panda/src/pnmimage', ["*.h", "*_composite*.cxx"])
  TargetAdd('libp3pnmimage.in', opts=OPTS, input=IGATEFILES)
  TargetAdd('libp3pnmimage.in', opts=['IMOD:panda3d.core', 'ILIB:libp3pnmimage', 'SRCDIR:panda/src/pnmimage'])
  PyTargetAdd('p3pnmimage_pfmFile_ext.obj', opts=OPTS, input='pfmFile_ext.cxx')

#
# DIRECTORY: panda/src/nativenet/
#

if (not RUNTIME):
  OPTS=['DIR:panda/src/nativenet', 'OPENSSL', 'BUILDING:PANDA']
  TargetAdd('p3nativenet_composite1.obj', opts=OPTS, input='p3nativenet_composite1.cxx')

  OPTS=['DIR:panda/src/nativenet', 'OPENSSL']
  IGATEFILES=GetDirectoryContents('panda/src/nativenet', ["*.h", "*_composite*.cxx"])
  TargetAdd('libp3nativenet.in', opts=OPTS, input=IGATEFILES)
  TargetAdd('libp3nativenet.in', opts=['IMOD:panda3d.core', 'ILIB:libp3nativenet', 'SRCDIR:panda/src/nativenet'])

#
# DIRECTORY: panda/src/net/
#

if (not RUNTIME):
  OPTS=['DIR:panda/src/net', 'BUILDING:PANDA']
  TargetAdd('p3net_composite1.obj', opts=OPTS, input='p3net_composite1.cxx')
  TargetAdd('p3net_composite2.obj', opts=OPTS, input='p3net_composite2.cxx')

  OPTS=['DIR:panda/src/net']
  IGATEFILES=GetDirectoryContents('panda/src/net', ["*.h", "*_composite*.cxx"])
  IGATEFILES.remove("datagram_ui.h")
  TargetAdd('libp3net.in', opts=OPTS, input=IGATEFILES)
  TargetAdd('libp3net.in', opts=['IMOD:panda3d.core', 'ILIB:libp3net', 'SRCDIR:panda/src/net'])

#
# DIRECTORY: panda/src/pstatclient/
#

if (not RUNTIME):
  OPTS=['DIR:panda/src/pstatclient', 'BUILDING:PANDA']
  TargetAdd('p3pstatclient_composite1.obj', opts=OPTS, input='p3pstatclient_composite1.cxx')
  TargetAdd('p3pstatclient_composite2.obj', opts=OPTS, input='p3pstatclient_composite2.cxx')

  OPTS=['DIR:panda/src/pstatclient']
  IGATEFILES=GetDirectoryContents('panda/src/pstatclient', ["*.h", "*_composite*.cxx"])
  IGATEFILES.remove("config_pstats.h")
  TargetAdd('libp3pstatclient.in', opts=OPTS, input=IGATEFILES)
  TargetAdd('libp3pstatclient.in', opts=['IMOD:panda3d.core', 'ILIB:libp3pstatclient', 'SRCDIR:panda/src/pstatclient'])

#
# DIRECTORY: panda/src/gobj/
#

if (not RUNTIME):
  OPTS=['DIR:panda/src/gobj', 'BUILDING:PANDA',  'NVIDIACG', 'ZLIB', 'SQUISH']
  TargetAdd('p3gobj_composite1.obj', opts=OPTS, input='p3gobj_composite1.cxx')
  TargetAdd('p3gobj_composite2.obj', opts=OPTS+['BIGOBJ'], input='p3gobj_composite2.cxx')

  OPTS=['DIR:panda/src/gobj', 'NVIDIACG', 'ZLIB', 'SQUISH']
  IGATEFILES=GetDirectoryContents('panda/src/gobj', ["*.h", "*_composite*.cxx"])
  if ("cgfx_states.h" in IGATEFILES): IGATEFILES.remove("cgfx_states.h")
  TargetAdd('libp3gobj.in', opts=OPTS, input=IGATEFILES)
  TargetAdd('libp3gobj.in', opts=['IMOD:panda3d.core', 'ILIB:libp3gobj', 'SRCDIR:panda/src/gobj'])
  PyTargetAdd('p3gobj_ext_composite.obj', opts=OPTS, input='p3gobj_ext_composite.cxx')

#
# DIRECTORY: panda/src/pgraphnodes/
#

if (not RUNTIME):
  OPTS=['DIR:panda/src/pgraphnodes', 'BUILDING:PANDA']
  TargetAdd('p3pgraphnodes_composite1.obj', opts=OPTS, input='p3pgraphnodes_composite1.cxx')
  TargetAdd('p3pgraphnodes_composite2.obj', opts=OPTS, input='p3pgraphnodes_composite2.cxx')

  OPTS=['DIR:panda/src/pgraphnodes']
  IGATEFILES=GetDirectoryContents('panda/src/pgraphnodes', ["*.h", "*_composite*.cxx"])
  TargetAdd('libp3pgraphnodes.in', opts=OPTS, input=IGATEFILES)
  TargetAdd('libp3pgraphnodes.in', opts=['IMOD:panda3d.core', 'ILIB:libp3pgraphnodes', 'SRCDIR:panda/src/pgraphnodes'])

#
# DIRECTORY: panda/src/pgraph/
#

if (not RUNTIME):
  OPTS=['DIR:panda/src/pgraph', 'BUILDING:PANDA']
  TargetAdd('p3pgraph_nodePath.obj', opts=OPTS, input='nodePath.cxx')
  TargetAdd('p3pgraph_composite1.obj', opts=OPTS, input='p3pgraph_composite1.cxx')
  TargetAdd('p3pgraph_composite2.obj', opts=OPTS, input='p3pgraph_composite2.cxx')
  TargetAdd('p3pgraph_composite3.obj', opts=OPTS, input='p3pgraph_composite3.cxx')
  TargetAdd('p3pgraph_composite4.obj', opts=OPTS, input='p3pgraph_composite4.cxx')

  OPTS=['DIR:panda/src/pgraph']
  IGATEFILES=GetDirectoryContents('panda/src/pgraph', ["*.h", "nodePath.cxx", "*_composite*.cxx"])
  TargetAdd('libp3pgraph.in', opts=OPTS, input=IGATEFILES)
  TargetAdd('libp3pgraph.in', opts=['IMOD:panda3d.core', 'ILIB:libp3pgraph', 'SRCDIR:panda/src/pgraph'])
  PyTargetAdd('p3pgraph_ext_composite.obj', opts=OPTS, input='p3pgraph_ext_composite.cxx')

#
# DIRECTORY: panda/src/cull/
#

if (not RUNTIME):
  OPTS=['DIR:panda/src/cull', 'BUILDING:PANDA']
  TargetAdd('p3cull_composite1.obj', opts=OPTS, input='p3cull_composite1.cxx')
  TargetAdd('p3cull_composite2.obj', opts=OPTS, input='p3cull_composite2.cxx')

  OPTS=['DIR:panda/src/cull']
  IGATEFILES=GetDirectoryContents('panda/src/cull', ["*.h", "*_composite*.cxx"])
  TargetAdd('libp3cull.in', opts=OPTS, input=IGATEFILES)
  TargetAdd('libp3cull.in', opts=['IMOD:panda3d.core', 'ILIB:libp3cull', 'SRCDIR:panda/src/cull'])

#
# DIRECTORY: panda/src/dgraph/
#

if (not RUNTIME):
  OPTS=['DIR:panda/src/dgraph', 'BUILDING:PANDA']
  TargetAdd('p3dgraph_composite1.obj', opts=OPTS, input='p3dgraph_composite1.cxx')
  TargetAdd('p3dgraph_composite2.obj', opts=OPTS, input='p3dgraph_composite2.cxx')

  OPTS=['DIR:panda/src/dgraph']
  IGATEFILES=GetDirectoryContents('panda/src/dgraph', ["*.h", "*_composite*.cxx"])
  TargetAdd('libp3dgraph.in', opts=OPTS, input=IGATEFILES)
  TargetAdd('libp3dgraph.in', opts=['IMOD:panda3d.core', 'ILIB:libp3dgraph', 'SRCDIR:panda/src/dgraph'])

#
# DIRECTORY: panda/src/device/
#

if (not RUNTIME):
  OPTS=['DIR:panda/src/device', 'BUILDING:PANDA']
  TargetAdd('p3device_composite1.obj', opts=OPTS, input='p3device_composite1.cxx')
  TargetAdd('p3device_composite2.obj', opts=OPTS, input='p3device_composite2.cxx')

  OPTS=['DIR:panda/src/device']
  IGATEFILES=GetDirectoryContents('panda/src/device', ["*.h", "*_composite*.cxx"])
  TargetAdd('libp3device.in', opts=OPTS, input=IGATEFILES)
  TargetAdd('libp3device.in', opts=['IMOD:panda3d.core', 'ILIB:libp3device', 'SRCDIR:panda/src/device'])

#
# DIRECTORY: panda/src/display/
#

if (not RUNTIME):
  OPTS=['DIR:panda/src/display', 'BUILDING:PANDA']
  TargetAdd('p3display_graphicsStateGuardian.obj', opts=OPTS, input='graphicsStateGuardian.cxx')
  TargetAdd('p3display_composite1.obj', opts=OPTS, input='p3display_composite1.cxx')
  TargetAdd('p3display_composite2.obj', opts=OPTS, input='p3display_composite2.cxx')

  OPTS=['DIR:panda/src/display']
  IGATEFILES=GetDirectoryContents('panda/src/display', ["*.h", "*_composite*.cxx"])
  IGATEFILES.remove("renderBuffer.h")
  TargetAdd('libp3display.in', opts=OPTS, input=IGATEFILES)
  TargetAdd('libp3display.in', opts=['IMOD:panda3d.core', 'ILIB:libp3display', 'SRCDIR:panda/src/display'])
  PyTargetAdd('p3display_ext_composite.obj', opts=OPTS, input='p3display_ext_composite.cxx')

  if RTDIST and GetTarget() == 'darwin':
    OPTS=['DIR:panda/src/display']
    TargetAdd('subprocessWindowBuffer.obj', opts=OPTS, input='subprocessWindowBuffer.cxx')
    TargetAdd('libp3subprocbuffer.ilb', input='subprocessWindowBuffer.obj')

#
# DIRECTORY: panda/src/chan/
#

if (not RUNTIME):
  OPTS=['DIR:panda/src/chan', 'BUILDING:PANDA']
  TargetAdd('p3chan_composite1.obj', opts=OPTS, input='p3chan_composite1.cxx')
  TargetAdd('p3chan_composite2.obj', opts=OPTS, input='p3chan_composite2.cxx')

  OPTS=['DIR:panda/src/chan']
  IGATEFILES=GetDirectoryContents('panda/src/chan', ["*.h", "*_composite*.cxx"])
  IGATEFILES.remove('movingPart.h')
  IGATEFILES.remove('animChannelFixed.h')
  TargetAdd('libp3chan.in', opts=OPTS, input=IGATEFILES)
  TargetAdd('libp3chan.in', opts=['IMOD:panda3d.core', 'ILIB:libp3chan', 'SRCDIR:panda/src/chan'])


# DIRECTORY: panda/src/char/
#

if (not RUNTIME):
  OPTS=['DIR:panda/src/char', 'BUILDING:PANDA']
  TargetAdd('p3char_composite1.obj', opts=OPTS, input='p3char_composite1.cxx')
  TargetAdd('p3char_composite2.obj', opts=OPTS, input='p3char_composite2.cxx')

  OPTS=['DIR:panda/src/char']
  IGATEFILES=GetDirectoryContents('panda/src/char', ["*.h", "*_composite*.cxx"])
  TargetAdd('libp3char.in', opts=OPTS, input=IGATEFILES)
  TargetAdd('libp3char.in', opts=['IMOD:panda3d.core', 'ILIB:libp3char', 'SRCDIR:panda/src/char'])

#
# DIRECTORY: panda/src/pnmtext/
#

if (PkgSkip("FREETYPE")==0 and not RUNTIME):
  OPTS=['DIR:panda/src/pnmtext', 'BUILDING:PANDA',  'FREETYPE']
  TargetAdd('p3pnmtext_composite1.obj', opts=OPTS, input='p3pnmtext_composite1.cxx')

  OPTS=['DIR:panda/src/pnmtext', 'FREETYPE']
  IGATEFILES=GetDirectoryContents('panda/src/pnmtext', ["*.h", "*_composite*.cxx"])
  TargetAdd('libp3pnmtext.in', opts=OPTS, input=IGATEFILES)
  TargetAdd('libp3pnmtext.in', opts=['IMOD:panda3d.core', 'ILIB:libp3pnmtext', 'SRCDIR:panda/src/pnmtext'])

#
# DIRECTORY: panda/src/text/
#

if (not RUNTIME):
  if not PkgSkip("HARFBUZZ"):
    DefSymbol("HARFBUZZ", "HAVE_HARFBUZZ")

  OPTS=['DIR:panda/src/text', 'BUILDING:PANDA', 'ZLIB',  'FREETYPE', 'HARFBUZZ']
  TargetAdd('p3text_composite1.obj', opts=OPTS, input='p3text_composite1.cxx')
  TargetAdd('p3text_composite2.obj', opts=OPTS, input='p3text_composite2.cxx')

  OPTS=['DIR:panda/src/text', 'ZLIB', 'FREETYPE']
  IGATEFILES=GetDirectoryContents('panda/src/text', ["*.h", "*_composite*.cxx"])
  TargetAdd('libp3text.in', opts=OPTS, input=IGATEFILES)
  TargetAdd('libp3text.in', opts=['IMOD:panda3d.core', 'ILIB:libp3text', 'SRCDIR:panda/src/text'])

#
# DIRECTORY: panda/src/movies/
#

if (not RUNTIME):
  OPTS=['DIR:panda/src/movies', 'BUILDING:PANDA', 'VORBIS', 'OPUS']
  TargetAdd('p3movies_composite1.obj', opts=OPTS, input='p3movies_composite1.cxx')

  OPTS=['DIR:panda/src/movies', 'VORBIS', 'OPUS']
  IGATEFILES=GetDirectoryContents('panda/src/movies', ["*.h", "*_composite*.cxx"])
  TargetAdd('libp3movies.in', opts=OPTS, input=IGATEFILES)
  TargetAdd('libp3movies.in', opts=['IMOD:panda3d.core', 'ILIB:libp3movies', 'SRCDIR:panda/src/movies'])

#
# DIRECTORY: panda/src/grutil/
#

if (not RUNTIME):
  OPTS=['DIR:panda/src/grutil', 'BUILDING:PANDA']
  TargetAdd('p3grutil_multitexReducer.obj', opts=OPTS, input='multitexReducer.cxx')
  TargetAdd('p3grutil_composite1.obj', opts=OPTS, input='p3grutil_composite1.cxx')
  TargetAdd('p3grutil_composite2.obj', opts=OPTS, input='p3grutil_composite2.cxx')

  OPTS=['DIR:panda/src/grutil']
  IGATEFILES=GetDirectoryContents('panda/src/grutil', ["*.h", "*_composite*.cxx"])
  if 'convexHull.h' in IGATEFILES: IGATEFILES.remove('convexHull.h')
  TargetAdd('libp3grutil.in', opts=OPTS, input=IGATEFILES)
  TargetAdd('libp3grutil.in', opts=['IMOD:panda3d.core', 'ILIB:libp3grutil', 'SRCDIR:panda/src/grutil'])

#
# DIRECTORY: panda/src/tform/
#

if (not RUNTIME):
  OPTS=['DIR:panda/src/tform', 'BUILDING:PANDA']
  TargetAdd('p3tform_composite1.obj', opts=OPTS, input='p3tform_composite1.cxx')
  TargetAdd('p3tform_composite2.obj', opts=OPTS, input='p3tform_composite2.cxx')

  OPTS=['DIR:panda/src/tform']
  IGATEFILES=GetDirectoryContents('panda/src/tform', ["*.h", "*_composite*.cxx"])
  TargetAdd('libp3tform.in', opts=OPTS, input=IGATEFILES)
  TargetAdd('libp3tform.in', opts=['IMOD:panda3d.core', 'ILIB:libp3tform', 'SRCDIR:panda/src/tform'])

#
# DIRECTORY: panda/src/collide/
#

if (not RUNTIME):
  OPTS=['DIR:panda/src/collide', 'BUILDING:PANDA']
  TargetAdd('p3collide_composite1.obj', opts=OPTS, input='p3collide_composite1.cxx')
  TargetAdd('p3collide_composite2.obj', opts=OPTS, input='p3collide_composite2.cxx')

  OPTS=['DIR:panda/src/collide']
  IGATEFILES=GetDirectoryContents('panda/src/collide', ["*.h", "*_composite*.cxx"])
  TargetAdd('libp3collide.in', opts=OPTS, input=IGATEFILES)
  TargetAdd('libp3collide.in', opts=['IMOD:panda3d.core', 'ILIB:libp3collide', 'SRCDIR:panda/src/collide'])

#
# DIRECTORY: panda/src/parametrics/
#

if (not RUNTIME):
  OPTS=['DIR:panda/src/parametrics', 'BUILDING:PANDA']
  TargetAdd('p3parametrics_composite1.obj', opts=OPTS, input='p3parametrics_composite1.cxx')
  TargetAdd('p3parametrics_composite2.obj', opts=OPTS, input='p3parametrics_composite2.cxx')

  OPTS=['DIR:panda/src/parametrics']
  IGATEFILES=GetDirectoryContents('panda/src/parametrics', ["*.h", "*_composite*.cxx"])
  TargetAdd('libp3parametrics.in', opts=OPTS, input=IGATEFILES)
  TargetAdd('libp3parametrics.in', opts=['IMOD:panda3d.core', 'ILIB:libp3parametrics', 'SRCDIR:panda/src/parametrics'])

#
# DIRECTORY: panda/src/pgui/
#

if (not RUNTIME):
  OPTS=['DIR:panda/src/pgui', 'BUILDING:PANDA']
  TargetAdd('p3pgui_composite1.obj', opts=OPTS, input='p3pgui_composite1.cxx')
  TargetAdd('p3pgui_composite2.obj', opts=OPTS, input='p3pgui_composite2.cxx')

  OPTS=['DIR:panda/src/pgui']
  IGATEFILES=GetDirectoryContents('panda/src/pgui', ["*.h", "*_composite*.cxx"])
  TargetAdd('libp3pgui.in', opts=OPTS, input=IGATEFILES)
  TargetAdd('libp3pgui.in', opts=['IMOD:panda3d.core', 'ILIB:libp3pgui', 'SRCDIR:panda/src/pgui'])

#
# DIRECTORY: panda/src/pnmimagetypes/
#

if (not RUNTIME):
  OPTS=['DIR:panda/src/pnmimagetypes', 'DIR:panda/src/pnmimage', 'BUILDING:PANDA', 'PNG', 'ZLIB', 'JPEG', 'TIFF', 'OPENEXR', 'EXCEPTIONS']
  TargetAdd('p3pnmimagetypes_composite1.obj', opts=OPTS, input='p3pnmimagetypes_composite1.cxx')
  TargetAdd('p3pnmimagetypes_composite2.obj', opts=OPTS, input='p3pnmimagetypes_composite2.cxx')

#
# DIRECTORY: panda/src/recorder/
#

if (not RUNTIME):
  OPTS=['DIR:panda/src/recorder', 'BUILDING:PANDA']
  TargetAdd('p3recorder_composite1.obj', opts=OPTS, input='p3recorder_composite1.cxx')
  TargetAdd('p3recorder_composite2.obj', opts=OPTS, input='p3recorder_composite2.cxx')

  OPTS=['DIR:panda/src/recorder']
  IGATEFILES=GetDirectoryContents('panda/src/recorder', ["*.h", "*_composite*.cxx"])
  TargetAdd('libp3recorder.in', opts=OPTS, input=IGATEFILES)
  TargetAdd('libp3recorder.in', opts=['IMOD:panda3d.core', 'ILIB:libp3recorder', 'SRCDIR:panda/src/recorder'])

#
# DIRECTORY: panda/src/dxml/
#

DefSymbol("TINYXML", "TIXML_USE_STL", "")

OPTS=['DIR:panda/src/dxml', 'TINYXML']
TargetAdd('tinyxml_composite1.obj', opts=OPTS, input='tinyxml_composite1.cxx')
TargetAdd('libp3tinyxml.ilb', input='tinyxml_composite1.obj')

if (not RUNTIME):
  OPTS=['DIR:panda/src/dxml', 'BUILDING:PANDA', 'TINYXML']
  TargetAdd('p3dxml_composite1.obj', opts=OPTS, input='p3dxml_composite1.cxx')

  OPTS=['DIR:panda/src/dxml', 'TINYXML']
  IGATEFILES=GetDirectoryContents('panda/src/dxml', ["*.h", "p3dxml_composite1.cxx"])
  TargetAdd('libp3dxml.in', opts=OPTS, input=IGATEFILES)
  TargetAdd('libp3dxml.in', opts=['IMOD:panda3d.core', 'ILIB:libp3dxml', 'SRCDIR:panda/src/dxml'])

#
# DIRECTORY: panda/metalibs/panda/
#

if (not RUNTIME):
  OPTS=['DIR:panda/metalibs/panda', 'BUILDING:PANDA', 'JPEG', 'PNG', 'HARFBUZZ',
      'TIFF', 'OPENEXR', 'ZLIB', 'OPENSSL', 'FREETYPE', 'FFTW', 'ADVAPI', 'WINSOCK2',
      'SQUISH', 'NVIDIACG', 'VORBIS', 'OPUS', 'WINUSER', 'WINMM', 'WINGDI', 'IPHLPAPI',
      'SETUPAPI']

  TargetAdd('panda_panda.obj', opts=OPTS, input='panda.cxx')

  TargetAdd('libpanda.dll', input='panda_panda.obj')
  TargetAdd('libpanda.dll', input='p3recorder_composite1.obj')
  TargetAdd('libpanda.dll', input='p3recorder_composite2.obj')
  TargetAdd('libpanda.dll', input='p3pgraphnodes_composite1.obj')
  TargetAdd('libpanda.dll', input='p3pgraphnodes_composite2.obj')
  TargetAdd('libpanda.dll', input='p3pgraph_nodePath.obj')
  TargetAdd('libpanda.dll', input='p3pgraph_composite1.obj')
  TargetAdd('libpanda.dll', input='p3pgraph_composite2.obj')
  TargetAdd('libpanda.dll', input='p3pgraph_composite3.obj')
  TargetAdd('libpanda.dll', input='p3pgraph_composite4.obj')
  TargetAdd('libpanda.dll', input='p3cull_composite1.obj')
  TargetAdd('libpanda.dll', input='p3cull_composite2.obj')
  TargetAdd('libpanda.dll', input='p3movies_composite1.obj')
  TargetAdd('libpanda.dll', input='p3grutil_multitexReducer.obj')
  TargetAdd('libpanda.dll', input='p3grutil_composite1.obj')
  TargetAdd('libpanda.dll', input='p3grutil_composite2.obj')
  TargetAdd('libpanda.dll', input='p3chan_composite1.obj')
  TargetAdd('libpanda.dll', input='p3chan_composite2.obj')
  TargetAdd('libpanda.dll', input='p3pstatclient_composite1.obj')
  TargetAdd('libpanda.dll', input='p3pstatclient_composite2.obj')
  TargetAdd('libpanda.dll', input='p3char_composite1.obj')
  TargetAdd('libpanda.dll', input='p3char_composite2.obj')
  TargetAdd('libpanda.dll', input='p3collide_composite1.obj')
  TargetAdd('libpanda.dll', input='p3collide_composite2.obj')
  TargetAdd('libpanda.dll', input='p3device_composite1.obj')
  TargetAdd('libpanda.dll', input='p3device_composite2.obj')
  TargetAdd('libpanda.dll', input='p3dgraph_composite1.obj')
  TargetAdd('libpanda.dll', input='p3dgraph_composite2.obj')
  TargetAdd('libpanda.dll', input='p3display_graphicsStateGuardian.obj')
  TargetAdd('libpanda.dll', input='p3display_composite1.obj')
  TargetAdd('libpanda.dll', input='p3display_composite2.obj')
  TargetAdd('libpanda.dll', input='p3pipeline_composite1.obj')
  TargetAdd('libpanda.dll', input='p3pipeline_composite2.obj')
  TargetAdd('libpanda.dll', input='p3pipeline_contextSwitch.obj')
  TargetAdd('libpanda.dll', input='p3event_composite1.obj')
  TargetAdd('libpanda.dll', input='p3event_composite2.obj')
  TargetAdd('libpanda.dll', input='p3gobj_composite1.obj')
  TargetAdd('libpanda.dll', input='p3gobj_composite2.obj')
  TargetAdd('libpanda.dll', input='p3gsgbase_composite1.obj')
  TargetAdd('libpanda.dll', input='p3linmath_composite1.obj')
  TargetAdd('libpanda.dll', input='p3linmath_composite2.obj')
  TargetAdd('libpanda.dll', input='p3mathutil_composite1.obj')
  TargetAdd('libpanda.dll', input='p3mathutil_composite2.obj')
  TargetAdd('libpanda.dll', input='p3parametrics_composite1.obj')
  TargetAdd('libpanda.dll', input='p3parametrics_composite2.obj')
  TargetAdd('libpanda.dll', input='p3pnmimagetypes_composite1.obj')
  TargetAdd('libpanda.dll', input='p3pnmimagetypes_composite2.obj')
  TargetAdd('libpanda.dll', input='p3pnmimage_composite1.obj')
  TargetAdd('libpanda.dll', input='p3pnmimage_composite2.obj')
  TargetAdd('libpanda.dll', input='p3pnmimage_convert_srgb_sse2.obj')
  TargetAdd('libpanda.dll', input='p3text_composite1.obj')
  TargetAdd('libpanda.dll', input='p3text_composite2.obj')
  TargetAdd('libpanda.dll', input='p3tform_composite1.obj')
  TargetAdd('libpanda.dll', input='p3tform_composite2.obj')
  TargetAdd('libpanda.dll', input='p3putil_composite1.obj')
  TargetAdd('libpanda.dll', input='p3putil_composite2.obj')
  TargetAdd('libpanda.dll', input='p3audio_composite1.obj')
  TargetAdd('libpanda.dll', input='p3pgui_composite1.obj')
  TargetAdd('libpanda.dll', input='p3pgui_composite2.obj')
  TargetAdd('libpanda.dll', input='p3net_composite1.obj')
  TargetAdd('libpanda.dll', input='p3net_composite2.obj')
  TargetAdd('libpanda.dll', input='p3nativenet_composite1.obj')
  TargetAdd('libpanda.dll', input='p3pandabase_pandabase.obj')
  TargetAdd('libpanda.dll', input='libpandaexpress.dll')
  TargetAdd('libpanda.dll', input='p3dxml_composite1.obj')
  TargetAdd('libpanda.dll', input='libp3dtoolconfig.dll')
  TargetAdd('libpanda.dll', input='libp3dtool.dll')

  if PkgSkip("FREETYPE")==0:
    TargetAdd('libpanda.dll', input="p3pnmtext_composite1.obj")

  TargetAdd('libpanda.dll', dep='dtool_have_freetype.dat')
  TargetAdd('libpanda.dll', opts=OPTS)

  PyTargetAdd('core_module.obj', input='libp3dtoolbase.in')
  PyTargetAdd('core_module.obj', input='libp3dtoolutil.in')
  PyTargetAdd('core_module.obj', input='libp3prc.in')

  PyTargetAdd('core_module.obj', input='libp3downloader.in')
  PyTargetAdd('core_module.obj', input='libp3express.in')

  PyTargetAdd('core_module.obj', input='libp3recorder.in')
  PyTargetAdd('core_module.obj', input='libp3pgraphnodes.in')
  PyTargetAdd('core_module.obj', input='libp3pgraph.in')
  PyTargetAdd('core_module.obj', input='libp3cull.in')
  PyTargetAdd('core_module.obj', input='libp3grutil.in')
  PyTargetAdd('core_module.obj', input='libp3chan.in')
  PyTargetAdd('core_module.obj', input='libp3pstatclient.in')
  PyTargetAdd('core_module.obj', input='libp3char.in')
  PyTargetAdd('core_module.obj', input='libp3collide.in')
  PyTargetAdd('core_module.obj', input='libp3device.in')
  PyTargetAdd('core_module.obj', input='libp3dgraph.in')
  PyTargetAdd('core_module.obj', input='libp3display.in')
  PyTargetAdd('core_module.obj', input='libp3pipeline.in')
  PyTargetAdd('core_module.obj', input='libp3event.in')
  PyTargetAdd('core_module.obj', input='libp3gobj.in')
  PyTargetAdd('core_module.obj', input='libp3gsgbase.in')
  PyTargetAdd('core_module.obj', input='libp3linmath.in')
  PyTargetAdd('core_module.obj', input='libp3mathutil.in')
  PyTargetAdd('core_module.obj', input='libp3parametrics.in')
  PyTargetAdd('core_module.obj', input='libp3pnmimage.in')
  PyTargetAdd('core_module.obj', input='libp3text.in')
  PyTargetAdd('core_module.obj', input='libp3tform.in')
  PyTargetAdd('core_module.obj', input='libp3putil.in')
  PyTargetAdd('core_module.obj', input='libp3audio.in')
  PyTargetAdd('core_module.obj', input='libp3nativenet.in')
  PyTargetAdd('core_module.obj', input='libp3net.in')
  PyTargetAdd('core_module.obj', input='libp3pgui.in')
  PyTargetAdd('core_module.obj', input='libp3movies.in')
  PyTargetAdd('core_module.obj', input='libp3dxml.in')

  if PkgSkip("FREETYPE")==0:
    PyTargetAdd('core_module.obj', input='libp3pnmtext.in')

  PyTargetAdd('core_module.obj', opts=['IMOD:panda3d.core', 'ILIB:core'])

  PyTargetAdd('core.pyd', input='libp3dtoolbase_igate.obj')
  PyTargetAdd('core.pyd', input='p3dtoolbase_typeHandle_ext.obj')
  PyTargetAdd('core.pyd', input='libp3dtoolutil_igate.obj')
  PyTargetAdd('core.pyd', input='p3dtoolutil_ext_composite.obj')
  PyTargetAdd('core.pyd', input='libp3prc_igate.obj')
  PyTargetAdd('core.pyd', input='p3prc_ext_composite.obj')

  PyTargetAdd('core.pyd', input='libp3downloader_igate.obj')
  PyTargetAdd('core.pyd', input='p3downloader_stringStream_ext.obj')
  PyTargetAdd('core.pyd', input='p3express_ext_composite.obj')
  PyTargetAdd('core.pyd', input='libp3express_igate.obj')

  PyTargetAdd('core.pyd', input='libp3recorder_igate.obj')
  PyTargetAdd('core.pyd', input='libp3pgraphnodes_igate.obj')
  PyTargetAdd('core.pyd', input='libp3pgraph_igate.obj')
  PyTargetAdd('core.pyd', input='libp3movies_igate.obj')
  PyTargetAdd('core.pyd', input='libp3grutil_igate.obj')
  PyTargetAdd('core.pyd', input='libp3chan_igate.obj')
  PyTargetAdd('core.pyd', input='libp3pstatclient_igate.obj')
  PyTargetAdd('core.pyd', input='libp3char_igate.obj')
  PyTargetAdd('core.pyd', input='libp3collide_igate.obj')
  PyTargetAdd('core.pyd', input='libp3device_igate.obj')
  PyTargetAdd('core.pyd', input='libp3dgraph_igate.obj')
  PyTargetAdd('core.pyd', input='libp3display_igate.obj')
  PyTargetAdd('core.pyd', input='libp3pipeline_igate.obj')
  PyTargetAdd('core.pyd', input='libp3event_igate.obj')
  PyTargetAdd('core.pyd', input='libp3gobj_igate.obj')
  PyTargetAdd('core.pyd', input='libp3gsgbase_igate.obj')
  PyTargetAdd('core.pyd', input='libp3linmath_igate.obj')
  PyTargetAdd('core.pyd', input='libp3mathutil_igate.obj')
  PyTargetAdd('core.pyd', input='libp3parametrics_igate.obj')
  PyTargetAdd('core.pyd', input='libp3pnmimage_igate.obj')
  PyTargetAdd('core.pyd', input='libp3text_igate.obj')
  PyTargetAdd('core.pyd', input='libp3tform_igate.obj')
  PyTargetAdd('core.pyd', input='libp3putil_igate.obj')
  PyTargetAdd('core.pyd', input='libp3audio_igate.obj')
  PyTargetAdd('core.pyd', input='libp3pgui_igate.obj')
  PyTargetAdd('core.pyd', input='libp3net_igate.obj')
  PyTargetAdd('core.pyd', input='libp3nativenet_igate.obj')
  PyTargetAdd('core.pyd', input='libp3dxml_igate.obj')

  if PkgSkip("FREETYPE")==0:
    PyTargetAdd('core.pyd', input="libp3pnmtext_igate.obj")

  PyTargetAdd('core.pyd', input='p3pipeline_pythonThread.obj')
  PyTargetAdd('core.pyd', input='p3putil_ext_composite.obj')
  PyTargetAdd('core.pyd', input='p3pnmimage_pfmFile_ext.obj')
  PyTargetAdd('core.pyd', input='p3event_asyncFuture_ext.obj')
  PyTargetAdd('core.pyd', input='p3event_pythonTask.obj')
  PyTargetAdd('core.pyd', input='p3gobj_ext_composite.obj')
  PyTargetAdd('core.pyd', input='p3pgraph_ext_composite.obj')
  PyTargetAdd('core.pyd', input='p3display_ext_composite.obj')

  PyTargetAdd('core.pyd', input='core_module.obj')
  if not GetLinkAllStatic() and GetTarget() != 'emscripten':
     PyTargetAdd('core.pyd', input='libp3tinyxml.ilb')
  PyTargetAdd('core.pyd', input='libp3interrogatedb.dll')
  PyTargetAdd('core.pyd', input=COMMON_PANDA_LIBS)
  PyTargetAdd('core.pyd', opts=['WINSOCK2'])

#
# DIRECTORY: panda/src/vision/
#

if (PkgSkip("VISION") == 0) and (not RUNTIME):
  # We want to know whether we have ffmpeg so that we can override the .avi association.
  if not PkgSkip("FFMPEG"):
    DefSymbol("OPENCV", "HAVE_FFMPEG")
  if not PkgSkip("OPENCV"):
    DefSymbol("OPENCV", "HAVE_OPENCV")
    if OPENCV_VER_23:
        DefSymbol("OPENCV", "OPENCV_VER_23")

  OPTS=['DIR:panda/src/vision', 'BUILDING:VISION', 'ARTOOLKIT', 'OPENCV', 'DX9', 'DIRECTCAM', 'JPEG', 'EXCEPTIONS']
  TargetAdd('p3vision_composite1.obj', opts=OPTS, input='p3vision_composite1.cxx', dep=[
    'dtool_have_ffmpeg.dat',
    'dtool_have_opencv.dat',
    'dtool_have_directcam.dat',
  ])

  TargetAdd('libp3vision.dll', input='p3vision_composite1.obj')
  TargetAdd('libp3vision.dll', input=COMMON_PANDA_LIBS)
  TargetAdd('libp3vision.dll', opts=OPTS)

  OPTS=['DIR:panda/src/vision', 'ARTOOLKIT', 'OPENCV', 'DX9', 'DIRECTCAM', 'JPEG', 'EXCEPTIONS']
  IGATEFILES=GetDirectoryContents('panda/src/vision', ["*.h", "*_composite*.cxx"])
  TargetAdd('libp3vision.in', opts=OPTS, input=IGATEFILES)
  TargetAdd('libp3vision.in', opts=['IMOD:panda3d.vision', 'ILIB:libp3vision', 'SRCDIR:panda/src/vision'])


  PyTargetAdd('vision_module.obj', input='libp3vision.in')
  PyTargetAdd('vision_module.obj', opts=OPTS)
  PyTargetAdd('vision_module.obj', opts=['IMOD:panda3d.vision', 'ILIB:vision', 'IMPORT:panda3d.core'])

  PyTargetAdd('vision.pyd', input='vision_module.obj')
  PyTargetAdd('vision.pyd', input='libp3vision_igate.obj')
  PyTargetAdd('vision.pyd', input='libp3vision.dll')
  PyTargetAdd('vision.pyd', input='libp3interrogatedb.dll')
  PyTargetAdd('vision.pyd', input=COMMON_PANDA_LIBS)

#
# DIRECTORY: panda/src/rocket/
#

if (PkgSkip("ROCKET") == 0) and (not RUNTIME):
  OPTS=['DIR:panda/src/rocket', 'BUILDING:ROCKET', 'ROCKET', 'PYTHON']
  TargetAdd('p3rocket_composite1.obj', opts=OPTS, input='p3rocket_composite1.cxx')

  TargetAdd('libp3rocket.dll', input='p3rocket_composite1.obj')
  TargetAdd('libp3rocket.dll', input=COMMON_PANDA_LIBS)
  TargetAdd('libp3rocket.dll', opts=OPTS)

  OPTS=['DIR:panda/src/rocket', 'ROCKET', 'RTTI', 'EXCEPTIONS']
  IGATEFILES=GetDirectoryContents('panda/src/rocket', ["rocketInputHandler.h",
    "rocketInputHandler.cxx", "rocketRegion.h", "rocketRegion.cxx", "rocketRegion_ext.h"])
  TargetAdd('libp3rocket.in', opts=OPTS, input=IGATEFILES)
  TargetAdd('libp3rocket.in', opts=['IMOD:panda3d.rocket', 'ILIB:libp3rocket', 'SRCDIR:panda/src/rocket'])

  PyTargetAdd('p3rocket_rocketRegion_ext.obj', opts=OPTS, input='rocketRegion_ext.cxx')

  PyTargetAdd('rocket_module.obj', input='libp3rocket.in')
  PyTargetAdd('rocket_module.obj', opts=OPTS)
  PyTargetAdd('rocket_module.obj', opts=['IMOD:panda3d.rocket', 'ILIB:rocket', 'IMPORT:panda3d.core'])

  PyTargetAdd('rocket.pyd', input='rocket_module.obj')
  PyTargetAdd('rocket.pyd', input='libp3rocket_igate.obj')
  PyTargetAdd('rocket.pyd', input='p3rocket_rocketRegion_ext.obj')
  PyTargetAdd('rocket.pyd', input='libp3rocket.dll')
  PyTargetAdd('rocket.pyd', input='libp3interrogatedb.dll')
  PyTargetAdd('rocket.pyd', input=COMMON_PANDA_LIBS)
  PyTargetAdd('rocket.pyd', opts=['ROCKET'])

#
# DIRECTORY: panda/src/p3skel
#

if (PkgSkip('SKEL')==0) and (not RUNTIME):
  OPTS=['DIR:panda/src/skel', 'BUILDING:PANDASKEL', 'ADVAPI']
  TargetAdd('p3skel_composite1.obj', opts=OPTS, input='p3skel_composite1.cxx')

  OPTS=['DIR:panda/src/skel', 'ADVAPI']
  IGATEFILES=GetDirectoryContents("panda/src/skel", ["*.h", "*_composite*.cxx"])
  TargetAdd('libp3skel.in', opts=OPTS, input=IGATEFILES)
  TargetAdd('libp3skel.in', opts=['IMOD:panda3d.skel', 'ILIB:libp3skel', 'SRCDIR:panda/src/skel'])

#
# DIRECTORY: panda/src/p3skel
#

if (PkgSkip('SKEL')==0) and (not RUNTIME):
  OPTS=['BUILDING:PANDASKEL', 'ADVAPI']
  TargetAdd('libpandaskel.dll', input='p3skel_composite1.obj')
  TargetAdd('libpandaskel.dll', input=COMMON_PANDA_LIBS)
  TargetAdd('libpandaskel.dll', opts=OPTS)

  PyTargetAdd('skel_module.obj', input='libp3skel.in')
  PyTargetAdd('skel_module.obj', opts=['IMOD:panda3d.skel', 'ILIB:skel', 'IMPORT:panda3d.core'])

  PyTargetAdd('skel.pyd', input='skel_module.obj')
  PyTargetAdd('skel.pyd', input='libp3skel_igate.obj')
  PyTargetAdd('skel.pyd', input='libpandaskel.dll')
  PyTargetAdd('skel.pyd', input='libp3interrogatedb.dll')
  PyTargetAdd('skel.pyd', input=COMMON_PANDA_LIBS)

#
# DIRECTORY: panda/src/distort/
#

if (PkgSkip('PANDAFX')==0) and (not RUNTIME):
  OPTS=['DIR:panda/src/distort', 'BUILDING:PANDAFX']
  TargetAdd('p3distort_composite1.obj', opts=OPTS, input='p3distort_composite1.cxx')

  OPTS=['DIR:panda/metalibs/pandafx', 'DIR:panda/src/distort', 'NVIDIACG']
  IGATEFILES=GetDirectoryContents('panda/src/distort', ["*.h", "*_composite*.cxx"])
  TargetAdd('libp3distort.in', opts=OPTS, input=IGATEFILES)
  TargetAdd('libp3distort.in', opts=['IMOD:panda3d.fx', 'ILIB:libp3distort', 'SRCDIR:panda/src/distort'])

#
# DIRECTORY: panda/metalibs/pandafx/
#

if (PkgSkip('PANDAFX')==0) and (not RUNTIME):
  OPTS=['DIR:panda/metalibs/pandafx', 'DIR:panda/src/distort', 'BUILDING:PANDAFX',  'NVIDIACG']
  TargetAdd('pandafx_pandafx.obj', opts=OPTS, input='pandafx.cxx')

  TargetAdd('libpandafx.dll', input='pandafx_pandafx.obj')
  TargetAdd('libpandafx.dll', input='p3distort_composite1.obj')
  TargetAdd('libpandafx.dll', input=COMMON_PANDA_LIBS)
  TargetAdd('libpandafx.dll', opts=['ADVAPI',  'NVIDIACG'])

  OPTS=['DIR:panda/metalibs/pandafx', 'DIR:panda/src/distort', 'NVIDIACG']
  PyTargetAdd('fx_module.obj', input='libp3distort.in')
  PyTargetAdd('fx_module.obj', opts=OPTS)
  PyTargetAdd('fx_module.obj', opts=['IMOD:panda3d.fx', 'ILIB:fx', 'IMPORT:panda3d.core'])

  PyTargetAdd('fx.pyd', input='fx_module.obj')
  PyTargetAdd('fx.pyd', input='libp3distort_igate.obj')
  PyTargetAdd('fx.pyd', input='libpandafx.dll')
  PyTargetAdd('fx.pyd', input='libp3interrogatedb.dll')
  PyTargetAdd('fx.pyd', input=COMMON_PANDA_LIBS)

#
# DIRECTORY: panda/src/vrpn/
#

if (PkgSkip("VRPN")==0 and not RUNTIME):
  OPTS=['DIR:panda/src/vrpn', 'BUILDING:VRPN', 'VRPN']
  TargetAdd('p3vrpn_composite1.obj', opts=OPTS, input='p3vrpn_composite1.cxx')
  TargetAdd('libp3vrpn.dll', input='p3vrpn_composite1.obj')
  TargetAdd('libp3vrpn.dll', input=COMMON_PANDA_LIBS)
  TargetAdd('libp3vrpn.dll', opts=['VRPN'])

  OPTS=['DIR:panda/src/vrpn', 'VRPN']
  IGATEFILES=GetDirectoryContents('panda/src/vrpn', ["*.h", "*_composite*.cxx"])
  TargetAdd('libp3vrpn.in', opts=OPTS, input=IGATEFILES)
  TargetAdd('libp3vrpn.in', opts=['IMOD:panda3d.vrpn', 'ILIB:libp3vrpn', 'SRCDIR:panda/src/vrpn'])


  PyTargetAdd('vrpn_module.obj', input='libp3vrpn.in')
  PyTargetAdd('vrpn_module.obj', opts=OPTS)
  PyTargetAdd('vrpn_module.obj', opts=['IMOD:panda3d.vrpn', 'ILIB:vrpn', 'IMPORT:panda3d.core'])

  PyTargetAdd('vrpn.pyd', input='vrpn_module.obj')
  PyTargetAdd('vrpn.pyd', input='libp3vrpn_igate.obj')
  PyTargetAdd('vrpn.pyd', input='libp3vrpn.dll')
  PyTargetAdd('vrpn.pyd', input='libp3interrogatedb.dll')
  PyTargetAdd('vrpn.pyd', input=COMMON_PANDA_LIBS)

#
# DIRECTORY: panda/src/ffmpeg
#
if PkgSkip("FFMPEG") == 0 and not RUNTIME:
  if not PkgSkip("SWSCALE"):
    DefSymbol("FFMPEG", "HAVE_SWSCALE")
  if not PkgSkip("SWRESAMPLE"):
    DefSymbol("FFMPEG", "HAVE_SWRESAMPLE")

  OPTS=['DIR:panda/src/ffmpeg', 'BUILDING:FFMPEG', 'FFMPEG', 'SWSCALE', 'SWRESAMPLE']
  TargetAdd('p3ffmpeg_composite1.obj', opts=OPTS, input='p3ffmpeg_composite1.cxx', dep=[
    'dtool_have_swscale.dat', 'dtool_have_swresample.dat'])

  TargetAdd('libp3ffmpeg.dll', input='p3ffmpeg_composite1.obj')
  TargetAdd('libp3ffmpeg.dll', input=COMMON_PANDA_LIBS)
  TargetAdd('libp3ffmpeg.dll', opts=OPTS)

#
# DIRECTORY: panda/src/audiotraits/
#

if PkgSkip("FMODEX") == 0 and not RUNTIME:
  OPTS=['DIR:panda/src/audiotraits', 'BUILDING:FMOD_AUDIO',  'FMODEX']
  TargetAdd('fmod_audio_fmod_audio_composite1.obj', opts=OPTS, input='fmod_audio_composite1.cxx')
  TargetAdd('libp3fmod_audio.dll', input='fmod_audio_fmod_audio_composite1.obj')
  TargetAdd('libp3fmod_audio.dll', input=COMMON_PANDA_LIBS)
  TargetAdd('libp3fmod_audio.dll', opts=['MODULE', 'ADVAPI', 'WINUSER', 'WINMM', 'FMODEX'])

if PkgSkip("OPENAL") == 0 and not RUNTIME:
  OPTS=['DIR:panda/src/audiotraits', 'BUILDING:OPENAL_AUDIO',  'OPENAL']
  TargetAdd('openal_audio_openal_audio_composite1.obj', opts=OPTS, input='openal_audio_composite1.cxx')
  TargetAdd('libp3openal_audio.dll', input='openal_audio_openal_audio_composite1.obj')
  TargetAdd('libp3openal_audio.dll', input=COMMON_PANDA_LIBS)
  TargetAdd('libp3openal_audio.dll', opts=['MODULE', 'ADVAPI', 'WINUSER', 'WINMM', 'WINSHELL', 'WINOLE', 'OPENAL'])

#
# DIRECTORY: panda/src/downloadertools/
#

if (PkgSkip("OPENSSL")==0 and not RTDIST and not RUNTIME and PkgSkip("DEPLOYTOOLS")==0):
  OPTS=['DIR:panda/src/downloadertools', 'OPENSSL', 'ZLIB', 'ADVAPI', 'WINSOCK2', 'WINSHELL', 'WINGDI', 'WINUSER']

  TargetAdd('apply_patch_apply_patch.obj', opts=OPTS, input='apply_patch.cxx')
  TargetAdd('apply_patch.exe', input=['apply_patch_apply_patch.obj'])
  TargetAdd('apply_patch.exe', input=COMMON_PANDA_LIBS)
  TargetAdd('apply_patch.exe', opts=OPTS)

  TargetAdd('build_patch_build_patch.obj', opts=OPTS, input='build_patch.cxx')
  TargetAdd('build_patch.exe', input=['build_patch_build_patch.obj'])
  TargetAdd('build_patch.exe', input=COMMON_PANDA_LIBS)
  TargetAdd('build_patch.exe', opts=OPTS)

  if not PkgSkip("ZLIB"):
    TargetAdd('check_adler_check_adler.obj', opts=OPTS, input='check_adler.cxx')
    TargetAdd('check_adler.exe', input=['check_adler_check_adler.obj'])
    TargetAdd('check_adler.exe', input=COMMON_PANDA_LIBS)
    TargetAdd('check_adler.exe', opts=OPTS)

    TargetAdd('check_crc_check_crc.obj', opts=OPTS, input='check_crc.cxx')
    TargetAdd('check_crc.exe', input=['check_crc_check_crc.obj'])
    TargetAdd('check_crc.exe', input=COMMON_PANDA_LIBS)
    TargetAdd('check_crc.exe', opts=OPTS)

  TargetAdd('check_md5_check_md5.obj', opts=OPTS, input='check_md5.cxx')
  TargetAdd('check_md5.exe', input=['check_md5_check_md5.obj'])
  TargetAdd('check_md5.exe', input=COMMON_PANDA_LIBS)
  TargetAdd('check_md5.exe', opts=OPTS)

  TargetAdd('pdecrypt_pdecrypt.obj', opts=OPTS, input='pdecrypt.cxx')
  TargetAdd('pdecrypt.exe', input=['pdecrypt_pdecrypt.obj'])
  TargetAdd('pdecrypt.exe', input=COMMON_PANDA_LIBS)
  TargetAdd('pdecrypt.exe', opts=OPTS)

  TargetAdd('pencrypt_pencrypt.obj', opts=OPTS, input='pencrypt.cxx')
  TargetAdd('pencrypt.exe', input=['pencrypt_pencrypt.obj'])
  TargetAdd('pencrypt.exe', input=COMMON_PANDA_LIBS)
  TargetAdd('pencrypt.exe', opts=OPTS)

  TargetAdd('show_ddb_show_ddb.obj', opts=OPTS, input='show_ddb.cxx')
  TargetAdd('show_ddb.exe', input=['show_ddb_show_ddb.obj'])
  TargetAdd('show_ddb.exe', input=COMMON_PANDA_LIBS)
  TargetAdd('show_ddb.exe', opts=OPTS)

#
# DIRECTORY: panda/src/downloadertools/
#

if (PkgSkip("ZLIB")==0 and not RTDIST and not RUNTIME and PkgSkip("DEPLOYTOOLS")==0):
  OPTS=['DIR:panda/src/downloadertools', 'ZLIB', 'OPENSSL', 'ADVAPI', 'WINSOCK2', 'WINSHELL', 'WINGDI', 'WINUSER']

  TargetAdd('multify_multify.obj', opts=OPTS, input='multify.cxx')
  TargetAdd('multify.exe', input=['multify_multify.obj'])
  TargetAdd('multify.exe', input=COMMON_PANDA_LIBS)
  TargetAdd('multify.exe', opts=OPTS)

  TargetAdd('pzip_pzip.obj', opts=OPTS, input='pzip.cxx')
  TargetAdd('pzip.exe', input=['pzip_pzip.obj'])
  TargetAdd('pzip.exe', input=COMMON_PANDA_LIBS)
  TargetAdd('pzip.exe', opts=OPTS)

  TargetAdd('punzip_punzip.obj', opts=OPTS, input='punzip.cxx')
  TargetAdd('punzip.exe', input=['punzip_punzip.obj'])
  TargetAdd('punzip.exe', input=COMMON_PANDA_LIBS)
  TargetAdd('punzip.exe', opts=OPTS)

#
# DIRECTORY: panda/src/windisplay/
#

if (GetTarget() == 'windows' and not RUNTIME):
  OPTS=['DIR:panda/src/windisplay', 'BUILDING:PANDAWIN']
  TargetAdd('p3windisplay_composite1.obj', opts=OPTS+["BIGOBJ"], input='p3windisplay_composite1.cxx')
  TargetAdd('p3windisplay_windetectdx9.obj', opts=OPTS + ["DX9"], input='winDetectDx9.cxx')
  TargetAdd('libp3windisplay.dll', input='p3windisplay_composite1.obj')
  TargetAdd('libp3windisplay.dll', input='p3windisplay_windetectdx9.obj')
  TargetAdd('libp3windisplay.dll', input=COMMON_PANDA_LIBS)
  TargetAdd('libp3windisplay.dll', opts=['WINIMM', 'WINGDI', 'WINKERNEL', 'WINOLDNAMES', 'WINUSER', 'WINMM',"BIGOBJ"])

#
# DIRECTORY: panda/metalibs/pandadx9/
#

if GetTarget() == 'windows' and PkgSkip("DX9")==0 and not RUNTIME:
  OPTS=['DIR:panda/src/dxgsg9', 'BUILDING:PANDADX', 'DX9',  'NVIDIACG', 'CGDX9']
  TargetAdd('p3dxgsg9_dxGraphicsStateGuardian9.obj', opts=OPTS, input='dxGraphicsStateGuardian9.cxx')
  TargetAdd('p3dxgsg9_composite1.obj', opts=OPTS, input='p3dxgsg9_composite1.cxx')
  OPTS=['DIR:panda/metalibs/pandadx9', 'BUILDING:PANDADX', 'DX9',  'NVIDIACG', 'CGDX9']
  TargetAdd('pandadx9_pandadx9.obj', opts=OPTS, input='pandadx9.cxx')
  TargetAdd('libpandadx9.dll', input='pandadx9_pandadx9.obj')
  TargetAdd('libpandadx9.dll', input='p3dxgsg9_dxGraphicsStateGuardian9.obj')
  TargetAdd('libpandadx9.dll', input='p3dxgsg9_composite1.obj')
  TargetAdd('libpandadx9.dll', input='libp3windisplay.dll')
  TargetAdd('libpandadx9.dll', input=COMMON_PANDA_LIBS)
  TargetAdd('libpandadx9.dll', opts=['MODULE', 'ADVAPI', 'WINGDI', 'WINKERNEL', 'WINUSER', 'WINMM', 'DX9',  'NVIDIACG', 'CGDX9'])

#
# DIRECTORY: panda/src/egg/
#

if not RUNTIME and not PkgSkip("EGG"):
  OPTS=['DIR:panda/src/egg', 'BUILDING:PANDAEGG', 'ZLIB', 'BISONPREFIX_eggyy', 'FLEXDASHI']
  CreateFile(GetOutputDir()+"/include/parser.h")
  TargetAdd('p3egg_parser.obj', opts=OPTS, input='parser.yxx')
  TargetAdd('parser.h', input='p3egg_parser.obj', opts=['DEPENDENCYONLY'])
  TargetAdd('p3egg_lexer.obj', opts=OPTS, input='lexer.lxx')
  TargetAdd('p3egg_composite1.obj', opts=OPTS, input='p3egg_composite1.cxx')
  TargetAdd('p3egg_composite2.obj', opts=OPTS, input='p3egg_composite2.cxx')

  OPTS=['DIR:panda/src/egg', 'ZLIB']
  IGATEFILES=GetDirectoryContents('panda/src/egg', ["*.h", "*_composite*.cxx"])
  if "parser.h" in IGATEFILES: IGATEFILES.remove("parser.h")
  TargetAdd('libp3egg.in', opts=OPTS, input=IGATEFILES)
  TargetAdd('libp3egg.in', opts=['IMOD:panda3d.egg', 'ILIB:libp3egg', 'SRCDIR:panda/src/egg'])
  PyTargetAdd('p3egg_eggGroupNode_ext.obj', opts=OPTS, input='eggGroupNode_ext.cxx')

#
# DIRECTORY: panda/src/egg2pg/
#

if not RUNTIME and not PkgSkip("EGG"):
  OPTS=['DIR:panda/src/egg2pg', 'BUILDING:PANDAEGG']
  TargetAdd('p3egg2pg_composite1.obj', opts=OPTS, input='p3egg2pg_composite1.cxx')
  TargetAdd('p3egg2pg_composite2.obj', opts=OPTS, input='p3egg2pg_composite2.cxx')

  OPTS=['DIR:panda/src/egg2pg']
  IGATEFILES=['load_egg_file.h']
  TargetAdd('libp3egg2pg.in', opts=OPTS, input=IGATEFILES)
  TargetAdd('libp3egg2pg.in', opts=['IMOD:panda3d.egg', 'ILIB:libp3egg2pg', 'SRCDIR:panda/src/egg2pg'])

#
# DIRECTORY: panda/src/framework/
#

if (not RUNTIME):
  deps = []
  # Framework wants to link in a renderer when building statically, so tell it what is available.
  if GetLinkAllStatic():
    deps = ['dtool_have_gl.dat', 'dtool_have_tinydisplay.dat', 'dtool_have_egg.dat']
    if not PkgSkip("GL"):
      DefSymbol("FRAMEWORK", "HAVE_GL")
    if not PkgSkip("TINYDISPLAY"):
      DefSymbol("FRAMEWORK", "HAVE_TINYDISPLAY")
    if not PkgSkip("EGG"):
      DefSymbol("FRAMEWORK", "HAVE_EGG")

  OPTS=['DIR:panda/src/framework', 'BUILDING:FRAMEWORK', 'FRAMEWORK']
  TargetAdd('p3framework_composite1.obj', opts=OPTS, input='p3framework_composite1.cxx', dep=deps)
  TargetAdd('libp3framework.dll', input='p3framework_composite1.obj')
  TargetAdd('libp3framework.dll', input=COMMON_PANDA_LIBS)
  TargetAdd('libp3framework.dll', opts=['ADVAPI'])

#
# DIRECTORY: panda/src/glgsg/
#

if (not RUNTIME and PkgSkip("GL")==0):
  OPTS=['DIR:panda/src/glgsg', 'DIR:panda/src/glstuff', 'BUILDING:PANDAGL', 'GL', 'NVIDIACG']
  TargetAdd('p3glgsg_config_glgsg.obj', opts=OPTS, input='config_glgsg.cxx')
  TargetAdd('p3glgsg_glgsg.obj', opts=OPTS, input='glgsg.cxx')

#
# DIRECTORY: panda/src/glesgsg/
#

if (not RUNTIME and PkgSkip("GLES")==0):
  OPTS=['DIR:panda/src/glesgsg', 'DIR:panda/src/glstuff', 'BUILDING:PANDAGLES', 'GLES']
  TargetAdd('p3glesgsg_config_glesgsg.obj', opts=OPTS, input='config_glesgsg.cxx')
  TargetAdd('p3glesgsg_glesgsg.obj', opts=OPTS, input='glesgsg.cxx')

#
# DIRECTORY: panda/src/gles2gsg/
#

if (not RUNTIME and PkgSkip("GLES2")==0):
  OPTS=['DIR:panda/src/gles2gsg', 'DIR:panda/src/glstuff', 'BUILDING:PANDAGLES2', 'GLES2']
  TargetAdd('p3gles2gsg_config_gles2gsg.obj', opts=OPTS, input='config_gles2gsg.cxx')
  TargetAdd('p3gles2gsg_gles2gsg.obj', opts=OPTS, input='gles2gsg.cxx')

#
# DIRECTORY: panda/metalibs/pandaegg/
#

if not RUNTIME and not PkgSkip("EGG"):
  OPTS=['DIR:panda/metalibs/pandaegg', 'DIR:panda/src/egg', 'BUILDING:PANDAEGG']
  TargetAdd('pandaegg_pandaegg.obj', opts=OPTS, input='pandaegg.cxx')

  TargetAdd('libpandaegg.dll', input='pandaegg_pandaegg.obj')
  TargetAdd('libpandaegg.dll', input='p3egg2pg_composite1.obj')
  TargetAdd('libpandaegg.dll', input='p3egg2pg_composite2.obj')
  TargetAdd('libpandaegg.dll', input='p3egg_composite1.obj')
  TargetAdd('libpandaegg.dll', input='p3egg_composite2.obj')
  TargetAdd('libpandaegg.dll', input='p3egg_parser.obj')
  TargetAdd('libpandaegg.dll', input='p3egg_lexer.obj')
  TargetAdd('libpandaegg.dll', input=COMMON_PANDA_LIBS)
  TargetAdd('libpandaegg.dll', opts=['ADVAPI'])

  OPTS=['DIR:panda/metalibs/pandaegg', 'DIR:panda/src/egg']
  PyTargetAdd('egg_module.obj', input='libp3egg2pg.in')
  PyTargetAdd('egg_module.obj', input='libp3egg.in')
  PyTargetAdd('egg_module.obj', opts=OPTS)
  PyTargetAdd('egg_module.obj', opts=['IMOD:panda3d.egg', 'ILIB:egg', 'IMPORT:panda3d.core'])

  PyTargetAdd('egg.pyd', input='egg_module.obj')
  PyTargetAdd('egg.pyd', input='p3egg_eggGroupNode_ext.obj')
  PyTargetAdd('egg.pyd', input='libp3egg_igate.obj')
  PyTargetAdd('egg.pyd', input='libp3egg2pg_igate.obj')
  PyTargetAdd('egg.pyd', input='libpandaegg.dll')
  PyTargetAdd('egg.pyd', input='libp3interrogatedb.dll')
  PyTargetAdd('egg.pyd', input=COMMON_PANDA_LIBS)

#
# DIRECTORY: panda/src/x11display/
#

if (GetTarget() not in ['windows', 'darwin'] and PkgSkip("X11")==0 and not RUNTIME):
  OPTS=['DIR:panda/src/x11display', 'BUILDING:PANDAX11', 'X11']
  TargetAdd('p3x11display_composite1.obj', opts=OPTS, input='p3x11display_composite1.cxx')

#
# DIRECTORY: panda/src/glxdisplay/
#

if (GetTarget() not in ['windows', 'darwin'] and PkgSkip("GL")==0 and PkgSkip("X11")==0 and not RUNTIME):
  OPTS=['DIR:panda/src/glxdisplay', 'BUILDING:PANDAGL',  'GL', 'NVIDIACG', 'CGGL']
  TargetAdd('p3glxdisplay_composite1.obj', opts=OPTS, input='p3glxdisplay_composite1.cxx')
  OPTS=['DIR:panda/metalibs/pandagl', 'BUILDING:PANDAGL',  'GL', 'NVIDIACG', 'CGGL']
  TargetAdd('pandagl_pandagl.obj', opts=OPTS, input='pandagl.cxx')
  TargetAdd('libpandagl.dll', input='p3x11display_composite1.obj')
  TargetAdd('libpandagl.dll', input='pandagl_pandagl.obj')
  TargetAdd('libpandagl.dll', input='p3glgsg_config_glgsg.obj')
  TargetAdd('libpandagl.dll', input='p3glgsg_glgsg.obj')
  TargetAdd('libpandagl.dll', input='p3glxdisplay_composite1.obj')
  TargetAdd('libpandagl.dll', input=COMMON_PANDA_LIBS)
  TargetAdd('libpandagl.dll', opts=['MODULE', 'GL', 'NVIDIACG', 'CGGL', 'X11'])

#
# DIRECTORY: panda/src/cocoadisplay/
#

if (GetTarget() == 'darwin' and PkgSkip("COCOA")==0 and PkgSkip("GL")==0 and not RUNTIME):
  OPTS=['DIR:panda/src/cocoadisplay', 'BUILDING:PANDAGL', 'GL', 'NVIDIACG', 'CGGL']
  TargetAdd('p3cocoadisplay_composite1.obj', opts=OPTS, input='p3cocoadisplay_composite1.mm')
  OPTS=['DIR:panda/metalibs/pandagl', 'BUILDING:PANDAGL', 'GL', 'NVIDIACG', 'CGGL']
  TargetAdd('pandagl_pandagl.obj', opts=OPTS, input='pandagl.cxx')
  TargetAdd('libpandagl.dll', input='pandagl_pandagl.obj')
  TargetAdd('libpandagl.dll', input='p3glgsg_config_glgsg.obj')
  TargetAdd('libpandagl.dll', input='p3glgsg_glgsg.obj')
  TargetAdd('libpandagl.dll', input='p3cocoadisplay_composite1.obj')
  if (PkgSkip('PANDAFX')==0):
    TargetAdd('libpandagl.dll', input='libpandafx.dll')
  TargetAdd('libpandagl.dll', input=COMMON_PANDA_LIBS)
  TargetAdd('libpandagl.dll', opts=['MODULE', 'GL', 'NVIDIACG', 'CGGL', 'COCOA', 'CARBON'])

#
# DIRECTORY: panda/src/osxdisplay/
#

elif (GetTarget() == 'darwin' and PkgSkip("CARBON")==0 and PkgSkip("GL")==0 and not RUNTIME):
  OPTS=['DIR:panda/src/osxdisplay', 'BUILDING:PANDAGL',  'GL', 'NVIDIACG', 'CGGL']
  TargetAdd('p3osxdisplay_composite1.obj', opts=OPTS, input='p3osxdisplay_composite1.cxx')
  TargetAdd('p3osxdisplay_osxGraphicsWindow.obj', opts=OPTS, input='osxGraphicsWindow.mm')
  OPTS=['DIR:panda/metalibs/pandagl', 'BUILDING:PANDAGL',  'GL', 'NVIDIACG', 'CGGL']
  TargetAdd('pandagl_pandagl.obj', opts=OPTS, input='pandagl.cxx')
  TargetAdd('libpandagl.dll', input='pandagl_pandagl.obj')
  TargetAdd('libpandagl.dll', input='p3glgsg_config_glgsg.obj')
  TargetAdd('libpandagl.dll', input='p3glgsg_glgsg.obj')
  TargetAdd('libpandagl.dll', input='p3osxdisplay_composite1.obj')
  TargetAdd('libpandagl.dll', input='p3osxdisplay_osxGraphicsWindow.obj')
  if (PkgSkip('PANDAFX')==0):
    TargetAdd('libpandagl.dll', input='libpandafx.dll')
  TargetAdd('libpandagl.dll', input=COMMON_PANDA_LIBS)
  TargetAdd('libpandagl.dll', opts=['MODULE', 'GL', 'NVIDIACG', 'CGGL', 'CARBON', 'AGL', 'COCOA'])

#
# DIRECTORY: panda/src/wgldisplay/
#

if (GetTarget() == 'windows' and PkgSkip("GL")==0 and not RUNTIME):
  OPTS=['DIR:panda/src/wgldisplay', 'DIR:panda/src/glstuff', 'BUILDING:PANDAGL',  'NVIDIACG', 'CGGL']
  TargetAdd('p3wgldisplay_composite1.obj', opts=OPTS, input='p3wgldisplay_composite1.cxx')
  OPTS=['DIR:panda/metalibs/pandagl', 'BUILDING:PANDAGL',  'NVIDIACG', 'CGGL']
  TargetAdd('pandagl_pandagl.obj', opts=OPTS, input='pandagl.cxx')
  TargetAdd('libpandagl.dll', input='pandagl_pandagl.obj')
  TargetAdd('libpandagl.dll', input='p3glgsg_config_glgsg.obj')
  TargetAdd('libpandagl.dll', input='p3glgsg_glgsg.obj')
  TargetAdd('libpandagl.dll', input='p3wgldisplay_composite1.obj')
  TargetAdd('libpandagl.dll', input='libp3windisplay.dll')
  if (PkgSkip('PANDAFX')==0):
    TargetAdd('libpandagl.dll', input='libpandafx.dll')
  TargetAdd('libpandagl.dll', input=COMMON_PANDA_LIBS)
  TargetAdd('libpandagl.dll', opts=['MODULE', 'WINGDI', 'GL', 'WINKERNEL', 'WINOLDNAMES', 'WINUSER', 'WINMM',  'NVIDIACG', 'CGGL'])

#
# DIRECTORY: panda/src/egldisplay/
#

if (PkgSkip("EGL")==0 and PkgSkip("GLES")==0 and PkgSkip("X11")==0 and not RUNTIME):
  DefSymbol('GLES', 'OPENGLES_1', '')
  OPTS=['DIR:panda/src/egldisplay', 'DIR:panda/src/glstuff', 'BUILDING:PANDAGLES',  'GLES', 'EGL']
  TargetAdd('pandagles_egldisplay_composite1.obj', opts=OPTS, input='p3egldisplay_composite1.cxx')
  OPTS=['DIR:panda/metalibs/pandagles', 'BUILDING:PANDAGLES', 'GLES', 'EGL']
  TargetAdd('pandagles_pandagles.obj', opts=OPTS, input='pandagles.cxx')
  TargetAdd('libpandagles.dll', input='p3x11display_composite1.obj')
  TargetAdd('libpandagles.dll', input='pandagles_pandagles.obj')
  TargetAdd('libpandagles.dll', input='p3glesgsg_config_glesgsg.obj')
  TargetAdd('libpandagles.dll', input='p3glesgsg_glesgsg.obj')
  TargetAdd('libpandagles.dll', input='pandagles_egldisplay_composite1.obj')
  TargetAdd('libpandagles.dll', input=COMMON_PANDA_LIBS)
  TargetAdd('libpandagles.dll', opts=['MODULE', 'GLES', 'EGL', 'X11'])

#
# DIRECTORY: panda/src/egldisplay/
#

if (PkgSkip("EGL")==0 and PkgSkip("GLES2")==0 and PkgSkip("X11")==0 and not RUNTIME):
  DefSymbol('GLES2', 'OPENGLES_2', '')
  OPTS=['DIR:panda/src/egldisplay', 'DIR:panda/src/glstuff', 'BUILDING:PANDAGLES2',  'GLES2', 'EGL']
  TargetAdd('pandagles2_egldisplay_composite1.obj', opts=OPTS, input='p3egldisplay_composite1.cxx')
  OPTS=['DIR:panda/metalibs/pandagles2', 'BUILDING:PANDAGLES2', 'GLES2', 'EGL']
  TargetAdd('pandagles2_pandagles2.obj', opts=OPTS, input='pandagles2.cxx')
  TargetAdd('libpandagles2.dll', input='p3x11display_composite1.obj')
  TargetAdd('libpandagles2.dll', input='pandagles2_pandagles2.obj')
  TargetAdd('libpandagles2.dll', input='p3gles2gsg_config_gles2gsg.obj')
  TargetAdd('libpandagles2.dll', input='p3gles2gsg_gles2gsg.obj')
  TargetAdd('libpandagles2.dll', input='pandagles2_egldisplay_composite1.obj')
  TargetAdd('libpandagles2.dll', input=COMMON_PANDA_LIBS)
  TargetAdd('libpandagles2.dll', opts=['MODULE', 'GLES2', 'EGL', 'X11'])

#
# DIRECTORY: panda/src/ode/
#
if (PkgSkip("ODE")==0 and not RUNTIME):
  OPTS=['DIR:panda/src/ode', 'BUILDING:PANDAODE', 'ODE']
  TargetAdd('p3ode_composite1.obj', opts=OPTS, input='p3ode_composite1.cxx')
  TargetAdd('p3ode_composite2.obj', opts=OPTS, input='p3ode_composite2.cxx')
  TargetAdd('p3ode_composite3.obj', opts=OPTS, input='p3ode_composite3.cxx')

  OPTS=['DIR:panda/src/ode', 'ODE']
  IGATEFILES=GetDirectoryContents('panda/src/ode', ["*.h", "*_composite*.cxx"])
  IGATEFILES.remove("odeConvexGeom.h")
  IGATEFILES.remove("odeHelperStructs.h")
  TargetAdd('libpandaode.in', opts=OPTS, input=IGATEFILES)
  TargetAdd('libpandaode.in', opts=['IMOD:panda3d.ode', 'ILIB:libpandaode', 'SRCDIR:panda/src/ode'])
  PyTargetAdd('p3ode_ext_composite.obj', opts=OPTS, input='p3ode_ext_composite.cxx')

#
# DIRECTORY: panda/metalibs/pandaode/
#
if (PkgSkip("ODE")==0 and not RUNTIME):
  OPTS=['DIR:panda/metalibs/pandaode', 'BUILDING:PANDAODE', 'ODE']
  TargetAdd('pandaode_pandaode.obj', opts=OPTS, input='pandaode.cxx')

  TargetAdd('libpandaode.dll', input='pandaode_pandaode.obj')
  TargetAdd('libpandaode.dll', input='p3ode_composite1.obj')
  TargetAdd('libpandaode.dll', input='p3ode_composite2.obj')
  TargetAdd('libpandaode.dll', input='p3ode_composite3.obj')
  TargetAdd('libpandaode.dll', input=COMMON_PANDA_LIBS)
  TargetAdd('libpandaode.dll', opts=['WINUSER', 'ODE'])

  OPTS=['DIR:panda/metalibs/pandaode', 'ODE']
  PyTargetAdd('ode_module.obj', input='libpandaode.in')
  PyTargetAdd('ode_module.obj', opts=OPTS)
  PyTargetAdd('ode_module.obj', opts=['IMOD:panda3d.ode', 'ILIB:ode', 'IMPORT:panda3d.core'])

  PyTargetAdd('ode.pyd', input='ode_module.obj')
  PyTargetAdd('ode.pyd', input='libpandaode_igate.obj')
  PyTargetAdd('ode.pyd', input='p3ode_ext_composite.obj')
  PyTargetAdd('ode.pyd', input='libpandaode.dll')
  PyTargetAdd('ode.pyd', input='libp3interrogatedb.dll')
  PyTargetAdd('ode.pyd', input=COMMON_PANDA_LIBS)
  PyTargetAdd('ode.pyd', opts=['WINUSER', 'ODE'])

#
# DIRECTORY: panda/src/bullet/
#
if (PkgSkip("BULLET")==0 and not RUNTIME):
  OPTS=['DIR:panda/src/bullet', 'BUILDING:PANDABULLET', 'BULLET']
  TargetAdd('p3bullet_composite.obj', opts=OPTS, input='p3bullet_composite.cxx')

  OPTS=['DIR:panda/src/bullet', 'BULLET']
  IGATEFILES=GetDirectoryContents('panda/src/bullet', ["*.h", "*_composite*.cxx"])
  TargetAdd('libpandabullet.in', opts=OPTS, input=IGATEFILES)
  TargetAdd('libpandabullet.in', opts=['IMOD:panda3d.bullet', 'ILIB:libpandabullet', 'SRCDIR:panda/src/bullet'])

#
# DIRECTORY: panda/metalibs/pandabullet/
#
if (PkgSkip("BULLET")==0 and not RUNTIME):
  OPTS=['DIR:panda/metalibs/pandabullet', 'BUILDING:PANDABULLET', 'BULLET']
  TargetAdd('pandabullet_pandabullet.obj', opts=OPTS, input='pandabullet.cxx')

  TargetAdd('libpandabullet.dll', input='pandabullet_pandabullet.obj')
  TargetAdd('libpandabullet.dll', input='p3bullet_composite.obj')
  TargetAdd('libpandabullet.dll', input=COMMON_PANDA_LIBS)
  TargetAdd('libpandabullet.dll', opts=['WINUSER', 'BULLET'])

  OPTS=['DIR:panda/metalibs/pandabullet', 'BULLET']
  PyTargetAdd('bullet_module.obj', input='libpandabullet.in')
  PyTargetAdd('bullet_module.obj', opts=OPTS)
  PyTargetAdd('bullet_module.obj', opts=['IMOD:panda3d.bullet', 'ILIB:bullet', 'IMPORT:panda3d.core'])

  PyTargetAdd('bullet.pyd', input='bullet_module.obj')
  PyTargetAdd('bullet.pyd', input='libpandabullet_igate.obj')
  PyTargetAdd('bullet.pyd', input='libpandabullet.dll')
  PyTargetAdd('bullet.pyd', input='libp3interrogatedb.dll')
  PyTargetAdd('bullet.pyd', input=COMMON_PANDA_LIBS)
  PyTargetAdd('bullet.pyd', opts=['WINUSER', 'BULLET'])

#
# DIRECTORY: panda/src/physx/
#

if (PkgSkip("PHYSX")==0):
  OPTS=['DIR:panda/src/physx', 'BUILDING:PANDAPHYSX', 'PHYSX', 'NOARCH:PPC']
  TargetAdd('p3physx_composite.obj', opts=OPTS, input='p3physx_composite.cxx')

  OPTS=['DIR:panda/src/physx', 'PHYSX', 'NOARCH:PPC']
  IGATEFILES=GetDirectoryContents('panda/src/physx', ["*.h", "*_composite*.cxx"])
  TargetAdd('libpandaphysx.in', opts=OPTS, input=IGATEFILES)
  TargetAdd('libpandaphysx.in', opts=['IMOD:panda3d.physx', 'ILIB:libpandaphysx', 'SRCDIR:panda/src/physx'])

#
# DIRECTORY: panda/metalibs/pandaphysx/
#

if (PkgSkip("PHYSX")==0):
  OPTS=['DIR:panda/metalibs/pandaphysx', 'BUILDING:PANDAPHYSX', 'PHYSX', 'NOARCH:PPC', 'PYTHON']
  TargetAdd('pandaphysx_pandaphysx.obj', opts=OPTS, input='pandaphysx.cxx')

  TargetAdd('libpandaphysx.dll', input='pandaphysx_pandaphysx.obj')
  TargetAdd('libpandaphysx.dll', input='p3physx_composite.obj')
  TargetAdd('libpandaphysx.dll', input=COMMON_PANDA_LIBS)
  TargetAdd('libpandaphysx.dll', opts=['WINUSER', 'PHYSX', 'NOARCH:PPC', 'PYTHON'])

  OPTS=['DIR:panda/metalibs/pandaphysx', 'PHYSX', 'NOARCH:PPC']
  PyTargetAdd('physx_module.obj', input='libpandaphysx.in')
  PyTargetAdd('physx_module.obj', opts=OPTS)
  PyTargetAdd('physx_module.obj', opts=['IMOD:panda3d.physx', 'ILIB:physx', 'IMPORT:panda3d.core'])

  PyTargetAdd('physx.pyd', input='physx_module.obj')
  PyTargetAdd('physx.pyd', input='libpandaphysx_igate.obj')
  PyTargetAdd('physx.pyd', input='libpandaphysx.dll')
  PyTargetAdd('physx.pyd', input='libp3interrogatedb.dll')
  PyTargetAdd('physx.pyd', input=COMMON_PANDA_LIBS)
  PyTargetAdd('physx.pyd', opts=['WINUSER', 'PHYSX', 'NOARCH:PPC'])

#
# DIRECTORY: panda/src/physics/
#

if (PkgSkip("PANDAPHYSICS")==0) and (not RUNTIME):
  OPTS=['DIR:panda/src/physics', 'BUILDING:PANDAPHYSICS']
  TargetAdd('p3physics_composite1.obj', opts=OPTS, input='p3physics_composite1.cxx')
  TargetAdd('p3physics_composite2.obj', opts=OPTS, input='p3physics_composite2.cxx')

  OPTS=['DIR:panda/src/physics']
  IGATEFILES=GetDirectoryContents('panda/src/physics', ["*.h", "*_composite*.cxx"])
  IGATEFILES.remove("forces.h")
  TargetAdd('libp3physics.in', opts=OPTS, input=IGATEFILES)
  TargetAdd('libp3physics.in', opts=['IMOD:panda3d.physics', 'ILIB:libp3physics', 'SRCDIR:panda/src/physics'])

#
# DIRECTORY: panda/src/particlesystem/
#

if (PkgSkip("PANDAPHYSICS")==0) and (PkgSkip("PANDAPARTICLESYSTEM")==0) and (not RUNTIME):
  OPTS=['DIR:panda/src/particlesystem', 'BUILDING:PANDAPHYSICS']
  TargetAdd('p3particlesystem_composite1.obj', opts=OPTS, input='p3particlesystem_composite1.cxx')
  TargetAdd('p3particlesystem_composite2.obj', opts=OPTS, input='p3particlesystem_composite2.cxx')

  OPTS=['DIR:panda/src/particlesystem']
  IGATEFILES=GetDirectoryContents('panda/src/particlesystem', ["*.h", "*_composite*.cxx"])
  IGATEFILES.remove('orientedParticle.h')
  IGATEFILES.remove('orientedParticleFactory.h')
  IGATEFILES.remove('particlefactories.h')
  IGATEFILES.remove('emitters.h')
  IGATEFILES.remove('particles.h')
  TargetAdd('libp3particlesystem.in', opts=OPTS, input=IGATEFILES)
  TargetAdd('libp3particlesystem.in', opts=['IMOD:panda3d.physics', 'ILIB:libp3particlesystem', 'SRCDIR:panda/src/particlesystem'])

#
# DIRECTORY: panda/metalibs/pandaphysics/
#

if (PkgSkip("PANDAPHYSICS")==0) and (not RUNTIME):
  OPTS=['DIR:panda/metalibs/pandaphysics', 'BUILDING:PANDAPHYSICS']
  TargetAdd('pandaphysics_pandaphysics.obj', opts=OPTS, input='pandaphysics.cxx')

  TargetAdd('libpandaphysics.dll', input='pandaphysics_pandaphysics.obj')
  TargetAdd('libpandaphysics.dll', input='p3physics_composite1.obj')
  TargetAdd('libpandaphysics.dll', input='p3physics_composite2.obj')
  TargetAdd('libpandaphysics.dll', input='p3particlesystem_composite1.obj')
  TargetAdd('libpandaphysics.dll', input='p3particlesystem_composite2.obj')
  TargetAdd('libpandaphysics.dll', input=COMMON_PANDA_LIBS)
  TargetAdd('libpandaphysics.dll', opts=['ADVAPI'])

  OPTS=['DIR:panda/metalibs/pandaphysics']
  PyTargetAdd('physics_module.obj', input='libp3physics.in')
  if (PkgSkip("PANDAPARTICLESYSTEM")==0):
    PyTargetAdd('physics_module.obj', input='libp3particlesystem.in')
  PyTargetAdd('physics_module.obj', opts=OPTS)
  PyTargetAdd('physics_module.obj', opts=['IMOD:panda3d.physics', 'ILIB:physics', 'IMPORT:panda3d.core'])

  PyTargetAdd('physics.pyd', input='physics_module.obj')
  PyTargetAdd('physics.pyd', input='libp3physics_igate.obj')
  if (PkgSkip("PANDAPARTICLESYSTEM")==0):
    PyTargetAdd('physics.pyd', input='libp3particlesystem_igate.obj')
  PyTargetAdd('physics.pyd', input='libpandaphysics.dll')
  PyTargetAdd('physics.pyd', input='libp3interrogatedb.dll')
  PyTargetAdd('physics.pyd', input=COMMON_PANDA_LIBS)

#
# DIRECTORY: panda/src/speedtree/
#

if (PkgSkip("SPEEDTREE")==0):
  OPTS=['DIR:panda/src/speedtree', 'BUILDING:PANDASPEEDTREE', 'SPEEDTREE']
  TargetAdd('pandaspeedtree_composite1.obj', opts=OPTS, input='pandaspeedtree_composite1.cxx')
  IGATEFILES=GetDirectoryContents('panda/src/speedtree', ["*.h", "*_composite*.cxx"])
  TargetAdd('libpandaspeedtree.in', opts=OPTS, input=IGATEFILES)
  TargetAdd('libpandaspeedtree.in', opts=['IMOD:libpandaspeedtree', 'ILIB:libpandaspeedtree', 'SRCDIR:panda/src/speedtree'])

  PyTargetAdd('libpandaspeedtree_module.obj', input='libpandaspeedtree.in')
  PyTargetAdd('libpandaspeedtree_module.obj', opts=OPTS)
  PyTargetAdd('libpandaspeedtree_module.obj', opts=['IMOD:libpandaspeedtree', 'ILIB:libpandaspeedtree'])
  TargetAdd('libpandaspeedtree.dll', input='pandaspeedtree_composite1.obj')
  PyTargetAdd('libpandaspeedtree.dll', input='libpandaspeedtree_igate.obj')
  TargetAdd('libpandaspeedtree.dll', input='libpandaspeedtree_module.obj')
  TargetAdd('libpandaspeedtree.dll', input=COMMON_PANDA_LIBS)
  TargetAdd('libpandaspeedtree.dll', opts=['SPEEDTREE'])
  if SDK["SPEEDTREEAPI"] == 'OpenGL':
      TargetAdd('libpandaspeedtree.dll', opts=['GL', 'NVIDIACG', 'CGGL'])
  elif SDK["SPEEDTREEAPI"] == 'DirectX9':
      TargetAdd('libpandaspeedtree.dll', opts=['DX9',  'NVIDIACG', 'CGDX9'])

#
# DIRECTORY: panda/src/testbed/
#

if (not RTDIST and not RUNTIME and PkgSkip("PVIEW")==0):
  OPTS=['DIR:panda/src/testbed']
  TargetAdd('pview_pview.obj', opts=OPTS, input='pview.cxx')
  TargetAdd('pview.exe', input='pview_pview.obj')
  TargetAdd('pview.exe', input='libp3framework.dll')
  if not PkgSkip("EGG"):
    TargetAdd('pview.exe', input='libpandaegg.dll')
  TargetAdd('pview.exe', input=COMMON_PANDA_LIBS)
  TargetAdd('pview.exe', opts=['ADVAPI', 'WINSOCK2', 'WINSHELL'])

  if GetLinkAllStatic() and not PkgSkip("GL"):
    TargetAdd('pview.exe', input='libpandagl.dll')

#
# DIRECTORY: panda/src/android/
#

if (not RUNTIME and GetTarget() == 'android'):
  OPTS=['DIR:panda/src/android']
  TargetAdd('org/panda3d/android/NativeIStream.class', opts=OPTS, input='NativeIStream.java')
  TargetAdd('org/panda3d/android/NativeOStream.class', opts=OPTS, input='NativeOStream.java')
  TargetAdd('org/panda3d/android/PandaActivity.class', opts=OPTS, input='PandaActivity.java')
  TargetAdd('org/panda3d/android/PythonActivity.class', opts=OPTS, input='PythonActivity.java')

  TargetAdd('p3android_composite1.obj', opts=OPTS, input='p3android_composite1.cxx')
  TargetAdd('libp3android.dll', input='p3android_composite1.obj')
  TargetAdd('libp3android.dll', input=COMMON_PANDA_LIBS)
  TargetAdd('libp3android.dll', opts=['JNIGRAPHICS'])

  TargetAdd('android_native_app_glue.obj', opts=OPTS + ['NOHIDDEN'], input='android_native_app_glue.c')
  TargetAdd('android_main.obj', opts=OPTS, input='android_main.cxx')

  if (not RTDIST and PkgSkip("PVIEW")==0):
    TargetAdd('libpview_pview.obj', opts=OPTS, input='pview.cxx')
    TargetAdd('libpview.dll', input='android_native_app_glue.obj')
    TargetAdd('libpview.dll', input='android_main.obj')
    TargetAdd('libpview.dll', input='libpview_pview.obj')
    TargetAdd('libpview.dll', input='libp3framework.dll')
    if not PkgSkip("EGG"):
      TargetAdd('libpview.dll', input='libpandaegg.dll')
    TargetAdd('libpview.dll', input='libp3android.dll')
    TargetAdd('libpview.dll', input=COMMON_PANDA_LIBS)
    TargetAdd('libpview.dll', opts=['MODULE', 'ANDROID'])

  if (not RTDIST and PkgSkip("PYTHON")==0):
    OPTS += ['PYTHON']
    TargetAdd('ppython_ppython.obj', opts=OPTS, input='python_main.cxx')
    TargetAdd('libppython.dll', input='android_native_app_glue.obj')
    TargetAdd('libppython.dll', input='android_main.obj')
    TargetAdd('libppython.dll', input='ppython_ppython.obj')
    TargetAdd('libppython.dll', input='libp3framework.dll')
    TargetAdd('libppython.dll', input='libp3android.dll')
    TargetAdd('libppython.dll', input=COMMON_PANDA_LIBS)
    TargetAdd('libppython.dll', opts=['MODULE', 'ANDROID'])

#
# DIRECTORY: panda/src/androiddisplay/
#

if (GetTarget() == 'android' and PkgSkip("EGL")==0 and PkgSkip("GLES")==0 and not RUNTIME):
  DefSymbol('GLES', 'OPENGLES_1', '')
  OPTS=['DIR:panda/src/androiddisplay', 'DIR:panda/src/glstuff', 'BUILDING:PANDAGLES',  'GLES', 'EGL']
  TargetAdd('pandagles_androiddisplay_composite1.obj', opts=OPTS, input='p3androiddisplay_composite1.cxx')
  OPTS=['DIR:panda/metalibs/pandagles', 'BUILDING:PANDAGLES', 'GLES', 'EGL']
  TargetAdd('pandagles_pandagles.obj', opts=OPTS, input='pandagles.cxx')
  TargetAdd('libpandagles.dll', input='pandagles_pandagles.obj')
  TargetAdd('libpandagles.dll', input='p3glesgsg_config_glesgsg.obj')
  TargetAdd('libpandagles.dll', input='p3glesgsg_glesgsg.obj')
  TargetAdd('libpandagles.dll', input='pandagles_androiddisplay_composite1.obj')
  TargetAdd('libpandagles.dll', input='libp3android.dll')
  TargetAdd('libpandagles.dll', input=COMMON_PANDA_LIBS)
  TargetAdd('libpandagles.dll', opts=['MODULE', 'GLES', 'EGL'])

#
# DIRECTORY: panda/src/tinydisplay/
#

if (not RUNTIME and (GetTarget() in ('windows', 'darwin') or PkgSkip("X11")==0) and PkgSkip("TINYDISPLAY")==0):
  OPTS=['DIR:panda/src/tinydisplay', 'BUILDING:TINYDISPLAY']
  TargetAdd('p3tinydisplay_composite1.obj', opts=OPTS, input='p3tinydisplay_composite1.cxx')
  TargetAdd('p3tinydisplay_composite2.obj', opts=OPTS, input='p3tinydisplay_composite2.cxx')
  TargetAdd('p3tinydisplay_ztriangle_1.obj', opts=OPTS, input='ztriangle_1.cxx')
  TargetAdd('p3tinydisplay_ztriangle_2.obj', opts=OPTS, input='ztriangle_2.cxx')
  TargetAdd('p3tinydisplay_ztriangle_3.obj', opts=OPTS, input='ztriangle_3.cxx')
  TargetAdd('p3tinydisplay_ztriangle_4.obj', opts=OPTS, input='ztriangle_4.cxx')
  TargetAdd('p3tinydisplay_ztriangle_table.obj', opts=OPTS, input='ztriangle_table.cxx')
  if GetTarget() == 'darwin':
    TargetAdd('p3tinydisplay_tinyOsxGraphicsWindow.obj', opts=OPTS, input='tinyOsxGraphicsWindow.mm')
    TargetAdd('libp3tinydisplay.dll', input='p3tinydisplay_tinyOsxGraphicsWindow.obj')
    TargetAdd('libp3tinydisplay.dll', opts=['CARBON', 'AGL', 'COCOA'])
  elif GetTarget() == 'windows':
    TargetAdd('libp3tinydisplay.dll', input='libp3windisplay.dll')
    TargetAdd('libp3tinydisplay.dll', opts=['WINIMM', 'WINGDI', 'WINKERNEL', 'WINOLDNAMES', 'WINUSER', 'WINMM'])
  else:
    TargetAdd('libp3tinydisplay.dll', input='p3x11display_composite1.obj')
    TargetAdd('libp3tinydisplay.dll', opts=['X11'])
  TargetAdd('libp3tinydisplay.dll', input='p3tinydisplay_composite1.obj')
  TargetAdd('libp3tinydisplay.dll', input='p3tinydisplay_composite2.obj')
  TargetAdd('libp3tinydisplay.dll', input='p3tinydisplay_ztriangle_1.obj')
  TargetAdd('libp3tinydisplay.dll', input='p3tinydisplay_ztriangle_2.obj')
  TargetAdd('libp3tinydisplay.dll', input='p3tinydisplay_ztriangle_3.obj')
  TargetAdd('libp3tinydisplay.dll', input='p3tinydisplay_ztriangle_4.obj')
  TargetAdd('libp3tinydisplay.dll', input='p3tinydisplay_ztriangle_table.obj')
  TargetAdd('libp3tinydisplay.dll', input=COMMON_PANDA_LIBS)

#
# DIRECTORY: direct/src/directbase/
#

if (PkgSkip("DIRECT")==0):
  OPTS=['DIR:direct/src/directbase']
  TargetAdd('p3directbase_directbase.obj', opts=OPTS+['BUILDING:DIRECT'], input='directbase.cxx')

#
# DIRECTORY: direct/src/dcparser/
#

if (PkgSkip("DIRECT")==0):
  OPTS=['DIR:direct/src/dcparser', 'BUILDING:DIRECT_DCPARSER', 'WITHINPANDA', 'BISONPREFIX_dcyy']
  CreateFile(GetOutputDir()+"/include/dcParser.h")
  PyTargetAdd('p3dcparser_dcParser.obj', opts=OPTS, input='dcParser.yxx')
  #TargetAdd('dcParser.h', input='p3dcparser_dcParser.obj', opts=['DEPENDENCYONLY'])
  PyTargetAdd('p3dcparser_dcLexer.obj', opts=OPTS, input='dcLexer.lxx')
  PyTargetAdd('p3dcparser_composite1.obj', opts=OPTS, input='p3dcparser_composite1.cxx')
  PyTargetAdd('p3dcparser_composite2.obj', opts=OPTS, input='p3dcparser_composite2.cxx')

  OPTS=['DIR:direct/src/dcparser', 'WITHINPANDA']
  IGATEFILES=GetDirectoryContents('direct/src/dcparser', ["*.h", "*_composite*.cxx"])
  if "dcParser.h" in IGATEFILES: IGATEFILES.remove("dcParser.h")
  if "dcmsgtypes.h" in IGATEFILES: IGATEFILES.remove('dcmsgtypes.h')
  TargetAdd('libp3dcparser.in', opts=OPTS, input=IGATEFILES)
  TargetAdd('libp3dcparser.in', opts=['IMOD:panda3d.direct', 'ILIB:libp3dcparser', 'SRCDIR:direct/src/dcparser'])

#
# DIRECTORY: direct/src/deadrec/
#

if (PkgSkip("DIRECT")==0):
  OPTS=['DIR:direct/src/deadrec', 'BUILDING:DIRECT']
  TargetAdd('p3deadrec_composite1.obj', opts=OPTS, input='p3deadrec_composite1.cxx')

  OPTS=['DIR:direct/src/deadrec']
  IGATEFILES=GetDirectoryContents('direct/src/deadrec', ["*.h", "*_composite*.cxx"])
  TargetAdd('libp3deadrec.in', opts=OPTS, input=IGATEFILES)
  TargetAdd('libp3deadrec.in', opts=['IMOD:panda3d.direct', 'ILIB:libp3deadrec', 'SRCDIR:direct/src/deadrec'])

#
# DIRECTORY: direct/src/distributed/
#

if (PkgSkip("DIRECT")==0):
  OPTS=['DIR:direct/src/distributed', 'DIR:direct/src/dcparser', 'WITHINPANDA', 'BUILDING:DIRECT', 'OPENSSL']
  TargetAdd('p3distributed_config_distributed.obj', opts=OPTS, input='config_distributed.cxx')
  PyTargetAdd('p3distributed_cConnectionRepository.obj', opts=OPTS, input='cConnectionRepository.cxx')
  PyTargetAdd('p3distributed_cDistributedSmoothNodeBase.obj', opts=OPTS, input='cDistributedSmoothNodeBase.cxx')

  OPTS=['DIR:direct/src/distributed', 'WITHINPANDA', 'OPENSSL']
  IGATEFILES=GetDirectoryContents('direct/src/distributed', ["*.h", "*.cxx"])
  TargetAdd('libp3distributed.in', opts=OPTS, input=IGATEFILES)
  TargetAdd('libp3distributed.in', opts=['IMOD:panda3d.direct', 'ILIB:libp3distributed', 'SRCDIR:direct/src/distributed'])

#
# DIRECTORY: direct/src/interval/
#

if (PkgSkip("DIRECT")==0):
  OPTS=['DIR:direct/src/interval', 'BUILDING:DIRECT']
  TargetAdd('p3interval_composite1.obj', opts=OPTS, input='p3interval_composite1.cxx')

  OPTS=['DIR:direct/src/interval']
  IGATEFILES=GetDirectoryContents('direct/src/interval', ["*.h", "*_composite*.cxx"])
  TargetAdd('libp3interval.in', opts=OPTS, input=IGATEFILES)
  TargetAdd('libp3interval.in', opts=['IMOD:panda3d.direct', 'ILIB:libp3interval', 'SRCDIR:direct/src/interval'])

#
# DIRECTORY: direct/src/showbase/
#

if (PkgSkip("DIRECT")==0):
  OPTS=['DIR:direct/src/showbase', 'BUILDING:DIRECT']
  TargetAdd('p3showbase_showBase.obj', opts=OPTS, input='showBase.cxx')
  if GetTarget() == 'darwin':
    TargetAdd('p3showbase_showBase_assist.obj', opts=OPTS, input='showBase_assist.mm')

  OPTS=['DIR:direct/src/showbase']
  IGATEFILES=GetDirectoryContents('direct/src/showbase', ["*.h", "showBase.cxx"])
  TargetAdd('libp3showbase.in', opts=OPTS, input=IGATEFILES)
  TargetAdd('libp3showbase.in', opts=['IMOD:panda3d.direct', 'ILIB:libp3showbase', 'SRCDIR:direct/src/showbase'])

#
# DIRECTORY: direct/src/motiontrail/
#

if (PkgSkip("DIRECT")==0):
  OPTS=['DIR:direct/src/motiontrail', 'BUILDING:DIRECT']
  TargetAdd('p3motiontrail_cMotionTrail.obj', opts=OPTS, input='cMotionTrail.cxx')
  TargetAdd('p3motiontrail_config_motiontrail.obj', opts=OPTS, input='config_motiontrail.cxx')

  OPTS=['DIR:direct/src/motiontrail']
  IGATEFILES=GetDirectoryContents('direct/src/motiontrail', ["*.h", "cMotionTrail.cxx"])
  TargetAdd('libp3motiontrail.in', opts=OPTS, input=IGATEFILES)
  TargetAdd('libp3motiontrail.in', opts=['IMOD:panda3d.direct', 'ILIB:libp3motiontrail', 'SRCDIR:direct/src/motiontrail'])

#
# DIRECTORY: direct/metalibs/direct/
#

if (PkgSkip("DIRECT")==0):
  TargetAdd('libp3direct.dll', input='p3directbase_directbase.obj')
  TargetAdd('libp3direct.dll', input='p3showbase_showBase.obj')
  if GetTarget() == 'darwin':
    TargetAdd('libp3direct.dll', input='p3showbase_showBase_assist.obj')
  TargetAdd('libp3direct.dll', input='p3deadrec_composite1.obj')
  TargetAdd('libp3direct.dll', input='p3interval_composite1.obj')
  TargetAdd('libp3direct.dll', input='p3motiontrail_config_motiontrail.obj')
  TargetAdd('libp3direct.dll', input='p3motiontrail_cMotionTrail.obj')
  TargetAdd('libp3direct.dll', input=COMMON_PANDA_LIBS)
  TargetAdd('libp3direct.dll', opts=['ADVAPI',  'OPENSSL', 'WINUSER', 'WINGDI'])

  PyTargetAdd('direct_module.obj', input='libp3dcparser.in')
  PyTargetAdd('direct_module.obj', input='libp3showbase.in')
  PyTargetAdd('direct_module.obj', input='libp3deadrec.in')
  PyTargetAdd('direct_module.obj', input='libp3interval.in')
  PyTargetAdd('direct_module.obj', input='libp3distributed.in')
  PyTargetAdd('direct_module.obj', input='libp3motiontrail.in')
  PyTargetAdd('direct_module.obj', opts=['IMOD:panda3d.direct', 'ILIB:direct', 'IMPORT:panda3d.core'])

  PyTargetAdd('direct.pyd', input='libp3dcparser_igate.obj')
  PyTargetAdd('direct.pyd', input='libp3showbase_igate.obj')
  PyTargetAdd('direct.pyd', input='libp3deadrec_igate.obj')
  PyTargetAdd('direct.pyd', input='libp3interval_igate.obj')
  PyTargetAdd('direct.pyd', input='libp3distributed_igate.obj')
  PyTargetAdd('direct.pyd', input='libp3motiontrail_igate.obj')

  # These are part of direct.pyd, not libp3direct.dll, because they rely on
  # the Python libraries.  If a C++ user needs these modules, we can move them
  # back and filter out the Python-specific code.
  PyTargetAdd('direct.pyd', input='p3dcparser_composite1.obj')
  PyTargetAdd('direct.pyd', input='p3dcparser_composite2.obj')
  PyTargetAdd('direct.pyd', input='p3dcparser_dcParser.obj')
  PyTargetAdd('direct.pyd', input='p3dcparser_dcLexer.obj')
  PyTargetAdd('direct.pyd', input='p3distributed_config_distributed.obj')
  PyTargetAdd('direct.pyd', input='p3distributed_cConnectionRepository.obj')
  PyTargetAdd('direct.pyd', input='p3distributed_cDistributedSmoothNodeBase.obj')

  PyTargetAdd('direct.pyd', input='direct_module.obj')
  PyTargetAdd('direct.pyd', input='libp3direct.dll')
  PyTargetAdd('direct.pyd', input='libp3interrogatedb.dll')
  PyTargetAdd('direct.pyd', input=COMMON_PANDA_LIBS)
  PyTargetAdd('direct.pyd', opts=['OPENSSL', 'WINUSER', 'WINGDI', 'WINSOCK2'])

#
# DIRECTORY: direct/src/dcparse/
#

if (PkgSkip("PYTHON")==0 and PkgSkip("DIRECT")==0 and not RTDIST and not RUNTIME):
  OPTS=['DIR:direct/src/dcparse', 'DIR:direct/src/dcparser', 'WITHINPANDA', 'ADVAPI']
  PyTargetAdd('dcparse_dcparse.obj', opts=OPTS, input='dcparse.cxx')
  PyTargetAdd('p3dcparse.exe', input='p3dcparser_composite1.obj')
  PyTargetAdd('p3dcparse.exe', input='p3dcparser_composite2.obj')
  PyTargetAdd('p3dcparse.exe', input='p3dcparser_dcParser.obj')
  PyTargetAdd('p3dcparse.exe', input='p3dcparser_dcLexer.obj')
  PyTargetAdd('p3dcparse.exe', input='dcparse_dcparse.obj')
  PyTargetAdd('p3dcparse.exe', input='libp3direct.dll')
  PyTargetAdd('p3dcparse.exe', input=COMMON_PANDA_LIBS)
  PyTargetAdd('p3dcparse.exe', input='libp3pystub.lib')
  PyTargetAdd('p3dcparse.exe', opts=['ADVAPI'])

#
# DIRECTORY: direct/src/plugin/
#

if (RTDIST or RUNTIME):
  # Explicitly define this as we don't include dtool_config.h here.
  if GetTarget() not in ('windows', 'darwin'):
    DefSymbol("RUNTIME", "HAVE_X11", "1")

  OPTS=['DIR:direct/src/plugin', 'BUILDING:P3D_PLUGIN', 'RUNTIME', 'OPENSSL']
  TargetAdd('plugin_common.obj', opts=OPTS, input='plugin_common_composite1.cxx')

  OPTS += ['ZLIB', 'MSIMG']
  TargetAdd('plugin_plugin.obj', opts=OPTS, input='p3d_plugin_composite1.cxx')
  TargetAdd('plugin_mkdir_complete.obj', opts=OPTS, input='mkdir_complete.cxx')
  TargetAdd('plugin_wstring_encode.obj', opts=OPTS, input='wstring_encode.cxx')
  TargetAdd('plugin_parse_color.obj', opts=OPTS, input='parse_color.cxx')
  TargetAdd('plugin_get_twirl_data.obj', opts=OPTS, input='get_twirl_data.cxx')
  TargetAdd('plugin_find_root_dir.obj', opts=OPTS, input='find_root_dir.cxx')
  if GetTarget() == 'darwin':
    TargetAdd('plugin_find_root_dir_assist.obj', opts=OPTS, input='find_root_dir_assist.mm')
  TargetAdd('plugin_binaryXml.obj', opts=OPTS, input='binaryXml.cxx')
  TargetAdd('plugin_fileSpec.obj', opts=OPTS, input='fileSpec.cxx')
  TargetAdd('plugin_handleStream.obj', opts=OPTS, input='handleStream.cxx')
  TargetAdd('plugin_handleStreamBuf.obj', opts=OPTS, input='handleStreamBuf.cxx')
  if (RTDIST):
    for fname in ("p3d_plugin.dll", "libp3d_plugin_static.ilb"):
      TargetAdd(fname, input='plugin_plugin.obj')
      TargetAdd(fname, input='plugin_mkdir_complete.obj')
      TargetAdd(fname, input='plugin_wstring_encode.obj')
      TargetAdd(fname, input='plugin_parse_color.obj')
      TargetAdd(fname, input='plugin_find_root_dir.obj')
      if GetTarget() == 'darwin':
        TargetAdd(fname, input='plugin_find_root_dir_assist.obj')
      TargetAdd(fname, input='plugin_fileSpec.obj')
      TargetAdd(fname, input='plugin_binaryXml.obj')
      TargetAdd(fname, input='plugin_handleStream.obj')
      TargetAdd(fname, input='plugin_handleStreamBuf.obj')
      TargetAdd(fname, input='libp3tinyxml.ilb')
      if GetTarget() == 'darwin':
        TargetAdd(fname, input='libp3subprocbuffer.ilb')
      TargetAdd(fname, opts=['OPENSSL', 'ZLIB', 'X11', 'ADVAPI', 'WINUSER', 'WINGDI', 'WINSHELL', 'WINCOMCTL', 'WINOLE', 'MSIMG'])
    TargetAdd("libp3d_plugin_static.ilb", input='plugin_get_twirl_data.obj')

  if (PkgSkip("PYTHON")==0 and RTDIST):
    # Freeze VFSImporter and its dependency modules into p3dpython.
    # Mark panda3d.core as a dependency to make sure to build that first.
    TargetAdd('p3dpython_frozen.obj', input='VFSImporter.py', opts=['DIR:direct/src/showbase', 'FREEZE_STARTUP'])
    TargetAdd('p3dpython_frozen.obj', dep='core.pyd')

    OPTS += ['PYTHON']
    TargetAdd('p3dpython_p3dpython_composite1.obj', opts=OPTS, input='p3dpython_composite1.cxx')
    TargetAdd('p3dpython_p3dPythonMain.obj', opts=OPTS, input='p3dPythonMain.cxx')
    TargetAdd('p3dpython.exe', input='p3dpython_p3dpython_composite1.obj')
    TargetAdd('p3dpython.exe', input='p3dpython_p3dPythonMain.obj')
    TargetAdd('p3dpython.exe', input='p3dpython_frozen.obj')
    TargetAdd('p3dpython.exe', input=COMMON_PANDA_LIBS)
    TargetAdd('p3dpython.exe', input='libp3tinyxml.ilb')
    TargetAdd('p3dpython.exe', input='libp3interrogatedb.dll')
    TargetAdd('p3dpython.exe', opts=['PYTHON', 'WINUSER'])

    TargetAdd('libp3dpython.dll', input='p3dpython_p3dpython_composite1.obj')
    TargetAdd('libp3dpython.dll', input='p3dpython_frozen.obj')
    TargetAdd('libp3dpython.dll', input=COMMON_PANDA_LIBS)
    TargetAdd('libp3dpython.dll', input='libp3tinyxml.ilb')
    TargetAdd('libp3dpython.dll', input='libp3interrogatedb.dll')
    TargetAdd('libp3dpython.dll', opts=['PYTHON', 'WINUSER'])

    if GetTarget() == 'windows':
      DefSymbol("NON_CONSOLE", "NON_CONSOLE", "")
      OPTS.append("NON_CONSOLE")
      TargetAdd('p3dpythonw_p3dpython_composite1.obj', opts=OPTS, input='p3dpython_composite1.cxx')
      TargetAdd('p3dpythonw_p3dPythonMain.obj', opts=OPTS, input='p3dPythonMain.cxx')
      TargetAdd('p3dpythonw.exe', input='p3dpythonw_p3dpython_composite1.obj')
      TargetAdd('p3dpythonw.exe', input='p3dpythonw_p3dPythonMain.obj')
      TargetAdd('p3dpythonw.exe', input='p3dpython_frozen.obj')
      TargetAdd('p3dpythonw.exe', input=COMMON_PANDA_LIBS)
      TargetAdd('p3dpythonw.exe', input='libp3tinyxml.ilb')
      TargetAdd('p3dpythonw.exe', input='libp3interrogatedb.dll')
      TargetAdd('p3dpythonw.exe', opts=['SUBSYSTEM:WINDOWS', 'WINUSER'])

  if (PkgSkip("OPENSSL")==0 and RTDIST and False):
    OPTS=['DIR:direct/src/plugin', 'DIR:panda/src/express', 'OPENSSL']
    if GetTarget() == 'darwin':
        OPTS += ['OPT:2']
    if (PkgSkip("FLTK")==0):
      OPTS.append("FLTK")
      TargetAdd('plugin_p3dCert.obj', opts=OPTS, input='p3dCert.cxx')
      TargetAdd('plugin_p3dCert_strings.obj', opts=OPTS, input='p3dCert_strings.cxx')
      TargetAdd('p3dcert.exe', input='plugin_mkdir_complete.obj')
      TargetAdd('p3dcert.exe', input='plugin_wstring_encode.obj')
      TargetAdd('p3dcert.exe', input='plugin_p3dCert.obj')
      TargetAdd('p3dcert.exe', input='plugin_p3dCert_strings.obj')
      OPTS=['SUBSYSTEM:WINDOWS', 'OPENSSL', 'FLTK', 'X11', 'WINCOMCTL', 'WINSOCK', 'WINGDI', 'WINUSER', 'ADVAPI', 'WINOLE', 'WINSHELL', 'SUBSYSTEM:WINDOWS']
      if GetTarget() == 'darwin':
          OPTS += ['OPT:2']
      TargetAdd('p3dcert.exe', opts=OPTS)
    elif (PkgSkip("WX")==0):
      OPTS += ["WX", "RTTI"]
      TargetAdd('plugin_p3dCert.obj', opts=OPTS, input='p3dCert_wx.cxx')
      TargetAdd('p3dcert.exe', input='plugin_mkdir_complete.obj')
      TargetAdd('p3dcert.exe', input='plugin_wstring_encode.obj')
      TargetAdd('p3dcert.exe', input='plugin_p3dCert.obj')
      OPTS=['SUBSYSTEM:WINDOWS', 'OPENSSL', 'WX', 'CARBON', 'WINOLE', 'WINOLEAUT', 'WINUSER', 'ADVAPI', 'WINSHELL', 'WINCOMCTL', 'WINGDI', 'WINCOMDLG']
      if GetTarget() == "darwin":
          OPTS += ['GL', 'OPT:2']
      TargetAdd('p3dcert.exe', opts=OPTS)

#
# DIRECTORY: direct/src/plugin_npapi/
#

if RUNTIME:
  OPTS=['DIR:direct/src/plugin_npapi', 'RUNTIME', 'GTK2']
  if GetTarget() == 'windows':
    nppanda3d_rc = {"name" : "Panda3D Game Engine Plug-in",
                    "version" : VERSION,
                    "description" : "Runs 3-D games and interactive applets",
                    "filename" : "nppanda3d.dll",
                    "mimetype" : "application/x-panda3d",
                    "extension" : "p3d",
                    "filedesc" : "Panda3D applet"}
    TargetAdd('nppanda3d.res', opts=OPTS, winrc=nppanda3d_rc)
  elif GetTarget() == 'darwin':
    TargetAdd('nppanda3d.rsrc', opts=OPTS, input='nppanda3d.r')

  OPTS += ['GTK2']
  TargetAdd('plugin_npapi_nppanda3d_composite1.obj', opts=OPTS, input='nppanda3d_composite1.cxx')

  TargetAdd('nppanda3d.plugin', input='plugin_common.obj')
  TargetAdd('nppanda3d.plugin', input='plugin_parse_color.obj')
  TargetAdd('nppanda3d.plugin', input='plugin_get_twirl_data.obj')
  TargetAdd('nppanda3d.plugin', input='plugin_wstring_encode.obj')
  TargetAdd('nppanda3d.plugin', input='plugin_npapi_nppanda3d_composite1.obj')
  if GetTarget() == 'windows':
    TargetAdd('nppanda3d.plugin', input='nppanda3d.res')
    TargetAdd('nppanda3d.plugin', input='nppanda3d.def', ipath=OPTS)
  elif GetTarget() == 'darwin':
    TargetAdd('nppanda3d.plugin', input='nppanda3d.rsrc')
    TargetAdd('nppanda3d.plugin', input='nppanda3d.plist', ipath=OPTS)
    TargetAdd('nppanda3d.plugin', input='plugin_find_root_dir_assist.obj')
  TargetAdd('nppanda3d.plugin', input='libp3tinyxml.ilb')
  TargetAdd('nppanda3d.plugin', opts=['OPENSSL', 'WINGDI', 'WINUSER', 'WINSHELL', 'WINOLE', 'CARBON'])

#
# DIRECTORY: direct/src/plugin_activex/
#

if (RUNTIME and GetTarget() == 'windows' and PkgSkip("MFC")==0):
  OPTS=['DIR:direct/src/plugin_activex', 'RUNTIME', 'ACTIVEX', 'MFC']
  DefSymbol('ACTIVEX', '_USRDLL', '')
  DefSymbol('ACTIVEX', '_WINDLL', '')
  DefSymbol('ACTIVEX', '_AFXDLL', '')
  DefSymbol('ACTIVEX', '_MBCS', '')
  TargetAdd('P3DActiveX.tlb', opts=OPTS, input='P3DActiveX.idl')
  TargetAdd('P3DActiveX.res', opts=OPTS, input='P3DActiveX.rc')

  TargetAdd('plugin_activex_p3dactivex_composite1.obj', opts=OPTS, input='p3dactivex_composite1.cxx')

  TargetAdd('p3dactivex.ocx', input='plugin_common.obj')
  TargetAdd('p3dactivex.ocx', input='plugin_parse_color.obj')
  TargetAdd('p3dactivex.ocx', input='plugin_get_twirl_data.obj')
  TargetAdd('p3dactivex.ocx', input='plugin_wstring_encode.obj')
  TargetAdd('p3dactivex.ocx', input='plugin_activex_p3dactivex_composite1.obj')
  TargetAdd('p3dactivex.ocx', input='P3DActiveX.res')
  TargetAdd('p3dactivex.ocx', input='P3DActiveX.def', ipath=OPTS)
  TargetAdd('p3dactivex.ocx', input='libp3tinyxml.ilb')
  TargetAdd('p3dactivex.ocx', opts=['MFC', 'WINSOCK2', 'OPENSSL', 'WINGDI', 'WINUSER'])

#
# DIRECTORY: direct/src/plugin_standalone/
#

if (RUNTIME):
  OPTS=['DIR:direct/src/plugin_standalone', 'RUNTIME', 'OPENSSL']
  TargetAdd('plugin_standalone_panda3d.obj', opts=OPTS, input='panda3d.cxx')
  TargetAdd('plugin_standalone_panda3dBase.obj', opts=OPTS, input='panda3dBase.cxx')

  if GetTarget() == 'windows':
    panda3d_rc = {"name" : "Panda3D Game Engine Plug-in",
                  "version" : VERSION,
                  "description" : "Runs 3-D games and interactive applets",
                  "filename" : "panda3d.exe",
                  "mimetype" : "application/x-panda3d",
                  "extension" : "p3d",
                  "filedesc" : "Panda3D applet",
                  "icon" : "panda3d.ico"}
    TargetAdd('panda3d.res', opts=OPTS, winrc=panda3d_rc)

  TargetAdd('plugin_standalone_panda3dMain.obj', opts=OPTS, input='panda3dMain.cxx')
  TargetAdd('panda3d.exe', input='plugin_standalone_panda3d.obj')
  TargetAdd('panda3d.exe', input='plugin_standalone_panda3dMain.obj')
  TargetAdd('panda3d.exe', input='plugin_standalone_panda3dBase.obj')
  TargetAdd('panda3d.exe', input='plugin_common.obj')
  TargetAdd('panda3d.exe', input='plugin_wstring_encode.obj')
  if GetTarget() == 'darwin':
    TargetAdd('panda3d.exe', input='plugin_find_root_dir_assist.obj')
  elif GetTarget() == 'windows':
    TargetAdd('panda3d.exe', input='panda3d.res')
  TargetAdd('panda3d.exe', input='libpandaexpress.dll')
  TargetAdd('panda3d.exe', input='libp3dtoolconfig.dll')
  TargetAdd('panda3d.exe', input='libp3dtool.dll')
  #TargetAdd('panda3d.exe', input='libp3pystub.lib')
  TargetAdd('panda3d.exe', input='libp3tinyxml.ilb')
  TargetAdd('panda3d.exe', opts=['NOICON', 'OPENSSL', 'ZLIB', 'WINGDI', 'WINUSER', 'WINSHELL', 'ADVAPI', 'WINSOCK2', 'WINOLE', 'CARBON'])

  if (GetTarget() == 'darwin'):
    TargetAdd('plugin_standalone_panda3dMac.obj', opts=OPTS, input='panda3dMac.cxx')
    TargetAdd('Panda3D.app', input='plugin_standalone_panda3d.obj')
    TargetAdd('Panda3D.app', input='plugin_standalone_panda3dMac.obj')
    TargetAdd('Panda3D.app', input='plugin_standalone_panda3dBase.obj')
    TargetAdd('Panda3D.app', input='plugin_common.obj')
    TargetAdd('Panda3D.app', input='plugin_find_root_dir_assist.obj')
    TargetAdd('Panda3D.app', input='libpandaexpress.dll')
    TargetAdd('Panda3D.app', input='libp3dtoolconfig.dll')
    TargetAdd('Panda3D.app', input='libp3dtool.dll')
    #TargetAdd('Panda3D.app', input='libp3pystub.lib')
    TargetAdd('Panda3D.app', input='libp3tinyxml.ilb')
    TargetAdd('Panda3D.app', input='panda3d_mac.plist', ipath=OPTS)
    TargetAdd('Panda3D.app', input='models/plugin_images/panda3d.icns')
    TargetAdd('Panda3D.app', opts=['OPENSSL', 'ZLIB', 'WINGDI', 'WINUSER', 'WINSHELL', 'ADVAPI', 'WINSOCK2', 'WINOLE', 'CARBON'])
  elif (GetTarget() == 'windows'):
    TargetAdd('plugin_standalone_panda3dWinMain.obj', opts=OPTS, input='panda3dWinMain.cxx')
    TargetAdd('panda3dw.exe', input='plugin_standalone_panda3d.obj')
    TargetAdd('panda3dw.exe', input='plugin_standalone_panda3dWinMain.obj')
    TargetAdd('panda3dw.exe', input='plugin_standalone_panda3dBase.obj')
    TargetAdd('panda3dw.exe', input='plugin_wstring_encode.obj')
    TargetAdd('panda3dw.exe', input='plugin_common.obj')
    TargetAdd('panda3dw.exe', input='libpandaexpress.dll')
    TargetAdd('panda3dw.exe', input='libp3dtoolconfig.dll')
    TargetAdd('panda3dw.exe', input='libp3dtool.dll')
    #TargetAdd('panda3dw.exe', input='libp3pystub.lib')
    TargetAdd('panda3dw.exe', input='libp3tinyxml.ilb')
    TargetAdd('panda3dw.exe', opts=['SUBSYSTEM:WINDOWS', 'OPENSSL', 'ZLIB', 'WINGDI', 'WINUSER', 'WINSHELL', 'ADVAPI', 'WINSOCK2', 'WINOLE', 'CARBON'])

if (RTDIST):
  OPTS=['BUILDING:P3D_PLUGIN', 'DIR:direct/src/plugin_standalone', 'DIR:direct/src/plugin', 'DIR:dtool/src/dtoolbase', 'DIR:dtool/src/dtoolutil', 'DIR:dtool/src/pystub', 'DIR:dtool/src/prc', 'DIR:dtool/src/dconfig', 'DIR:panda/src/express', 'DIR:panda/src/downloader', 'RUNTIME', 'P3DEMBED', 'OPENSSL', 'ZLIB']
  # This is arguably a big fat ugly hack, but doing it otherwise would complicate the build process considerably.
  DefSymbol("P3DEMBED", "LINK_ALL_STATIC", "")
  TargetAdd('plugin_standalone_panda3dBase.obj', opts=OPTS, input='panda3dBase.cxx')
  TargetAdd('plugin_standalone_p3dEmbedMain.obj', opts=OPTS, input='p3dEmbedMain.cxx')
  TargetAdd('plugin_standalone_p3dEmbed.obj', opts=OPTS, input='p3dEmbed.cxx')
  #TargetAdd('plugin_standalone_pystub.obj', opts=OPTS, input='pystub.cxx')
  TargetAdd('plugin_standalone_dtoolbase_composite1.obj', opts=OPTS, input='p3dtoolbase_composite1.cxx')
  TargetAdd('plugin_standalone_dtoolbase_composite2.obj', opts=OPTS, input='p3dtoolbase_composite2.cxx')
  TargetAdd('plugin_standalone_lookup3.obj', opts=OPTS, input='lookup3.c')
  TargetAdd('plugin_standalone_indent.obj', opts=OPTS, input='indent.cxx')
  TargetAdd('plugin_standalone_dtoolutil_composite1.obj', opts=OPTS, input='p3dtoolutil_composite1.cxx')
  TargetAdd('plugin_standalone_dtoolutil_composite2.obj', opts=OPTS, input='p3dtoolutil_composite2.cxx')
  if (GetTarget() == 'darwin'):
      TargetAdd('plugin_standalone_dtoolutil_filename_assist.obj', opts=OPTS, input='filename_assist.mm')
  TargetAdd('plugin_standalone_prc_composite1.obj', opts=OPTS, input='p3prc_composite1.cxx')
  TargetAdd('plugin_standalone_prc_composite2.obj', opts=OPTS, input='p3prc_composite2.cxx')
  TargetAdd('plugin_standalone_express_composite1.obj', opts=OPTS, input='p3express_composite1.cxx')
  TargetAdd('plugin_standalone_express_composite2.obj', opts=OPTS, input='p3express_composite2.cxx')
  TargetAdd('plugin_standalone_downloader_composite1.obj', opts=OPTS, input='p3downloader_composite1.cxx')
  TargetAdd('plugin_standalone_downloader_composite2.obj', opts=OPTS, input='p3downloader_composite2.cxx')
  TargetAdd('p3dembed.exe', input='plugin_standalone_panda3dBase.obj')
  TargetAdd('p3dembed.exe', input='plugin_standalone_p3dEmbedMain.obj')
  TargetAdd('p3dembed.exe', input='plugin_standalone_p3dEmbed.obj')
  #TargetAdd('p3dembed.exe', input='plugin_standalone_pystub.obj')
  TargetAdd('p3dembed.exe', input='plugin_standalone_dtoolbase_composite1.obj')
  TargetAdd('p3dembed.exe', input='plugin_standalone_dtoolbase_composite2.obj')
  TargetAdd('p3dembed.exe', input='plugin_standalone_lookup3.obj')
  TargetAdd('p3dembed.exe', input='plugin_standalone_indent.obj')
  TargetAdd('p3dembed.exe', input='plugin_standalone_dtoolutil_composite1.obj')
  TargetAdd('p3dembed.exe', input='plugin_standalone_dtoolutil_composite2.obj')
  if GetTarget() == 'darwin':
      TargetAdd('p3dembed.exe', input='plugin_standalone_dtoolutil_filename_assist.obj')
  TargetAdd('p3dembed.exe', input='plugin_standalone_prc_composite1.obj')
  TargetAdd('p3dembed.exe', input='plugin_standalone_prc_composite2.obj')
  TargetAdd('p3dembed.exe', input='plugin_standalone_express_composite1.obj')
  TargetAdd('p3dembed.exe', input='plugin_standalone_express_composite2.obj')
  TargetAdd('p3dembed.exe', input='plugin_standalone_downloader_composite1.obj')
  TargetAdd('p3dembed.exe', input='plugin_standalone_downloader_composite2.obj')
  TargetAdd('p3dembed.exe', input='plugin_common.obj')
  if GetTarget() == 'darwin':
    TargetAdd('p3dembed.exe', input='plugin_find_root_dir_assist.obj')
    TargetAdd('p3dembed.exe', input='libp3subprocbuffer.ilb')
  TargetAdd('p3dembed.exe', input='libp3tinyxml.ilb')
  TargetAdd('p3dembed.exe', input='libp3d_plugin_static.ilb')
  TargetAdd('p3dembed.exe', opts=['NOICON', 'WINGDI', 'WINSOCK2', 'ZLIB', 'WINUSER', 'OPENSSL', 'WINOLE', 'CARBON', 'MSIMG', 'WINCOMCTL', 'ADVAPI', 'WINSHELL', 'X11'])

  if GetTarget() == 'windows':
    OPTS.append("P3DEMBEDW")
    DefSymbol("P3DEMBEDW", "P3DEMBEDW", "")
    TargetAdd('plugin_standalone_p3dEmbedWinMain.obj', opts=OPTS, input='p3dEmbedMain.cxx')
    TargetAdd('p3dembedw.exe', input='plugin_standalone_panda3dBase.obj')
    TargetAdd('p3dembedw.exe', input='plugin_standalone_p3dEmbedWinMain.obj')
    TargetAdd('p3dembedw.exe', input='plugin_standalone_p3dEmbed.obj')
    #TargetAdd('p3dembedw.exe', input='plugin_standalone_pystub.obj')
    TargetAdd('p3dembedw.exe', input='plugin_standalone_dtoolbase_composite1.obj')
    TargetAdd('p3dembedw.exe', input='plugin_standalone_dtoolbase_composite2.obj')
    TargetAdd('p3dembedw.exe', input='plugin_standalone_lookup3.obj')
    TargetAdd('p3dembedw.exe', input='plugin_standalone_indent.obj')
    TargetAdd('p3dembedw.exe', input='plugin_standalone_dtoolutil_composite1.obj')
    TargetAdd('p3dembedw.exe', input='plugin_standalone_dtoolutil_composite2.obj')
    TargetAdd('p3dembedw.exe', input='plugin_standalone_prc_composite1.obj')
    TargetAdd('p3dembedw.exe', input='plugin_standalone_prc_composite2.obj')
    TargetAdd('p3dembedw.exe', input='plugin_standalone_express_composite1.obj')
    TargetAdd('p3dembedw.exe', input='plugin_standalone_express_composite2.obj')
    TargetAdd('p3dembedw.exe', input='plugin_standalone_downloader_composite1.obj')
    TargetAdd('p3dembedw.exe', input='plugin_standalone_downloader_composite2.obj')
    TargetAdd('p3dembedw.exe', input='plugin_common.obj')
    TargetAdd('p3dembedw.exe', input='libp3tinyxml.ilb')
    TargetAdd('p3dembedw.exe', input='libp3d_plugin_static.ilb')
    TargetAdd('p3dembedw.exe', opts=['SUBSYSTEM:WINDOWS', 'NOICON', 'WINGDI', 'WINSOCK2', 'ZLIB', 'WINUSER', 'OPENSSL', 'WINOLE', 'MSIMG', 'WINCOMCTL', 'ADVAPI', 'WINSHELL'])

#
# DIRECTORY: pandatool/src/pandatoolbase/
#

if (PkgSkip("PANDATOOL")==0):
  OPTS=['DIR:pandatool/src/pandatoolbase']
  TargetAdd('p3pandatoolbase_composite1.obj', opts=OPTS, input='p3pandatoolbase_composite1.cxx')
  TargetAdd('libp3pandatoolbase.lib', input='p3pandatoolbase_composite1.obj')

#
# DIRECTORY: pandatool/src/converter/
#

if not PkgSkip("PANDATOOL") and not PkgSkip("EGG"):
  OPTS=['DIR:pandatool/src/converter']
  TargetAdd('p3converter_somethingToEggConverter.obj', opts=OPTS, input='somethingToEggConverter.cxx')
  TargetAdd('p3converter_eggToSomethingConverter.obj', opts=OPTS, input='eggToSomethingConverter.cxx')
  TargetAdd('libp3converter.lib', input='p3converter_somethingToEggConverter.obj')
  TargetAdd('libp3converter.lib', input='p3converter_eggToSomethingConverter.obj')

#
# DIRECTORY: pandatool/src/progbase/
#

if not PkgSkip("PANDATOOL"):
  OPTS=['DIR:pandatool/src/progbase', 'ZLIB']
  TargetAdd('p3progbase_composite1.obj', opts=OPTS, input='p3progbase_composite1.cxx')
  TargetAdd('libp3progbase.lib', input='p3progbase_composite1.obj')

#
# DIRECTORY: pandatool/src/eggbase/
#

if not PkgSkip("PANDATOOL") and not PkgSkip("EGG"):
  OPTS=['DIR:pandatool/src/eggbase']
  TargetAdd('p3eggbase_composite1.obj', opts=OPTS, input='p3eggbase_composite1.cxx')
  TargetAdd('libp3eggbase.lib', input='p3eggbase_composite1.obj')

#
# DIRECTORY: pandatool/src/bam/
#

if not PkgSkip("PANDATOOL"):
  OPTS=['DIR:pandatool/src/bam']
  TargetAdd('bam-info_bamInfo.obj', opts=OPTS, input='bamInfo.cxx')
  TargetAdd('bam-info.exe', input='bam-info_bamInfo.obj')
  TargetAdd('bam-info.exe', input='libp3progbase.lib')
  TargetAdd('bam-info.exe', input='libp3pandatoolbase.lib')
  TargetAdd('bam-info.exe', input=COMMON_PANDA_LIBS)
  TargetAdd('bam-info.exe', opts=['ADVAPI', 'FFTW'])

  if not PkgSkip("EGG"):
    TargetAdd('bam2egg_bamToEgg.obj', opts=OPTS, input='bamToEgg.cxx')
    TargetAdd('bam2egg.exe', input='bam2egg_bamToEgg.obj')
    TargetAdd('bam2egg.exe', input=COMMON_EGG2X_LIBS)
    TargetAdd('bam2egg.exe', opts=['ADVAPI',  'FFTW'])

    TargetAdd('egg2bam_eggToBam.obj', opts=OPTS, input='eggToBam.cxx')
    TargetAdd('egg2bam.exe', input='egg2bam_eggToBam.obj')
    TargetAdd('egg2bam.exe', input=COMMON_EGG2X_LIBS)
    TargetAdd('egg2bam.exe', opts=['ADVAPI',  'FFTW'])

#
# DIRECTORY: pandatool/src/cvscopy/
#

if not PkgSkip("PANDATOOL"):
  OPTS=['DIR:pandatool/src/cvscopy']
  TargetAdd('p3cvscopy_composite1.obj', opts=OPTS, input='p3cvscopy_composite1.cxx')
  TargetAdd('libp3cvscopy.lib', input='p3cvscopy_composite1.obj')

#
# DIRECTORY: pandatool/src/daeegg/
#
if not PkgSkip("PANDATOOL") and not PkgSkip("FCOLLADA") and not PkgSkip("EGG"):
  OPTS=['DIR:pandatool/src/daeegg', 'FCOLLADA']
  TargetAdd('p3daeegg_composite1.obj', opts=OPTS, input='p3daeegg_composite1.cxx')
  TargetAdd('libp3daeegg.lib', input='p3daeegg_composite1.obj')
  TargetAdd('libp3daeegg.lib', opts=['FCOLLADA', 'CARBON'])

#
# DIRECTORY: pandatool/src/assimp
#
if not PkgSkip("PANDATOOL") and not PkgSkip("ASSIMP"):
  OPTS=['DIR:pandatool/src/assimp', 'BUILDING:ASSIMP', 'ASSIMP', 'MODULE']
  TargetAdd('p3assimp_composite1.obj', opts=OPTS, input='p3assimp_composite1.cxx')
  TargetAdd('libp3assimp.dll', input='p3assimp_composite1.obj')
  TargetAdd('libp3assimp.dll', input=COMMON_PANDA_LIBS)
  TargetAdd('libp3assimp.dll', opts=OPTS+['ZLIB'])

#
# DIRECTORY: pandatool/src/daeprogs/
#
if not PkgSkip("PANDATOOL") and not PkgSkip("FCOLLADA") and not PkgSkip("EGG"):
  OPTS=['DIR:pandatool/src/daeprogs', 'FCOLLADA']
  TargetAdd('dae2egg_daeToEgg.obj', opts=OPTS, input='daeToEgg.cxx')
  TargetAdd('dae2egg.exe', input='dae2egg_daeToEgg.obj')
  TargetAdd('dae2egg.exe', input='libp3daeegg.lib')
  TargetAdd('dae2egg.exe', input=COMMON_EGG2X_LIBS)
  TargetAdd('dae2egg.exe', opts=['WINUSER', 'FCOLLADA', 'CARBON'])

#
# DIRECTORY: pandatool/src/dxf/
#

if not PkgSkip("PANDATOOL"):
  OPTS=['DIR:pandatool/src/dxf']
  TargetAdd('p3dxf_composite1.obj', opts=OPTS, input='p3dxf_composite1.cxx')
  TargetAdd('libp3dxf.lib', input='p3dxf_composite1.obj')

#
# DIRECTORY: pandatool/src/dxfegg/
#

if not PkgSkip("PANDATOOL") and not PkgSkip("EGG"):
  OPTS=['DIR:pandatool/src/dxfegg']
  TargetAdd('p3dxfegg_dxfToEggConverter.obj', opts=OPTS, input='dxfToEggConverter.cxx')
  TargetAdd('p3dxfegg_dxfToEggLayer.obj', opts=OPTS, input='dxfToEggLayer.cxx')
  TargetAdd('libp3dxfegg.lib', input='p3dxfegg_dxfToEggConverter.obj')
  TargetAdd('libp3dxfegg.lib', input='p3dxfegg_dxfToEggLayer.obj')

#
# DIRECTORY: pandatool/src/dxfprogs/
#

if not PkgSkip("PANDATOOL"):
  OPTS=['DIR:pandatool/src/dxfprogs']
  TargetAdd('dxf-points_dxfPoints.obj', opts=OPTS, input='dxfPoints.cxx')
  TargetAdd('dxf-points.exe', input='dxf-points_dxfPoints.obj')
  TargetAdd('dxf-points.exe', input='libp3progbase.lib')
  TargetAdd('dxf-points.exe', input='libp3dxf.lib')
  TargetAdd('dxf-points.exe', input='libp3pandatoolbase.lib')
  TargetAdd('dxf-points.exe', input=COMMON_PANDA_LIBS)
  TargetAdd('dxf-points.exe', opts=['ADVAPI',  'FFTW'])

  if not PkgSkip("EGG"):
    TargetAdd('dxf2egg_dxfToEgg.obj', opts=OPTS, input='dxfToEgg.cxx')
    TargetAdd('dxf2egg.exe', input='dxf2egg_dxfToEgg.obj')
    TargetAdd('dxf2egg.exe', input='libp3dxfegg.lib')
    TargetAdd('dxf2egg.exe', input='libp3dxf.lib')
    TargetAdd('dxf2egg.exe', input=COMMON_EGG2X_LIBS)
    TargetAdd('dxf2egg.exe', opts=['ADVAPI',  'FFTW'])

    TargetAdd('egg2dxf_eggToDXF.obj', opts=OPTS, input='eggToDXF.cxx')
    TargetAdd('egg2dxf_eggToDXFLayer.obj', opts=OPTS, input='eggToDXFLayer.cxx')
    TargetAdd('egg2dxf.exe', input='egg2dxf_eggToDXF.obj')
    TargetAdd('egg2dxf.exe', input='egg2dxf_eggToDXFLayer.obj')
    TargetAdd('egg2dxf.exe', input='libp3dxf.lib')
    TargetAdd('egg2dxf.exe', input=COMMON_EGG2X_LIBS)
    TargetAdd('egg2dxf.exe', opts=['ADVAPI',  'FFTW'])

#
# DIRECTORY: pandatool/src/objegg/
#

if not PkgSkip("PANDATOOL") and not PkgSkip("EGG"):
  OPTS=['DIR:pandatool/src/objegg']
  TargetAdd('p3objegg_objToEggConverter.obj', opts=OPTS, input='objToEggConverter.cxx')
  TargetAdd('p3objegg_eggToObjConverter.obj', opts=OPTS, input='eggToObjConverter.cxx')
  TargetAdd('p3objegg_config_objegg.obj', opts=OPTS, input='config_objegg.cxx')
  TargetAdd('libp3objegg.lib', input='p3objegg_objToEggConverter.obj')
  TargetAdd('libp3objegg.lib', input='p3objegg_eggToObjConverter.obj')
  TargetAdd('libp3objegg.lib', input='p3objegg_config_objegg.obj')

#
# DIRECTORY: pandatool/src/objprogs/
#

if not PkgSkip("PANDATOOL") and not PkgSkip("EGG"):
  OPTS=['DIR:pandatool/src/objprogs']
  TargetAdd('obj2egg_objToEgg.obj', opts=OPTS, input='objToEgg.cxx')
  TargetAdd('obj2egg.exe', input='obj2egg_objToEgg.obj')
  TargetAdd('obj2egg.exe', input='libp3objegg.lib')
  TargetAdd('obj2egg.exe', input=COMMON_EGG2X_LIBS)

  TargetAdd('egg2obj_eggToObj.obj', opts=OPTS, input='eggToObj.cxx')
  TargetAdd('egg2obj.exe', input='egg2obj_eggToObj.obj')
  TargetAdd('egg2obj.exe', input='libp3objegg.lib')
  TargetAdd('egg2obj.exe', input=COMMON_EGG2X_LIBS)

#
# DIRECTORY: pandatool/src/palettizer/
#

if not PkgSkip("PANDATOOL") and not PkgSkip("EGG"):
  OPTS=['DIR:pandatool/src/palettizer']
  TargetAdd('p3palettizer_composite1.obj', opts=OPTS, input='p3palettizer_composite1.cxx')
  TargetAdd('libp3palettizer.lib', input='p3palettizer_composite1.obj')

#
# DIRECTORY: pandatool/src/egg-mkfont/
#

if not PkgSkip("FREETYPE") and not PkgSkip("PANDATOOL") and not PkgSkip("EGG"):
  OPTS=['DIR:pandatool/src/egg-mkfont', 'DIR:pandatool/src/palettizer', 'FREETYPE']
  TargetAdd('egg-mkfont_eggMakeFont.obj', opts=OPTS, input='eggMakeFont.cxx')
  TargetAdd('egg-mkfont_rangeDescription.obj', opts=OPTS, input='rangeDescription.cxx')
  TargetAdd('egg-mkfont_rangeIterator.obj', opts=OPTS, input='rangeIterator.cxx')
  TargetAdd('egg-mkfont.exe', input='egg-mkfont_eggMakeFont.obj')
  TargetAdd('egg-mkfont.exe', input='egg-mkfont_rangeDescription.obj')
  TargetAdd('egg-mkfont.exe', input='egg-mkfont_rangeIterator.obj')
  TargetAdd('egg-mkfont.exe', input='libp3palettizer.lib')
  TargetAdd('egg-mkfont.exe', input=COMMON_EGG2X_LIBS)
  TargetAdd('egg-mkfont.exe', opts=['ADVAPI', 'FREETYPE'])

#
# DIRECTORY: pandatool/src/eggcharbase/
#

if not PkgSkip("PANDATOOL") and not PkgSkip("EGG"):
  OPTS=['DIR:pandatool/src/eggcharbase', 'ZLIB']
  TargetAdd('p3eggcharbase_composite1.obj', opts=OPTS, input='p3eggcharbase_composite1.cxx')
  TargetAdd('libp3eggcharbase.lib', input='p3eggcharbase_composite1.obj')

#
# DIRECTORY: pandatool/src/egg-optchar/
#

if not PkgSkip("PANDATOOL") and not PkgSkip("EGG"):
  OPTS=['DIR:pandatool/src/egg-optchar']
  TargetAdd('egg-optchar_config_egg_optchar.obj', opts=OPTS, input='config_egg_optchar.cxx')
  TargetAdd('egg-optchar_eggOptchar.obj', opts=OPTS, input='eggOptchar.cxx')
  TargetAdd('egg-optchar_eggOptcharUserData.obj', opts=OPTS, input='eggOptcharUserData.cxx')
  TargetAdd('egg-optchar_vertexMembership.obj', opts=OPTS, input='vertexMembership.cxx')
  TargetAdd('egg-optchar.exe', input='egg-optchar_config_egg_optchar.obj')
  TargetAdd('egg-optchar.exe', input='egg-optchar_eggOptchar.obj')
  TargetAdd('egg-optchar.exe', input='egg-optchar_eggOptcharUserData.obj')
  TargetAdd('egg-optchar.exe', input='egg-optchar_vertexMembership.obj')
  TargetAdd('egg-optchar.exe', input='libp3eggcharbase.lib')
  TargetAdd('egg-optchar.exe', input=COMMON_EGG2X_LIBS)
  TargetAdd('egg-optchar.exe', opts=['ADVAPI', 'FREETYPE'])

#
# DIRECTORY: pandatool/src/egg-palettize/
#

if not PkgSkip("PANDATOOL") and not PkgSkip("EGG"):
  OPTS=['DIR:pandatool/src/egg-palettize', 'DIR:pandatool/src/palettizer']
  TargetAdd('egg-palettize_eggPalettize.obj', opts=OPTS, input='eggPalettize.cxx')
  TargetAdd('egg-palettize.exe', input='egg-palettize_eggPalettize.obj')
  TargetAdd('egg-palettize.exe', input='libp3palettizer.lib')
  TargetAdd('egg-palettize.exe', input=COMMON_EGG2X_LIBS)
  TargetAdd('egg-palettize.exe', opts=['ADVAPI'])

#
# DIRECTORY: pandatool/src/egg-qtess/
#

if not PkgSkip("PANDATOOL") and not PkgSkip("EGG"):
  OPTS=['DIR:pandatool/src/egg-qtess']
  TargetAdd('egg-qtess_composite1.obj', opts=OPTS, input='egg-qtess_composite1.cxx')
  TargetAdd('egg-qtess.exe', input='egg-qtess_composite1.obj')
  TargetAdd('egg-qtess.exe', input='libp3eggbase.lib')
  TargetAdd('egg-qtess.exe', input='libp3progbase.lib')
  TargetAdd('egg-qtess.exe', input='libp3converter.lib')
  TargetAdd('egg-qtess.exe', input=COMMON_EGG2X_LIBS)
  TargetAdd('egg-qtess.exe', opts=['ADVAPI'])

#
# DIRECTORY: pandatool/src/eggprogs/
#

if not PkgSkip("PANDATOOL") and not PkgSkip("EGG"):
  OPTS=['DIR:pandatool/src/eggprogs']
  TargetAdd('egg-crop_eggCrop.obj', opts=OPTS, input='eggCrop.cxx')
  TargetAdd('egg-crop.exe', input='egg-crop_eggCrop.obj')
  TargetAdd('egg-crop.exe', input=COMMON_EGG2X_LIBS)
  TargetAdd('egg-crop.exe', opts=['ADVAPI'])

  TargetAdd('egg-make-tube_eggMakeTube.obj', opts=OPTS, input='eggMakeTube.cxx')
  TargetAdd('egg-make-tube.exe', input='egg-make-tube_eggMakeTube.obj')
  TargetAdd('egg-make-tube.exe', input=COMMON_EGG2X_LIBS)
  TargetAdd('egg-make-tube.exe', opts=['ADVAPI'])

  TargetAdd('egg-texture-cards_eggTextureCards.obj', opts=OPTS, input='eggTextureCards.cxx')
  TargetAdd('egg-texture-cards.exe', input='egg-texture-cards_eggTextureCards.obj')
  TargetAdd('egg-texture-cards.exe', input=COMMON_EGG2X_LIBS)
  TargetAdd('egg-texture-cards.exe', opts=['ADVAPI'])

  TargetAdd('egg-topstrip_eggTopstrip.obj', opts=OPTS, input='eggTopstrip.cxx')
  TargetAdd('egg-topstrip.exe', input='egg-topstrip_eggTopstrip.obj')
  TargetAdd('egg-topstrip.exe', input='libp3eggcharbase.lib')
  TargetAdd('egg-topstrip.exe', input=COMMON_EGG2X_LIBS)
  TargetAdd('egg-topstrip.exe', opts=['ADVAPI'])

  TargetAdd('egg-trans_eggTrans.obj', opts=OPTS, input='eggTrans.cxx')
  TargetAdd('egg-trans.exe', input='egg-trans_eggTrans.obj')
  TargetAdd('egg-trans.exe', input=COMMON_EGG2X_LIBS)
  TargetAdd('egg-trans.exe', opts=['ADVAPI'])

  TargetAdd('egg2c_eggToC.obj', opts=OPTS, input='eggToC.cxx')
  TargetAdd('egg2c.exe', input='egg2c_eggToC.obj')
  TargetAdd('egg2c.exe', input=COMMON_EGG2X_LIBS)
  TargetAdd('egg2c.exe', opts=['ADVAPI'])

  TargetAdd('egg-rename_eggRename.obj', opts=OPTS, input='eggRename.cxx')
  TargetAdd('egg-rename.exe', input='egg-rename_eggRename.obj')
  TargetAdd('egg-rename.exe', input=COMMON_EGG2X_LIBS)
  TargetAdd('egg-rename.exe', opts=['ADVAPI'])

  TargetAdd('egg-retarget-anim_eggRetargetAnim.obj', opts=OPTS, input='eggRetargetAnim.cxx')
  TargetAdd('egg-retarget-anim.exe', input='egg-retarget-anim_eggRetargetAnim.obj')
  TargetAdd('egg-retarget-anim.exe', input='libp3eggcharbase.lib')
  TargetAdd('egg-retarget-anim.exe', input=COMMON_EGG2X_LIBS)
  TargetAdd('egg-retarget-anim.exe', opts=['ADVAPI'])

  TargetAdd('egg-list-textures_eggListTextures.obj', opts=OPTS, input='eggListTextures.cxx')
  TargetAdd('egg-list-textures.exe', input='egg-list-textures_eggListTextures.obj')
  TargetAdd('egg-list-textures.exe', input=COMMON_EGG2X_LIBS)
  TargetAdd('egg-list-textures.exe', opts=['ADVAPI'])

#
# DIRECTORY: pandatool/src/flt/
#

if not PkgSkip("PANDATOOL"):
  OPTS=['DIR:pandatool/src/flt', 'ZLIB']
  TargetAdd('p3flt_composite1.obj', opts=OPTS, input='p3flt_composite1.cxx')
  TargetAdd('libp3flt.lib', input=['p3flt_composite1.obj'])

#
# DIRECTORY: pandatool/src/fltegg/
#

if not PkgSkip("PANDATOOL") and not PkgSkip("EGG"):
  OPTS=['DIR:pandatool/src/fltegg']
  TargetAdd('p3fltegg_fltToEggConverter.obj', opts=OPTS, input='fltToEggConverter.cxx')
  TargetAdd('p3fltegg_fltToEggLevelState.obj', opts=OPTS, input='fltToEggLevelState.cxx')
  TargetAdd('libp3fltegg.lib', input=['p3fltegg_fltToEggConverter.obj', 'p3fltegg_fltToEggLevelState.obj'])

#
# DIRECTORY: pandatool/src/fltprogs/
#

if not PkgSkip("PANDATOOL"):
  OPTS=['DIR:pandatool/src/fltprogs', 'DIR:pandatool/src/flt', 'DIR:pandatool/src/cvscopy']
  TargetAdd('flt-info_fltInfo.obj', opts=OPTS, input='fltInfo.cxx')
  TargetAdd('flt-info.exe', input='flt-info_fltInfo.obj')
  TargetAdd('flt-info.exe', input='libp3flt.lib')
  TargetAdd('flt-info.exe', input='libp3progbase.lib')
  TargetAdd('flt-info.exe', input='libp3pandatoolbase.lib')
  TargetAdd('flt-info.exe', input=COMMON_PANDA_LIBS)
  TargetAdd('flt-info.exe', opts=['ADVAPI'])

  TargetAdd('flt-trans_fltTrans.obj', opts=OPTS, input='fltTrans.cxx')
  TargetAdd('flt-trans.exe', input='flt-trans_fltTrans.obj')
  TargetAdd('flt-trans.exe', input='libp3flt.lib')
  TargetAdd('flt-trans.exe', input='libp3progbase.lib')
  TargetAdd('flt-trans.exe', input='libp3pandatoolbase.lib')
  TargetAdd('flt-trans.exe', input=COMMON_PANDA_LIBS)
  TargetAdd('flt-trans.exe', opts=['ADVAPI'])

  TargetAdd('fltcopy_fltCopy.obj', opts=OPTS, input='fltCopy.cxx')
  TargetAdd('fltcopy.exe', input='fltcopy_fltCopy.obj')
  TargetAdd('fltcopy.exe', input='libp3cvscopy.lib')
  TargetAdd('fltcopy.exe', input='libp3flt.lib')
  TargetAdd('fltcopy.exe', input='libp3progbase.lib')
  TargetAdd('fltcopy.exe', input='libp3pandatoolbase.lib')
  TargetAdd('fltcopy.exe', input=COMMON_PANDA_LIBS)
  TargetAdd('fltcopy.exe', opts=['ADVAPI'])

  if not PkgSkip("EGG"):
    TargetAdd('egg2flt_eggToFlt.obj', opts=OPTS, input='eggToFlt.cxx')
    TargetAdd('egg2flt.exe', input='egg2flt_eggToFlt.obj')
    TargetAdd('egg2flt.exe', input='libp3flt.lib')
    TargetAdd('egg2flt.exe', input=COMMON_EGG2X_LIBS)
    TargetAdd('egg2flt.exe', opts=['ADVAPI'])

    TargetAdd('flt2egg_fltToEgg.obj', opts=OPTS, input='fltToEgg.cxx')
    TargetAdd('flt2egg.exe', input='flt2egg_fltToEgg.obj')
    TargetAdd('flt2egg.exe', input='libp3flt.lib')
    TargetAdd('flt2egg.exe', input='libp3fltegg.lib')
    TargetAdd('flt2egg.exe', input=COMMON_EGG2X_LIBS)
    TargetAdd('flt2egg.exe', opts=['ADVAPI'])

#
# DIRECTORY: pandatool/src/imagebase/
#

if not PkgSkip("PANDATOOL"):
  OPTS=['DIR:pandatool/src/imagebase']
  TargetAdd('p3imagebase_composite1.obj', opts=OPTS, input='p3imagebase_composite1.cxx')
  TargetAdd('libp3imagebase.lib', input='p3imagebase_composite1.obj')

#
# DIRECTORY: pandatool/src/imageprogs/
#

if not PkgSkip("PANDATOOL"):
  OPTS=['DIR:pandatool/src/imageprogs']
  TargetAdd('image-info_imageInfo.obj', opts=OPTS, input='imageInfo.cxx')
  TargetAdd('image-info.exe', input='image-info_imageInfo.obj')
  TargetAdd('image-info.exe', input='libp3imagebase.lib')
  TargetAdd('image-info.exe', input='libp3progbase.lib')
  TargetAdd('image-info.exe', input='libp3pandatoolbase.lib')
  TargetAdd('image-info.exe', input=COMMON_PANDA_LIBS)
  TargetAdd('image-info.exe', opts=['ADVAPI'])

  TargetAdd('image-resize_imageResize.obj', opts=OPTS, input='imageResize.cxx')
  TargetAdd('image-resize.exe', input='image-resize_imageResize.obj')
  TargetAdd('image-resize.exe', input='libp3imagebase.lib')
  TargetAdd('image-resize.exe', input='libp3progbase.lib')
  TargetAdd('image-resize.exe', input='libp3pandatoolbase.lib')
  TargetAdd('image-resize.exe', input=COMMON_PANDA_LIBS)
  TargetAdd('image-resize.exe', opts=['ADVAPI'])

  TargetAdd('image-trans_imageTrans.obj', opts=OPTS, input='imageTrans.cxx')
  TargetAdd('image-trans.exe', input='image-trans_imageTrans.obj')
  TargetAdd('image-trans.exe', input='libp3imagebase.lib')
  TargetAdd('image-trans.exe', input='libp3progbase.lib')
  TargetAdd('image-trans.exe', input='libp3pandatoolbase.lib')
  TargetAdd('image-trans.exe', input=COMMON_PANDA_LIBS)
  TargetAdd('image-trans.exe', opts=['ADVAPI'])

#
# DIRECTORY: pandatool/src/pfmprogs/
#

if not PkgSkip("PANDATOOL"):
  OPTS=['DIR:pandatool/src/pfmprogs']
  TargetAdd('pfm-trans_pfmTrans.obj', opts=OPTS, input='pfmTrans.cxx')
  TargetAdd('pfm-trans.exe', input='pfm-trans_pfmTrans.obj')
  TargetAdd('pfm-trans.exe', input='libp3progbase.lib')
  TargetAdd('pfm-trans.exe', input='libp3pandatoolbase.lib')
  TargetAdd('pfm-trans.exe', input=COMMON_PANDA_LIBS)
  TargetAdd('pfm-trans.exe', opts=['ADVAPI'])

  TargetAdd('pfm-bba_pfmBba.obj', opts=OPTS, input='pfmBba.cxx')
  TargetAdd('pfm-bba_config_pfmprogs.obj', opts=OPTS, input='config_pfmprogs.cxx')
  TargetAdd('pfm-bba.exe', input='pfm-bba_pfmBba.obj')
  TargetAdd('pfm-bba.exe', input='pfm-bba_config_pfmprogs.obj')
  TargetAdd('pfm-bba.exe', input='libp3progbase.lib')
  TargetAdd('pfm-bba.exe', input='libp3pandatoolbase.lib')
  TargetAdd('pfm-bba.exe', input=COMMON_PANDA_LIBS)
  TargetAdd('pfm-bba.exe', opts=['ADVAPI'])

#
# DIRECTORY: pandatool/src/lwo/
#

if not PkgSkip("PANDATOOL"):
  OPTS=['DIR:pandatool/src/lwo']
  TargetAdd('p3lwo_composite1.obj', opts=OPTS, input='p3lwo_composite1.cxx')
  TargetAdd('libp3lwo.lib', input='p3lwo_composite1.obj')

#
# DIRECTORY: pandatool/src/lwoegg/
#

if not PkgSkip("PANDATOOL") and not PkgSkip("EGG"):
  OPTS=['DIR:pandatool/src/lwoegg']
  TargetAdd('p3lwoegg_composite1.obj', opts=OPTS, input='p3lwoegg_composite1.cxx')
  TargetAdd('libp3lwoegg.lib', input='p3lwoegg_composite1.obj')

#
# DIRECTORY: pandatool/src/lwoprogs/
#

if not PkgSkip("PANDATOOL"):
  OPTS=['DIR:pandatool/src/lwoprogs', 'DIR:pandatool/src/lwo']
  TargetAdd('lwo-scan_lwoScan.obj', opts=OPTS, input='lwoScan.cxx')
  TargetAdd('lwo-scan.exe', input='lwo-scan_lwoScan.obj')
  TargetAdd('lwo-scan.exe', input='libp3lwo.lib')
  TargetAdd('lwo-scan.exe', input='libp3progbase.lib')
  TargetAdd('lwo-scan.exe', input='libp3pandatoolbase.lib')
  TargetAdd('lwo-scan.exe', input=COMMON_PANDA_LIBS)
  TargetAdd('lwo-scan.exe', opts=['ADVAPI'])

  if not PkgSkip("EGG"):
    TargetAdd('lwo2egg_lwoToEgg.obj', opts=OPTS, input='lwoToEgg.cxx')
    TargetAdd('lwo2egg.exe', input='lwo2egg_lwoToEgg.obj')
    TargetAdd('lwo2egg.exe', input='libp3lwo.lib')
    TargetAdd('lwo2egg.exe', input='libp3lwoegg.lib')
    TargetAdd('lwo2egg.exe', input=COMMON_EGG2X_LIBS)
    TargetAdd('lwo2egg.exe', opts=['ADVAPI'])

#
# DIRECTORY: pandatool/src/maya/
#

for VER in MAYAVERSIONS:
  VNUM=VER[4:]
  if not PkgSkip(VER) and not PkgSkip("PANDATOOL"):
    OPTS=['DIR:pandatool/src/maya', VER]
    TargetAdd('maya'+VNUM+'_composite1.obj', opts=OPTS, input='p3maya_composite1.cxx')
    TargetAdd('libmaya'+VNUM+'.lib', input='maya'+VNUM+'_composite1.obj')

#
# DIRECTORY: pandatool/src/mayaegg/
#

for VER in MAYAVERSIONS:
  VNUM=VER[4:]
  if not PkgSkip(VER) and not PkgSkip("PANDATOOL") and not PkgSkip("EGG"):
    OPTS=['DIR:pandatool/src/mayaegg', 'DIR:pandatool/src/maya', VER]
    TargetAdd('mayaegg'+VNUM+'_loader.obj', opts=OPTS, input='mayaEggLoader.cxx')
    TargetAdd('mayaegg'+VNUM+'_composite1.obj', opts=OPTS, input='p3mayaegg_composite1.cxx')
    TargetAdd('libmayaegg'+VNUM+'.lib', input='mayaegg'+VNUM+'_loader.obj')
    TargetAdd('libmayaegg'+VNUM+'.lib', input='mayaegg'+VNUM+'_composite1.obj')

#
# DIRECTORY: pandatool/src/maxegg/
#

for VER in MAXVERSIONS:
  VNUM=VER[3:]
  if not PkgSkip(VER) and not PkgSkip("PANDATOOL") and not PkgSkip("EGG"):
    OPTS=['DIR:pandatool/src/maxegg', VER,  "WINCOMCTL", "WINCOMDLG", "WINUSER", "MSFORSCOPE", "RTTI"]
    TargetAdd('maxEgg'+VNUM+'.res', opts=OPTS, input='maxEgg.rc')
    TargetAdd('maxegg'+VNUM+'_loader.obj', opts=OPTS, input='maxEggLoader.cxx')
    TargetAdd('maxegg'+VNUM+'_composite1.obj', opts=OPTS, input='p3maxegg_composite1.cxx')
    TargetAdd('maxegg'+VNUM+'.dlo', input='maxegg'+VNUM+'_composite1.obj')
    TargetAdd('maxegg'+VNUM+'.dlo', input='maxEgg'+VNUM+'.res')
    TargetAdd('maxegg'+VNUM+'.dlo', input='maxEgg.def', ipath=OPTS)
    TargetAdd('maxegg'+VNUM+'.dlo', input=COMMON_EGG2X_LIBS)
    TargetAdd('maxegg'+VNUM+'.dlo', opts=OPTS)

#
# DIRECTORY: pandatool/src/maxprogs/
#

for VER in MAXVERSIONS:
  VNUM=VER[3:]
  if not PkgSkip(VER) and not PkgSkip("PANDATOOL") and not PkgSkip("EGG"):
    OPTS=['DIR:pandatool/src/maxprogs', VER,  "WINCOMCTL", "WINCOMDLG", "WINUSER", "MSFORSCOPE", "RTTI"]
    TargetAdd('maxImportRes.res', opts=OPTS, input='maxImportRes.rc')
    TargetAdd('maxprogs'+VNUM+'_maxeggimport.obj', opts=OPTS, input='maxEggImport.cxx')
    TargetAdd('maxeggimport'+VNUM+'.dle', input='maxegg'+VNUM+'_loader.obj')
    TargetAdd('maxeggimport'+VNUM+'.dle', input='maxprogs'+VNUM+'_maxeggimport.obj')
    TargetAdd('maxeggimport'+VNUM+'.dle', input='libpandaegg.dll')
    TargetAdd('maxeggimport'+VNUM+'.dle', input='libpanda.dll')
    TargetAdd('maxeggimport'+VNUM+'.dle', input='libpandaexpress.dll')
    TargetAdd('maxeggimport'+VNUM+'.dle', input='maxImportRes.res')
    TargetAdd('maxeggimport'+VNUM+'.dle', input='maxEggImport.def', ipath=OPTS)
    TargetAdd('maxeggimport'+VNUM+'.dle', input=COMMON_DTOOL_LIBS)
    TargetAdd('maxeggimport'+VNUM+'.dle', opts=OPTS)

#
# DIRECTORY: pandatool/src/vrml/
#

if not PkgSkip("PANDATOOL"):
  OPTS=['DIR:pandatool/src/vrml', 'ZLIB', 'BISONPREFIX_vrmlyy']
  CreateFile(GetOutputDir()+"/include/vrmlParser.h")
  TargetAdd('p3vrml_vrmlParser.obj', opts=OPTS, input='vrmlParser.yxx')
  TargetAdd('vrmlParser.h', input='p3vrml_vrmlParser.obj', opts=['DEPENDENCYONLY'])
  TargetAdd('p3vrml_vrmlLexer.obj', opts=OPTS, input='vrmlLexer.lxx')
  TargetAdd('p3vrml_parse_vrml.obj', opts=OPTS, input='parse_vrml.cxx')
  TargetAdd('p3vrml_standard_nodes.obj', opts=OPTS, input='standard_nodes.cxx')
  TargetAdd('p3vrml_vrmlNode.obj', opts=OPTS, input='vrmlNode.cxx')
  TargetAdd('p3vrml_vrmlNodeType.obj', opts=OPTS, input='vrmlNodeType.cxx')
  TargetAdd('libp3vrml.lib', input='p3vrml_parse_vrml.obj')
  TargetAdd('libp3vrml.lib', input='p3vrml_standard_nodes.obj')
  TargetAdd('libp3vrml.lib', input='p3vrml_vrmlNode.obj')
  TargetAdd('libp3vrml.lib', input='p3vrml_vrmlNodeType.obj')
  TargetAdd('libp3vrml.lib', input='p3vrml_vrmlParser.obj')
  TargetAdd('libp3vrml.lib', input='p3vrml_vrmlLexer.obj')

#
# DIRECTORY: pandatool/src/vrmlegg/
#

if not PkgSkip("PANDATOOL") and not PkgSkip("EGG"):
  OPTS=['DIR:pandatool/src/vrmlegg', 'DIR:pandatool/src/vrml']
  TargetAdd('p3vrmlegg_indexedFaceSet.obj', opts=OPTS, input='indexedFaceSet.cxx')
  TargetAdd('p3vrmlegg_vrmlAppearance.obj', opts=OPTS, input='vrmlAppearance.cxx')
  TargetAdd('p3vrmlegg_vrmlToEggConverter.obj', opts=OPTS, input='vrmlToEggConverter.cxx')
  TargetAdd('libp3vrmlegg.lib', input='p3vrmlegg_indexedFaceSet.obj')
  TargetAdd('libp3vrmlegg.lib', input='p3vrmlegg_vrmlAppearance.obj')
  TargetAdd('libp3vrmlegg.lib', input='p3vrmlegg_vrmlToEggConverter.obj')

#
# DIRECTORY: pandatool/src/xfile/
#

if not PkgSkip("PANDATOOL"):
    OPTS=['DIR:pandatool/src/xfile', 'ZLIB', 'BISONPREFIX_xyy', 'FLEXDASHI']
    CreateFile(GetOutputDir()+"/include/xParser.h")
    TargetAdd('p3xfile_xParser.obj', opts=OPTS, input='xParser.yxx')
    TargetAdd('xParser.h', input='p3xfile_xParser.obj', opts=['DEPENDENCYONLY'])
    TargetAdd('p3xfile_xLexer.obj', opts=OPTS, input='xLexer.lxx')
    TargetAdd('p3xfile_composite1.obj', opts=OPTS, input='p3xfile_composite1.cxx')
    TargetAdd('libp3xfile.lib', input='p3xfile_composite1.obj')
    TargetAdd('libp3xfile.lib', input='p3xfile_xParser.obj')
    TargetAdd('libp3xfile.lib', input='p3xfile_xLexer.obj')

#
# DIRECTORY: pandatool/src/xfileegg/
#

if not PkgSkip("PANDATOOL") and not PkgSkip("EGG"):
    OPTS=['DIR:pandatool/src/xfileegg', 'DIR:pandatool/src/xfile']
    TargetAdd('p3xfileegg_composite1.obj', opts=OPTS, input='p3xfileegg_composite1.cxx')
    TargetAdd('libp3xfileegg.lib', input='p3xfileegg_composite1.obj')

#
# DIRECTORY: pandatool/src/ptloader/
#

if not PkgSkip("PANDATOOL") and not PkgSkip("EGG"):
    if not PkgSkip("FCOLLADA"):
        DefSymbol("FCOLLADA", "HAVE_FCOLLADA")

    OPTS=['DIR:pandatool/src/ptloader', 'DIR:pandatool/src/flt', 'DIR:pandatool/src/lwo', 'DIR:pandatool/src/xfile', 'DIR:pandatool/src/xfileegg', 'DIR:pandatool/src/daeegg', 'BUILDING:PTLOADER', 'FCOLLADA']
    TargetAdd('p3ptloader_config_ptloader.obj', opts=OPTS, input='config_ptloader.cxx', dep='dtool_have_fcollada.dat')
    TargetAdd('p3ptloader_loaderFileTypePandatool.obj', opts=OPTS, input='loaderFileTypePandatool.cxx')
    TargetAdd('libp3ptloader.dll', input='p3ptloader_config_ptloader.obj')
    TargetAdd('libp3ptloader.dll', input='p3ptloader_loaderFileTypePandatool.obj')
    TargetAdd('libp3ptloader.dll', input='libp3fltegg.lib')
    TargetAdd('libp3ptloader.dll', input='libp3flt.lib')
    TargetAdd('libp3ptloader.dll', input='libp3lwoegg.lib')
    TargetAdd('libp3ptloader.dll', input='libp3lwo.lib')
    TargetAdd('libp3ptloader.dll', input='libp3dxfegg.lib')
    TargetAdd('libp3ptloader.dll', input='libp3dxf.lib')
    TargetAdd('libp3ptloader.dll', input='libp3objegg.lib')
    TargetAdd('libp3ptloader.dll', input='libp3vrmlegg.lib')
    TargetAdd('libp3ptloader.dll', input='libp3vrml.lib')
    TargetAdd('libp3ptloader.dll', input='libp3xfileegg.lib')
    TargetAdd('libp3ptloader.dll', input='libp3xfile.lib')
    if (PkgSkip("FCOLLADA")==0): TargetAdd('libp3ptloader.dll', input='libp3daeegg.lib')
    TargetAdd('libp3ptloader.dll', input='libp3eggbase.lib')
    TargetAdd('libp3ptloader.dll', input='libp3progbase.lib')
    TargetAdd('libp3ptloader.dll', input='libp3converter.lib')
    TargetAdd('libp3ptloader.dll', input='libp3pandatoolbase.lib')
    TargetAdd('libp3ptloader.dll', input='libpandaegg.dll')
    TargetAdd('libp3ptloader.dll', input=COMMON_PANDA_LIBS)
    TargetAdd('libp3ptloader.dll', opts=['MODULE', 'ADVAPI', 'FCOLLADA', 'WINUSER'])

#
# DIRECTORY: pandatool/src/miscprogs/
#

# This is a bit of an esoteric tool, and it causes issues because
# it conflicts with tools of the same name in different packages.
#if (PkgSkip("PANDATOOL")==0):
#    OPTS=['DIR:pandatool/src/miscprogs']
#    TargetAdd('bin2c_binToC.obj', opts=OPTS, input='binToC.cxx')
#    TargetAdd('bin2c.exe', input='bin2c_binToC.obj')
#    TargetAdd('bin2c.exe', input='libp3progbase.lib')
#    TargetAdd('bin2c.exe', input='libp3pandatoolbase.lib')
#    TargetAdd('bin2c.exe', input=COMMON_PANDA_LIBS)
#    TargetAdd('bin2c.exe', opts=['ADVAPI'])

#
# DIRECTORY: pandatool/src/pstatserver/
#

if (PkgSkip("PANDATOOL")==0):
    OPTS=['DIR:pandatool/src/pstatserver']
    TargetAdd('p3pstatserver_composite1.obj', opts=OPTS, input='p3pstatserver_composite1.cxx')
    TargetAdd('libp3pstatserver.lib', input='p3pstatserver_composite1.obj')

#
# DIRECTORY: pandatool/src/text-stats/
#

if (PkgSkip("PANDATOOL")==0):
    OPTS=['DIR:pandatool/src/text-stats']
    TargetAdd('text-stats_textMonitor.obj', opts=OPTS, input='textMonitor.cxx')
    TargetAdd('text-stats_textStats.obj', opts=OPTS, input='textStats.cxx')
    TargetAdd('text-stats.exe', input='text-stats_textMonitor.obj')
    TargetAdd('text-stats.exe', input='text-stats_textStats.obj')
    TargetAdd('text-stats.exe', input='libp3progbase.lib')
    TargetAdd('text-stats.exe', input='libp3pstatserver.lib')
    TargetAdd('text-stats.exe', input='libp3pandatoolbase.lib')
    TargetAdd('text-stats.exe', input=COMMON_PANDA_LIBS)
    TargetAdd('text-stats.exe', opts=['ADVAPI'])

#
# DIRECTORY: pandatool/src/vrmlprogs/
#

if not PkgSkip("PANDATOOL"):
    OPTS=['DIR:pandatool/src/vrmlprogs', 'DIR:pandatool/src/vrml', 'DIR:pandatool/src/vrmlegg']
    TargetAdd('vrml-trans_vrmlTrans.obj', opts=OPTS, input='vrmlTrans.cxx')
    TargetAdd('vrml-trans.exe', input='vrml-trans_vrmlTrans.obj')
    TargetAdd('vrml-trans.exe', input='libp3vrml.lib')
    TargetAdd('vrml-trans.exe', input='libp3progbase.lib')
    TargetAdd('vrml-trans.exe', input='libp3pandatoolbase.lib')
    TargetAdd('vrml-trans.exe', input=COMMON_PANDA_LIBS)
    TargetAdd('vrml-trans.exe', opts=['ADVAPI'])

    if not PkgSkip("EGG"):
        TargetAdd('vrml2egg_vrmlToEgg.obj', opts=OPTS, input='vrmlToEgg.cxx')
        TargetAdd('vrml2egg.exe', input='vrml2egg_vrmlToEgg.obj')
        TargetAdd('vrml2egg.exe', input='libp3vrmlegg.lib')
        TargetAdd('vrml2egg.exe', input='libp3vrml.lib')
        TargetAdd('vrml2egg.exe', input=COMMON_EGG2X_LIBS)
        TargetAdd('vrml2egg.exe', opts=['ADVAPI'])

#
# DIRECTORY: pandatool/src/win-stats/
# DIRECTORY: pandatool/src/gtk-stats/
#

if (PkgSkip("PANDATOOL")==0 and (GetTarget() == 'windows' or PkgSkip("GTK2")==0)):
    if GetTarget() == 'windows':
      OPTS=['DIR:pandatool/src/win-stats']
      TargetAdd('pstats_composite1.obj', opts=OPTS, input='winstats_composite1.cxx')
    else:
      OPTS=['DIR:pandatool/src/gtk-stats', 'GTK2']
      TargetAdd('pstats_composite1.obj', opts=OPTS, input='gtkstats_composite1.cxx')
    TargetAdd('pstats.exe', input='pstats_composite1.obj')
    TargetAdd('pstats.exe', input='libp3pstatserver.lib')
    TargetAdd('pstats.exe', input='libp3progbase.lib')
    TargetAdd('pstats.exe', input='libp3pandatoolbase.lib')
    TargetAdd('pstats.exe', input=COMMON_PANDA_LIBS)
    TargetAdd('pstats.exe', opts=['SUBSYSTEM:WINDOWS', 'WINSOCK', 'WINIMM', 'WINGDI', 'WINKERNEL', 'WINOLDNAMES', 'WINUSER', 'WINMM', 'GTK2'])

#
# DIRECTORY: pandatool/src/xfileprogs/
#

if not PkgSkip("PANDATOOL"):
    OPTS=['DIR:pandatool/src/xfileprogs', 'DIR:pandatool/src/xfile', 'DIR:pandatool/src/xfileegg']
    TargetAdd('x-trans_xFileTrans.obj', opts=OPTS, input='xFileTrans.cxx')
    TargetAdd('x-trans.exe', input='x-trans_xFileTrans.obj')
    TargetAdd('x-trans.exe', input='libp3progbase.lib')
    TargetAdd('x-trans.exe', input='libp3xfile.lib')
    TargetAdd('x-trans.exe', input='libp3pandatoolbase.lib')
    TargetAdd('x-trans.exe', input=COMMON_PANDA_LIBS)
    TargetAdd('x-trans.exe', opts=['ADVAPI'])

    if not PkgSkip("EGG"):
        TargetAdd('egg2x_eggToX.obj', opts=OPTS, input='eggToX.cxx')
        TargetAdd('egg2x.exe', input='egg2x_eggToX.obj')
        TargetAdd('egg2x.exe', input='libp3xfileegg.lib')
        TargetAdd('egg2x.exe', input='libp3xfile.lib')
        TargetAdd('egg2x.exe', input=COMMON_EGG2X_LIBS)
        TargetAdd('egg2x.exe', opts=['ADVAPI'])

        TargetAdd('x2egg_xFileToEgg.obj', opts=OPTS, input='xFileToEgg.cxx')
        TargetAdd('x2egg.exe', input='x2egg_xFileToEgg.obj')
        TargetAdd('x2egg.exe', input='libp3xfileegg.lib')
        TargetAdd('x2egg.exe', input='libp3xfile.lib')
        TargetAdd('x2egg.exe', input=COMMON_EGG2X_LIBS)
        TargetAdd('x2egg.exe', opts=['ADVAPI'])

#
# DIRECTORY: pandatool/src/mayaprogs/
#

for VER in MAYAVERSIONS:
  VNUM = VER[4:]
  if not PkgSkip(VER) and not PkgSkip("PANDATOOL") and not PkgSkip("EGG"):
    if GetTarget() == 'darwin' and int(VNUM) >= 2012:
      ARCH_OPTS = ['NOARCH:PPC', 'NOARCH:I386']
      if len(OSX_ARCHS) != 0 and 'x86_64' not in OSX_ARCHS:
        continue
    elif GetTarget() == 'darwin' and int(VNUM) >= 2009:
      ARCH_OPTS = ['NOARCH:PPC']
    elif GetTarget() == 'darwin':
      ARCH_OPTS = ['NOARCH:X86_64']
    else:
      ARCH_OPTS = []

    OPTS=['DIR:pandatool/src/mayaprogs', 'DIR:pandatool/src/maya', 'DIR:pandatool/src/mayaegg', 'DIR:pandatool/src/cvscopy', 'BUILDING:MISC', VER] + ARCH_OPTS
    TargetAdd('mayaeggimport'+VNUM+'_mayaeggimport.obj', opts=OPTS, input='mayaEggImport.cxx')
    TargetAdd('mayaeggimport'+VNUM+'.mll', input='mayaegg'+VNUM+'_loader.obj')
    TargetAdd('mayaeggimport'+VNUM+'.mll', input='mayaeggimport'+VNUM+'_mayaeggimport.obj')
    TargetAdd('mayaeggimport'+VNUM+'.mll', input='libpandaegg.dll')
    TargetAdd('mayaeggimport'+VNUM+'.mll', input=COMMON_PANDA_LIBS)
    #if GetTarget() == 'windows':
    #  TargetAdd('mayaeggimport'+VNUM+'.mll', input='libp3pystub.lib')
    TargetAdd('mayaeggimport'+VNUM+'.mll', opts=['ADVAPI', VER]+ARCH_OPTS)

    TargetAdd('mayaloader'+VNUM+'_config_mayaloader.obj', opts=OPTS, input='config_mayaloader.cxx')
    TargetAdd('libp3mayaloader'+VNUM+'.dll', input='mayaloader'+VNUM+'_config_mayaloader.obj')
    TargetAdd('libp3mayaloader'+VNUM+'.dll', input='libmayaegg'+VNUM+'.lib')
    TargetAdd('libp3mayaloader'+VNUM+'.dll', input='libp3ptloader.dll')
    TargetAdd('libp3mayaloader'+VNUM+'.dll', input='libmaya'+VNUM+'.lib')
    TargetAdd('libp3mayaloader'+VNUM+'.dll', input='libp3fltegg.lib')
    TargetAdd('libp3mayaloader'+VNUM+'.dll', input='libp3flt.lib')
    TargetAdd('libp3mayaloader'+VNUM+'.dll', input='libp3lwoegg.lib')
    TargetAdd('libp3mayaloader'+VNUM+'.dll', input='libp3lwo.lib')
    TargetAdd('libp3mayaloader'+VNUM+'.dll', input='libp3dxfegg.lib')
    TargetAdd('libp3mayaloader'+VNUM+'.dll', input='libp3dxf.lib')
    TargetAdd('libp3mayaloader'+VNUM+'.dll', input='libp3objegg.lib')
    TargetAdd('libp3mayaloader'+VNUM+'.dll', input='libp3vrmlegg.lib')
    TargetAdd('libp3mayaloader'+VNUM+'.dll', input='libp3vrml.lib')
    TargetAdd('libp3mayaloader'+VNUM+'.dll', input='libp3xfileegg.lib')
    TargetAdd('libp3mayaloader'+VNUM+'.dll', input='libp3xfile.lib')
    TargetAdd('libp3mayaloader'+VNUM+'.dll', input='libp3eggbase.lib')
    TargetAdd('libp3mayaloader'+VNUM+'.dll', input='libp3progbase.lib')
    TargetAdd('libp3mayaloader'+VNUM+'.dll', input='libp3converter.lib')
    TargetAdd('libp3mayaloader'+VNUM+'.dll', input='libp3pandatoolbase.lib')
    TargetAdd('libp3mayaloader'+VNUM+'.dll', input='libpandaegg.dll')
    TargetAdd('libp3mayaloader'+VNUM+'.dll', input=COMMON_PANDA_LIBS)
    TargetAdd('libp3mayaloader'+VNUM+'.dll', opts=['ADVAPI', VER]+ARCH_OPTS)

    TargetAdd('mayapview'+VNUM+'_mayaPview.obj', opts=OPTS, input='mayaPview.cxx')
    TargetAdd('libmayapview'+VNUM+'.mll', input='mayapview'+VNUM+'_mayaPview.obj')
    TargetAdd('libmayapview'+VNUM+'.mll', input='libmayaegg'+VNUM+'.lib')
    TargetAdd('libmayapview'+VNUM+'.mll', input='libmaya'+VNUM+'.lib')
    TargetAdd('libmayapview'+VNUM+'.mll', input='libp3framework.dll')
    if GetTarget() == 'windows':
      TargetAdd('libmayapview'+VNUM+'.mll', input=COMMON_EGG2X_LIBS)
    else:
      TargetAdd('libmayapview'+VNUM+'.mll', input=COMMON_EGG2X_LIBS)
    TargetAdd('libmayapview'+VNUM+'.mll', opts=['ADVAPI', VER]+ARCH_OPTS)

    TargetAdd('maya2egg'+VNUM+'_mayaToEgg.obj', opts=OPTS, input='mayaToEgg.cxx')
    TargetAdd('maya2egg'+VNUM+'_bin.exe', input='maya2egg'+VNUM+'_mayaToEgg.obj')
    TargetAdd('maya2egg'+VNUM+'_bin.exe', input='libmayaegg'+VNUM+'.lib')
    TargetAdd('maya2egg'+VNUM+'_bin.exe', input='libmaya'+VNUM+'.lib')
    if GetTarget() == 'windows':
      TargetAdd('maya2egg'+VNUM+'_bin.exe', input=COMMON_EGG2X_LIBS)
    else:
      TargetAdd('maya2egg'+VNUM+'_bin.exe', input=COMMON_EGG2X_LIBS)
    TargetAdd('maya2egg'+VNUM+'_bin.exe', opts=['ADVAPI', VER]+ARCH_OPTS)

    TargetAdd('egg2maya'+VNUM+'_eggToMaya.obj', opts=OPTS, input='eggToMaya.cxx')
    TargetAdd('egg2maya'+VNUM+'_bin.exe', input='egg2maya'+VNUM+'_eggToMaya.obj')
    TargetAdd('egg2maya'+VNUM+'_bin.exe', input='libmayaegg'+VNUM+'.lib')
    TargetAdd('egg2maya'+VNUM+'_bin.exe', input='libmaya'+VNUM+'.lib')
    if GetTarget() == 'windows':
      TargetAdd('egg2maya'+VNUM+'_bin.exe', input=COMMON_EGG2X_LIBS)
    else:
      TargetAdd('egg2maya'+VNUM+'_bin.exe', input=COMMON_EGG2X_LIBS)
    TargetAdd('egg2maya'+VNUM+'_bin.exe', opts=['ADVAPI', VER]+ARCH_OPTS)

    TargetAdd('mayacopy'+VNUM+'_mayaCopy.obj', opts=OPTS, input='mayaCopy.cxx')
    TargetAdd('mayacopy'+VNUM+'_bin.exe', input='mayacopy'+VNUM+'_mayaCopy.obj')
    TargetAdd('mayacopy'+VNUM+'_bin.exe', input='libp3cvscopy.lib')
    TargetAdd('mayacopy'+VNUM+'_bin.exe', input='libmaya'+VNUM+'.lib')
    if GetTarget() == 'windows':
      TargetAdd('mayacopy'+VNUM+'_bin.exe', input=COMMON_EGG2X_LIBS)
    else:
      TargetAdd('mayacopy'+VNUM+'_bin.exe', input=COMMON_EGG2X_LIBS)
    TargetAdd('mayacopy'+VNUM+'_bin.exe', opts=['ADVAPI', VER]+ARCH_OPTS)

    TargetAdd('mayasavepview'+VNUM+'_mayaSavePview.obj', opts=OPTS, input='mayaSavePview.cxx')
    TargetAdd('libmayasavepview'+VNUM+'.mll', input='mayasavepview'+VNUM+'_mayaSavePview.obj')
    TargetAdd('libmayasavepview'+VNUM+'.mll', opts=['ADVAPI', VER]+ARCH_OPTS)

    TargetAdd('mayapath'+VNUM+'.obj', opts=OPTS, input='mayapath.cxx')

    TargetAdd('maya2egg'+VNUM+'.exe', input='mayapath'+VNUM+'.obj')
    TargetAdd('maya2egg'+VNUM+'.exe', input='libpandaexpress.dll')
    TargetAdd('maya2egg'+VNUM+'.exe', input=COMMON_DTOOL_LIBS)
    TargetAdd('maya2egg'+VNUM+'.exe', opts=['ADVAPI']+ARCH_OPTS)

    TargetAdd('egg2maya'+VNUM+'.exe', input='mayapath'+VNUM+'.obj')
    TargetAdd('egg2maya'+VNUM+'.exe', input='libpandaexpress.dll')
    TargetAdd('egg2maya'+VNUM+'.exe', input=COMMON_DTOOL_LIBS)
    TargetAdd('egg2maya'+VNUM+'.exe', opts=['ADVAPI']+ARCH_OPTS)

    TargetAdd('mayacopy'+VNUM+'.exe', input='mayapath'+VNUM+'.obj')
    TargetAdd('mayacopy'+VNUM+'.exe', input='libpandaexpress.dll')
    TargetAdd('mayacopy'+VNUM+'.exe', input=COMMON_DTOOL_LIBS)
    TargetAdd('mayacopy'+VNUM+'.exe', opts=['ADVAPI']+ARCH_OPTS)

#
# DIRECTORY: contrib/src/ai/
#
if (PkgSkip("CONTRIB")==0 and not RUNTIME):
  OPTS=['DIR:contrib/src/ai', 'BUILDING:PANDAAI']
  TargetAdd('p3ai_composite1.obj', opts=OPTS, input='p3ai_composite1.cxx')
  TargetAdd('libpandaai.dll', input='p3ai_composite1.obj')
  TargetAdd('libpandaai.dll', input=COMMON_PANDA_LIBS)

  OPTS=['DIR:contrib/src/ai']
  IGATEFILES=GetDirectoryContents('contrib/src/ai', ["*.h", "*_composite*.cxx"])
  TargetAdd('libpandaai.in', opts=OPTS, input=IGATEFILES)
  TargetAdd('libpandaai.in', opts=['IMOD:panda3d.ai', 'ILIB:libpandaai', 'SRCDIR:contrib/src/ai'])

  PyTargetAdd('ai_module.obj', input='libpandaai.in')
  PyTargetAdd('ai_module.obj', opts=OPTS)
  PyTargetAdd('ai_module.obj', opts=['IMOD:panda3d.ai', 'ILIB:ai', 'IMPORT:panda3d.core'])

  PyTargetAdd('ai.pyd', input='ai_module.obj')
  PyTargetAdd('ai.pyd', input='libpandaai_igate.obj')
  PyTargetAdd('ai.pyd', input='libpandaai.dll')
  PyTargetAdd('ai.pyd', input='libp3interrogatedb.dll')
  PyTargetAdd('ai.pyd', input=COMMON_PANDA_LIBS)

#
# DIRECTORY: contrib/src/rplight/
#
if not PkgSkip("CONTRIB") and not PkgSkip("PYTHON") and not RUNTIME:
  OPTS=['DIR:contrib/src/rplight', 'BUILDING:RPLIGHT']
  TargetAdd('p3rplight_composite1.obj', opts=OPTS, input='p3rplight_composite1.cxx')

  IGATEFILES=GetDirectoryContents('contrib/src/rplight', ["*.h", "*_composite*.cxx"])
  TargetAdd('libp3rplight.in', opts=OPTS, input=IGATEFILES)
  TargetAdd('libp3rplight.in', opts=['IMOD:panda3d._rplight', 'ILIB:libp3rplight', 'SRCDIR:contrib/src/rplight'])

  PyTargetAdd('rplight_module.obj', input='libp3rplight.in')
  PyTargetAdd('rplight_module.obj', opts=OPTS)
  PyTargetAdd('rplight_module.obj', opts=['IMOD:panda3d._rplight', 'ILIB:_rplight', 'IMPORT:panda3d.core'])

  PyTargetAdd('_rplight.pyd', input='rplight_module.obj')
  PyTargetAdd('_rplight.pyd', input='libp3rplight_igate.obj')
  PyTargetAdd('_rplight.pyd', input='p3rplight_composite1.obj')
  PyTargetAdd('_rplight.pyd', input='libp3interrogatedb.dll')
  PyTargetAdd('_rplight.pyd', input=COMMON_PANDA_LIBS)

#
# DIRECTORY: pandatool/src/deploy-stub
#
if PkgSkip("PYTHON") == 0:
    OPTS=['DIR:pandatool/src/deploy-stub', 'BUILDING:DEPLOYSTUB']
    PyTargetAdd('deploy-stub.obj', opts=OPTS, input='deploy-stub.c')
    if GetTarget() == 'windows':
        PyTargetAdd('frozen_dllmain.obj', opts=OPTS, input='frozen_dllmain.c')

    if GetTarget() == 'linux' or GetTarget() == 'freebsd':
        # Setup rpath so libs can be found in the same directory as the deployed game
        LibName('DEPLOYSTUB', "-Wl,-rpath,\$ORIGIN")
        LibName('DEPLOYSTUB', "-Wl,-z,origin")
        LibName('DEPLOYSTUB', "-rdynamic")
    PyTargetAdd('deploy-stub.exe', input='deploy-stub.obj')
    if GetTarget() == 'windows':
        PyTargetAdd('deploy-stub.exe', input='frozen_dllmain.obj')
    PyTargetAdd('deploy-stub.exe', opts=['WINSHELL', 'DEPLOYSTUB', 'NOICON'])

    if GetTarget() == 'windows':
        PyTargetAdd('deploy-stubw.exe', input='deploy-stub.obj')
        PyTargetAdd('deploy-stubw.exe', input='frozen_dllmain.obj')
        PyTargetAdd('deploy-stubw.exe', opts=['SUBSYSTEM:WINDOWS', 'WINSHELL', 'DEPLOYSTUB', 'NOICON'])
    elif GetTarget() == 'darwin':
        DefSymbol('MACOS_APP_BUNDLE', 'MACOS_APP_BUNDLE')
        OPTS = OPTS + ['MACOS_APP_BUNDLE']
        PyTargetAdd('deploy-stubw.obj', opts=OPTS, input='deploy-stub.c')
        PyTargetAdd('deploy-stubw.exe', input='deploy-stubw.obj')
        PyTargetAdd('deploy-stubw.exe', opts=['MACOS_APP_BUNDLE', 'DEPLOYSTUB', 'NOICON'])

#
# Generate the models directory and samples directory
#

if not PkgSkip("DIRECT") and not RUNTIME and not PkgSkip("EGG"):
  model_extensions = ["*.egg"]

  # Check if we have access to an flt2egg utility, either self-compiled or on the system.
  if ((PkgSkip("PANDATOOL")==0 and GetHost()==GetTarget()) or LocateBinary('flt2egg')):
      model_extensions.append("*.flt")

  for model in GetDirectoryContents("dmodels/src/misc", model_extensions):
      if (PkgSkip("ZLIB")==0 and PkgSkip("DEPLOYTOOLS")==0 and not RTDIST):
          newname = model[:-4] + ".egg.pz"
      else:
          newname = model[:-4] + ".egg"
      TargetAdd(GetOutputDir()+"/models/misc/"+newname, input="dmodels/src/misc/"+model)

  for model in GetDirectoryContents("dmodels/src/gui", model_extensions):
      if (PkgSkip("ZLIB")==0 and PkgSkip("DEPLOYTOOLS")==0 and not RTDIST):
          newname = model[:-4] + ".egg.pz"
      else:
          newname = model[:-4] + ".egg"
      TargetAdd(GetOutputDir()+"/models/gui/"+newname, input="dmodels/src/gui/"+model)

  for model in GetDirectoryContents("models", model_extensions):
      if (PkgSkip("ZLIB")==0 and PkgSkip("DEPLOYTOOLS")==0 and not RTDIST):
          newname = model[:-4] + ".egg.pz"
      else:
          newname = model[:-4] + ".egg"
      TargetAdd(GetOutputDir()+"/models/"+newname, input="models/"+model)

if not PkgSkip("DIRECT") and not RUNTIME:
  CopyAllFiles(GetOutputDir()+"/models/audio/sfx/",  "dmodels/src/audio/sfx/", ".wav")
  CopyAllFiles(GetOutputDir()+"/models/icons/",      "dmodels/src/icons/",     ".gif")

  CopyAllFiles(GetOutputDir()+"/models/maps/",       "models/maps/",           ".jpg")
  CopyAllFiles(GetOutputDir()+"/models/maps/",       "models/maps/",           ".png")
  CopyAllFiles(GetOutputDir()+"/models/maps/",       "models/maps/",           ".rgb")
  CopyAllFiles(GetOutputDir()+"/models/maps/",       "models/maps/",           ".rgba")

  CopyAllFiles(GetOutputDir()+"/models/maps/",       "dmodels/src/maps/",      ".jpg")
  CopyAllFiles(GetOutputDir()+"/models/maps/",       "dmodels/src/maps/",      ".png")
  CopyAllFiles(GetOutputDir()+"/models/maps/",       "dmodels/src/maps/",      ".rgb")
  CopyAllFiles(GetOutputDir()+"/models/maps/",       "dmodels/src/maps/",      ".rgba")

#
# Build the rtdist.
#

if (RTDIST):
  OPTS=['DIR:direct/src/p3d']
  TargetAdd('_panda3d', opts=OPTS, input='panda3d.pdef')
  TargetAdd('_coreapi', opts=OPTS, input='coreapi.pdef')
  TargetAdd('_thirdparty', opts=OPTS, input='thirdparty.pdef')

#
# If we have a host URL and distributor, we can make .p3d deployment tools.
#

if not PkgSkip("DIRECT") and not PkgSkip("DEPLOYTOOLS") and not RUNTIME and not RTDIST and HOST_URL and DISTRIBUTOR:
    OPTS=['DIR:direct/src/p3d']

    TargetAdd('packp3d.p3d', opts=OPTS, input='panda3d.pdef')
    TargetAdd('pdeploy.p3d', opts=OPTS, input='panda3d.pdef')
    TargetAdd('pmerge.p3d', opts=OPTS, input='panda3d.pdef')
    TargetAdd('ppackage.p3d', opts=OPTS, input='panda3d.pdef')
    TargetAdd('ppatcher.p3d', opts=OPTS, input='panda3d.pdef')

##########################################################################################
#
# Dependency-Based Distributed Build System.
#
##########################################################################################

DEPENDENCYQUEUE=[]

for target in TARGET_LIST:
    name = target.name
    inputs = target.inputs
    opts = target.opts
    deps = target.deps
    DEPENDENCYQUEUE.append([CompileAnything, [name, inputs, opts], [name], deps, []])

def BuildWorker(taskqueue, donequeue):
    while True:
        try:
            task = taskqueue.get(timeout=1)
        except:
            ProgressOutput(None, "Waiting for tasks...")
            task = taskqueue.get()
        sys.stdout.flush()
        if (task == 0): return
        try:
            task[0](*task[1])
            donequeue.put(task)
        except:
            donequeue.put(0)

def AllSourcesReady(task, pending):
    sources = task[3]
    for x in sources:
        if (x in pending):
            return 0
    sources = task[1][1]
    for x in sources:
        if (x in pending):
            return 0
    altsources = task[4]
    for x in altsources:
        if (x in pending):
            return 0
    return 1

def ParallelMake(tasklist):
    # Create the communication queues.
    donequeue = queue.Queue()
    taskqueue = queue.Queue()
    # Build up a table listing all the pending targets
    #task = [CompileAnything, [name, inputs, opts], [name], deps, []]
    # task[2] = [name]
    # task[3] = deps
    # The python tool package, in particular fltegg seems to throw parallelmake off
    # A hack for now is to divide the tasklist into two parts, one to be built in parallel
    # and another subpart to be built sequentially. The most time consuming part of the process
    # is the c++ code generation anyways.

    tasklist_seq = []
    i = 0
    while i < len(tasklist):
        if tasklist[i][2][0].endswith('.egg') | tasklist[i][2][0].endswith('.egg.pz'):
            break
        i += 1
    if i < len(tasklist):
        tasklist_seq = tasklist[i:]
        tasklist = tasklist[:i]
    iNumStartingTasks = len(tasklist)

    pending = {}
    for task in tasklist:
        for target in task[2]:
            pending[target] = 1
    # Create the workers
    for slave in range(THREADCOUNT):
        th = threading.Thread(target=BuildWorker, args=[taskqueue, donequeue])
        th.setDaemon(1)
        th.start()
    # Feed tasks to the workers.
    tasksqueued = 0
    while True:
        if (tasksqueued < THREADCOUNT):
            extras = []
            for task in tasklist:
                if (tasksqueued < THREADCOUNT) and (AllSourcesReady(task, pending)):
                    if (NeedsBuild(task[2], task[3])):
                        tasksqueued += 1
                        taskqueue.put(task)
                    else:
                        for target in task[2]:
                            del pending[target]
                else:
                    extras.append(task)
            tasklist = extras
        sys.stdout.flush()
        if (tasksqueued == 0): break
        donetask = donequeue.get()
        if (donetask == 0):
            exit("Build process aborting.")
        sys.stdout.flush()
        tasksqueued -= 1
        JustBuilt(donetask[2], donetask[3])
        for target in donetask[2]:
            del pending[target]
    # Kill the workers.
    for slave in range(THREADCOUNT):
        taskqueue.put(0)
    # Make sure there aren't any unsatisfied tasks
    if len(tasklist) > 0:
        exit("Dependency problems: " + str(len(tasklist)) + " tasks not finished. First task unsatisfied: "+str(tasklist[0][2]))
    SequentialMake(tasklist_seq)


def SequentialMake(tasklist):
    i = 0
    for task in tasklist:
        if (NeedsBuild(task[2], task[3])):
            task[0](*task[1] + [(i * 100.0) / len(tasklist)])
            JustBuilt(task[2], task[3])
        i += 1


def RunDependencyQueue(tasklist):
    if (THREADCOUNT!=0):
        ParallelMake(tasklist)
    else:
        SequentialMake(tasklist)


try:
    RunDependencyQueue(DEPENDENCYQUEUE)
finally:
    SaveDependencyCache()

# Run the test suite.
if RUNTESTS:
    cmdstr = BracketNameWithQuotes(SDK["PYTHONEXEC"].replace('\\', '/'))
    if sys.version_info >= (2, 6):
        cmdstr += " -B"
    cmdstr += " -m pytest tests"
    if GetVerbose():
        cmdstr += " --verbose"
    oscmd(cmdstr)

# Write out information about the Python versions in the built dir.
python_version_info = GetCurrentPythonVersionInfo()
UpdatePythonVersionInfoFile(python_version_info)

##########################################################################################
#
# The Installers
#
# Under windows, we can build an 'exe' package using NSIS
# Under linux, we can build a 'deb' package or an 'rpm' package.
# Under OSX, we can make a 'dmg' package.
#
##########################################################################################

if INSTALLER:
    ProgressOutput(100.0, "Building installer")
    from makepackage import MakeInstaller

    # When using the --installer flag, only install for the current version.
    python_versions = []
    if python_version_info:
        python_versions.append(python_version_info)

    MakeInstaller(version=VERSION, outputdir=GetOutputDir(),
                  optimize=GetOptimize(), compressor=COMPRESSOR,
                  debversion=DEBVERSION, rpmrelease=RPMRELEASE,
                  runtime=RUNTIME, python_versions=python_versions)

if WHEEL:
    ProgressOutput(100.0, "Building wheel")
    from makewheel import makewheel
    makewheel(WHLVERSION, GetOutputDir())

##########################################################################################
#
# Print final status report.
#
##########################################################################################

WARNINGS.append("Elapsed Time: "+PrettyTime(time.time() - STARTTIME))

printStatus("Makepanda Final Status Report", WARNINGS)
print(GetColor("green") + "Build successfully finished, elapsed time: " + PrettyTime(time.time() - STARTTIME) + GetColor())<|MERGE_RESOLUTION|>--- conflicted
+++ resolved
@@ -71,11 +71,8 @@
 MSVC_VERSION = None
 BOOUSEINTELCOMPILER = False
 OPENCV_VER_23 = False
-<<<<<<< HEAD
 PLATFORM = None
-=======
 COPY_PYTHON = True
->>>>>>> 981c44f6
 
 if "MACOSX_DEPLOYMENT_TARGET" in os.environ:
     OSXTARGET=os.environ["MACOSX_DEPLOYMENT_TARGET"]
