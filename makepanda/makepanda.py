#!/usr/bin/env python
########################################################################
#
# To build panda using this script, type 'makepanda.py' on unix
# or 'makepanda.bat' on windows, and examine the help-text.
# Then run the script again with the appropriate options to compile
# panda3d.
#
########################################################################

import sys
if sys.version_info < (3, 6):
    print("This version of Python is not supported, use version 3.6 or higher.")
    exit(1)

try:
    import os
    import time
    import re
    import getopt
    import threading
    import signal
    import shutil
    import plistlib
    import queue
except KeyboardInterrupt:
    raise
except:
    print("You are either using an incomplete or an old version of Python!")
    print("Please install the development package of Python and try again.")
    exit(1)

from distutils.util import get_platform
from makepandacore import *

try:
    import zlib
except:
    zlib = None

########################################################################
##
## PARSING THE COMMAND LINE OPTIONS
##
## You might be tempted to change the defaults by editing them
## here.  Don't do it.  Instead, create a script that compiles
## panda with your preferred options.  Or, create
## a 'makepandaPreferences' file and put it into your python path.
##
########################################################################

COMPILER=0
INSTALLER=0
WHEEL=0
RUNTESTS=0
GENMAN=0
COMPRESSOR="zlib"
THREADCOUNT=0
CFLAGS=""
CXXFLAGS=""
LDFLAGS=""
DISTRIBUTOR=""
VERSION=None
DEBVERSION=None
WHLVERSION=None
RPMRELEASE="1"
GIT_COMMIT=None
MAJOR_VERSION=None
OSX_ARCHS=[]
STRDXSDKVERSION = 'default'
WINDOWS_SDK = None
MSVC_VERSION = None
BOOUSEINTELCOMPILER = False
OPENCV_VER_23 = False
PLATFORM = None
COPY_PYTHON = True

PkgListSet(["PYTHON", "DIRECT",                        # Python support
  "GL", "GLES", "GLES2"] + DXVERSIONS + ["TINYDISPLAY", "NVIDIACG", # 3D graphics
  "EGL",                                               # OpenGL (ES) integration
  "EIGEN",                                             # Linear algebra acceleration
  "OPENAL", "FMODEX",                                  # Audio playback
  "VORBIS", "OPUS", "FFMPEG", "SWSCALE", "SWRESAMPLE", # Audio decoding
  "ODE", "BULLET", "PANDAPHYSICS",                     # Physics
  "SPEEDTREE",                                         # SpeedTree
  "ZLIB", "PNG", "JPEG", "TIFF", "OPENEXR", "SQUISH",  # 2D Formats support
  ] + MAYAVERSIONS + MAXVERSIONS + [ "FCOLLADA", "ASSIMP", "EGG", # 3D Formats support
  "FREETYPE", "HARFBUZZ",                              # Text rendering
  "VRPN", "OPENSSL",                                   # Transport
  "FFTW",                                              # Algorithm helpers
  "ARTOOLKIT", "OPENCV", "DIRECTCAM", "VISION",        # Augmented Reality
  "GTK2",                                              # GTK2 is used for PStats on Unix
  "MFC", "WX", "FLTK",                                 # Used for web plug-in only
  "COCOA",                                             # macOS toolkits
  "X11",                                               # Unix platform support
  "PANDATOOL", "PVIEW", "DEPLOYTOOLS",                 # Toolchain
  "SKEL",                                              # Example SKEL project
  "PANDAFX",                                           # Some distortion special lenses
  "PANDAPARTICLESYSTEM",                               # Built in particle system
  "CONTRIB",                                           # Experimental
  "SSE2", "NEON",                                      # Compiler features
])

CheckPandaSourceTree()

def keyboardInterruptHandler(x,y):
    exit("keyboard interrupt")

signal.signal(signal.SIGINT, keyboardInterruptHandler)

########################################################################
##
## Command-line parser.
##
## You can type "makepanda --help" to see all the options.
##
########################################################################

def usage(problem):
    if problem:
        print("")
        print("Error parsing command-line input: %s" % (problem))

    print("")
    print("Makepanda generates a 'built' subdirectory containing a")
    print("compiled copy of Panda3D.  Command-line arguments are:")
    print("")
    print("  --help            (print the help message you're reading now)")
    print("  --verbose         (print out more information)")
    print("  --tests           (run the test suite)")
    print("  --installer       (build an installer)")
    print("  --wheel           (build a pip-installable .whl)")
    print("  --optimize X      (optimization level can be 1,2,3,4)")
    print("  --version X       (set the panda version number)")
    print("  --lzma            (use lzma compression when building Windows installer)")
    print("  --distributor X   (short string identifying the distributor of the build)")
    print("  --outputdir X     (use the specified directory instead of 'built')")
    print("  --threads N       (use the multithreaded build system. see manual)")
    print("  --universal       (build universal binaries (macOS 11.0+ only))")
    print("  --override \"O=V\"  (override dtool_config/prc option value)")
    print("  --static          (builds libraries for static linking)")
    print("  --target X        (experimental cross-compilation (android only))")
    print("  --arch X          (target architecture for cross-compilation)")
    print("")
    for pkg in PkgListGet():
        p = pkg.lower()
        print("  --use-%-9s   --no-%-9s (enable/disable use of %s)"%(p, p, pkg))
    if sys.platform != 'win32':
        print("  --<PKG>-incdir    (custom location for header files of thirdparty package)")
        print("  --<PKG>-libdir    (custom location for library files of thirdparty package)")
    print("")
    print("  --nothing         (disable every third-party lib)")
    print("  --everything      (enable every third-party lib)")
    print("  --directx-sdk=X   (specify version of DirectX SDK to use: jun2010, aug2009)")
    print("  --windows-sdk=X   (specify Windows SDK version, eg. 7.1, 8.1 or 10.  Default is 8.1)")
    print("  --msvc-version=X  (specify Visual C++ version, eg. 10, 11, 12, 14, 14.1, 14.2.  Default is 14)")
    print("  --use-icl         (experimental setting to use an intel compiler instead of MSVC on Windows)")
    print("")
    print("The simplest way to compile panda is to just type:")
    print("")
    print("  makepanda --everything")
    print("")
    os._exit(1)

def parseopts(args):
    global INSTALLER,WHEEL,RUNTESTS,GENMAN,DISTRIBUTOR,VERSION
    global COMPRESSOR,THREADCOUNT,OSX_ARCHS
    global DEBVERSION,WHLVERSION,RPMRELEASE,GIT_COMMIT
    global STRDXSDKVERSION, WINDOWS_SDK, MSVC_VERSION, BOOUSEINTELCOMPILER
    global COPY_PYTHON

    # Options for which to display a deprecation warning.
    removedopts = [
        "use-touchinput", "no-touchinput", "no-awesomium", "no-directscripts",
        "no-carbon", "no-physx", "no-rocket", "host", "osxtarget=",
        ]

    # All recognized options.
    longopts = [
        "help","distributor=","verbose","tests",
        "optimize=","everything","nothing","installer","wheel","rtdist","nocolor",
        "version=","lzma","no-python","threads=","outputdir=","override=",
        "static","debversion=","rpmrelease=","p3dsuffix=","rtdist-version=",
        "directx-sdk=", "windows-sdk=", "msvc-version=", "clean", "use-icl",
        "universal", "target=", "arch=", "git-commit=", "no-copy-python",
        "cggl-incdir=", "cggl-libdir=",
        ] + removedopts

    anything = 0
    optimize = ""
    target = None
    target_archs = []
    universal = False
    clean_build = False
    for pkg in PkgListGet():
        longopts.append("use-" + pkg.lower())
        longopts.append("no-" + pkg.lower())
        longopts.append(pkg.lower() + "-incdir=")
        longopts.append(pkg.lower() + "-libdir=")

    try:
        opts, extras = getopt.getopt(args, "", longopts)
        for option, value in opts:
            if (option=="--help"): raise Exception
            elif (option=="--optimize"): optimize=value
            elif (option=="--installer"): INSTALLER=1
            elif (option=="--tests"): RUNTESTS=1
            elif (option=="--wheel"): WHEEL=1
            elif (option=="--verbose"): SetVerbose(True)
            elif (option=="--distributor"): DISTRIBUTOR=value
            elif (option=="--genman"): GENMAN=1
            elif (option=="--everything"): PkgEnableAll()
            elif (option=="--nothing"): PkgDisableAll()
            elif (option=="--threads"): THREADCOUNT=int(value)
            elif (option=="--outputdir"): SetOutputDir(value.strip())
            elif (option=="--universal"): universal = True
            elif (option=="--target"): target = value.strip()
            elif (option=="--arch"): target_archs.append(value.strip())
            elif (option=="--nocolor"): DisableColors()
            elif (option=="--version"):
                match = re.match(r'^\d+\.\d+(\.\d+)+', value)
                if not match:
                    usage("version requires three digits")
                WHLVERSION = value
                VERSION = match.group()
            elif (option=="--lzma"): COMPRESSOR="lzma"
            elif (option=="--override"): AddOverride(value.strip())
            elif (option=="--static"): SetLinkAllStatic(True)
            elif (option=="--debversion"): DEBVERSION=value
            elif (option=="--rpmrelease"): RPMRELEASE=value
            elif (option=="--git-commit"): GIT_COMMIT=value
            # Backward compatibility, OPENGL was renamed to GL
            elif (option=="--use-opengl"): PkgEnable("GL")
            elif (option=="--no-opengl"): PkgDisable("GL")
            elif (option=="--directx-sdk"):
                STRDXSDKVERSION = value.strip().lower()
                if STRDXSDKVERSION == '':
                    print("No DirectX SDK version specified. Using 'default' DirectX SDK search")
                    STRDXSDKVERSION = 'default'
            elif (option=="--windows-sdk"):
                WINDOWS_SDK = value.strip().lower()
            elif (option=="--msvc-version"):
                MSVC_VERSION = value.strip().lower()
            elif (option=="--use-icl"): BOOUSEINTELCOMPILER = True
            elif (option=="--clean"): clean_build = True
            elif (option=="--no-copy-python"): COPY_PYTHON = False
            elif (option[2:] in removedopts or option[2:]+'=' in removedopts):
                Warn("Ignoring removed option %s" % (option))
            else:
                for pkg in PkgListGet() + ['CGGL']:
                    if option == "--use-" + pkg.lower():
                        PkgEnable(pkg)
                        break
                    elif option == "--no-" + pkg.lower():
                        PkgDisable(pkg)
                        break
                    elif option == "--" + pkg.lower() + "-incdir":
                        PkgSetCustomLocation(pkg)
                        IncDirectory(pkg, value)
                        break
                    elif option == "--" + pkg.lower() + "-libdir":
                        PkgSetCustomLocation(pkg)
                        LibDirectory(pkg, value)
                        break
            if (option == "--everything" or option.startswith("--use-")
                or option == "--nothing" or option.startswith("--no-")):
                anything = 1
    except:
        usage(sys.exc_info()[1])

    if not anything:
        usage("You should specify a list of packages to use or --everything to enable all packages.")

    if (optimize==""): optimize = "3"

    if target is not None or target_archs:
        SetTarget(target, target_archs[-1] if target_archs else None)

    if universal:
        if target_archs:
            exit("--universal is incompatible with --arch")

        OSX_ARCHS.append("x86_64")
        OSX_ARCHS.append("arm64")
    elif target_archs:
        OSX_ARCHS = target_archs

    try:
        SetOptimize(int(optimize))
        assert GetOptimize() in [1, 2, 3, 4]
    except:
        usage("Invalid setting for OPTIMIZE")

    if GIT_COMMIT is not None and not re.match("^[a-f0-9]{40}$", GIT_COMMIT):
        usage("Invalid SHA-1 hash given for --git-commit option!")

    if GetTarget() == 'windows':
        if not MSVC_VERSION:
            print("No MSVC version specified. Defaulting to 14 (Visual Studio 2015).")
            MSVC_VERSION = (14, 0)
        else:
            try:
                MSVC_VERSION = tuple(int(d) for d in MSVC_VERSION.split('.'))[:2]
                if (len(MSVC_VERSION) == 1):
                    MSVC_VERSION += (0,)
            except:
                usage("Invalid setting for --msvc-version")

        if MSVC_VERSION < (14, 0):
            warn_prefix = "%sERROR:%s " % (GetColor("red"), GetColor())
            print("=========================================================================")
            print(warn_prefix + "Support for MSVC versions before 2015 has been discontinued.")
            print(warn_prefix + "For more information, or any questions, please visit:")
            print(warn_prefix + "  https://github.com/panda3d/panda3d/issues/288")
            print("=========================================================================")
            sys.stdout.flush()
            time.sleep(1.0)
            sys.exit(1)

    if clean_build and os.path.isdir(GetOutputDir()):
        print("Deleting %s" % (GetOutputDir()))
        shutil.rmtree(GetOutputDir())

parseopts(sys.argv[1:])

########################################################################
##
## Handle environment variables.
##
########################################################################

if ("CFLAGS" in os.environ):
    CFLAGS = os.environ["CFLAGS"].strip()

if ("CXXFLAGS" in os.environ):
    CXXFLAGS = os.environ["CXXFLAGS"].strip()

if ("RPM_OPT_FLAGS" in os.environ):
    CFLAGS += " " + os.environ["RPM_OPT_FLAGS"].strip()
    CXXFLAGS += " " + os.environ["RPM_OPT_FLAGS"].strip()

if ("LDFLAGS" in os.environ):
    LDFLAGS = os.environ["LDFLAGS"].strip()

os.environ["MAKEPANDA"] = os.path.abspath(sys.argv[0])
if GetHost() == "darwin":
    if tuple(OSX_ARCHS) == ('arm64',):
        os.environ["MACOSX_DEPLOYMENT_TARGET"] = "11.0"
    else:
        os.environ["MACOSX_DEPLOYMENT_TARGET"] = "10.9"

########################################################################
##
## Configure things based on the command-line parameters.
##
########################################################################

if VERSION is None:
    # Take the value from the setup.cfg file.
    VERSION = GetMetadataValue('version')

if WHLVERSION is None:
    WHLVERSION = VERSION

print("Version: %s" % VERSION)

if DEBVERSION is None:
    DEBVERSION = VERSION

MAJOR_VERSION = '.'.join(VERSION.split('.')[:2])

# Now determine the distutils-style platform tag for the target system.
target = GetTarget()
if target == 'windows':
    if GetTargetArch() == 'x64':
        PLATFORM = 'win-amd64'
    else:
        PLATFORM = 'win32'

elif target == 'darwin':
    arch_tag = None
    if not OSX_ARCHS:
        arch_tag = GetTargetArch()
    elif len(OSX_ARCHS) == 1:
        arch_tag = OSX_ARCHS[0]
    elif frozenset(OSX_ARCHS) == frozenset(('i386', 'ppc')):
        arch_tag = 'fat'
    elif frozenset(OSX_ARCHS) == frozenset(('x86_64', 'i386')):
        arch_tag = 'intel'
    elif frozenset(OSX_ARCHS) == frozenset(('x86_64', 'ppc64')):
        arch_tag = 'fat64'
    elif frozenset(OSX_ARCHS) == frozenset(('x86_64', 'i386', 'ppc')):
        arch_tag = 'fat32'
    elif frozenset(OSX_ARCHS) == frozenset(('x86_64', 'i386', 'ppc64', 'ppc')):
        arch_tag = 'universal'
    elif frozenset(OSX_ARCHS) == frozenset(('x86_64', 'arm64')):
        arch_tag = 'universal2'
    else:
        raise RuntimeError('No arch tag for arch combination %s' % OSX_ARCHS)

    if arch_tag == 'arm64':
        PLATFORM = 'macosx-11.0-' + arch_tag
    else:
        PLATFORM = 'macosx-10.9-' + arch_tag

elif target == 'linux' and (os.path.isfile("/lib/libc-2.5.so") or os.path.isfile("/lib64/libc-2.5.so")) and os.path.isdir("/opt/python"):
    # This is manylinux1.  A bit of a sloppy check, though.
    if GetTargetArch() in ('x86_64', 'amd64'):
        PLATFORM = 'manylinux1-x86_64'
    else:
        PLATFORM = 'manylinux1-i686'

elif target == 'linux' and (os.path.isfile("/lib/libc-2.12.so") or os.path.isfile("/lib64/libc-2.12.so")) and os.path.isdir("/opt/python"):
    # Same sloppy check for manylinux2010.
    if GetTargetArch() in ('x86_64', 'amd64'):
        PLATFORM = 'manylinux2010-x86_64'
    else:
        PLATFORM = 'manylinux2010-i686'

elif target == 'linux' and (os.path.isfile("/lib/libc-2.17.so") or os.path.isfile("/lib64/libc-2.17.so")) and os.path.isdir("/opt/python"):
    # Same sloppy check for manylinux2014.
    if GetTargetArch() in ('x86_64', 'amd64'):
        PLATFORM = 'manylinux2014-x86_64'
    else:
        PLATFORM = 'manylinux2014-i686'

elif not CrossCompiling():
    if HasTargetArch():
        # Replace the architecture in the platform string.
        platform_parts = get_platform().rsplit('-', 1)
        target_arch = GetTargetArch()
        if target_arch == 'amd64':
            target_arch = 'x86_64'
        PLATFORM = platform_parts[0] + '-' + target_arch
    else:
        # We're not cross-compiling; just take the host arch.
        PLATFORM = get_platform()

else:
    target_arch = GetTargetArch()
    if target_arch == 'amd64':
        target_arch = 'x86_64'
    PLATFORM = '{0}-{1}'.format(target, target_arch)


print("Platform: %s" % PLATFORM)

outputdir_suffix = ""

if DISTRIBUTOR == "":
    DISTRIBUTOR = "makepanda"

if not IsCustomOutputDir():
    if GetTarget() == "windows" and GetTargetArch() == 'x64':
        outputdir_suffix += '_x64'

    SetOutputDir("built" + outputdir_suffix)

if (INSTALLER) and (PkgSkip("PYTHON")) and GetTarget() == 'windows':
    exit("Cannot build installer on Windows without python")

if WHEEL and PkgSkip("PYTHON"):
    exit("Cannot build wheel without Python")

if not os.path.isdir("contrib"):
    PkgDisable("CONTRIB")

########################################################################
##
## Load the dependency cache.
##
########################################################################

LoadDependencyCache()

########################################################################
##
## Locate various SDKs.
##
########################################################################

MakeBuildTree()

SdkLocateDirectX(STRDXSDKVERSION)
SdkLocateMaya()
SdkLocateMax()
SdkLocateMacOSX(OSX_ARCHS)
SdkLocatePython(False)
SdkLocateWindows(WINDOWS_SDK)
SdkLocateSpeedTree()
SdkLocateAndroid()

SdkAutoDisableDirectX()
SdkAutoDisableMaya()
SdkAutoDisableMax()
SdkAutoDisableSpeedTree()

if not PkgSkip("PYTHON") and SDK["PYTHONVERSION"] == "python2.7":
    pref = "%sERROR:%s " % (GetColor("red"), GetColor())
    print("========================================================================")
    print(pref + "Python 2.7 has reached EOL as of January 1, 2020 and is no longer")
    print(pref + "supported.  Please upgrade to Python 3.5 or later.")
    print("========================================================================")
    sys.stdout.flush()
    sys.exit(1)

########################################################################
##
## Choose a Compiler.
##
## This should also set up any environment variables needed to make
## the compiler work.
##
########################################################################

if GetHost() == 'windows' and GetTarget() == 'windows':
    COMPILER = "MSVC"
    SdkLocateVisualStudio(MSVC_VERSION)
else:
    COMPILER = "GCC"

SetupBuildEnvironment(COMPILER)

########################################################################
##
## External includes, external libraries, and external defsyms.
##
########################################################################

IncDirectory("ALWAYS", GetOutputDir()+"/tmp")
IncDirectory("ALWAYS", GetOutputDir()+"/include")

if (COMPILER == "MSVC"):
    PkgDisable("X11")
    PkgDisable("GLES")
    PkgDisable("GLES2")
    PkgDisable("EGL")
    PkgDisable("COCOA")
    DefSymbol("FLEX", "YY_NO_UNISTD_H")
    if not PkgSkip("PYTHON"):
        IncDirectory("ALWAYS", SDK["PYTHON"] + "/include")
        LibDirectory("ALWAYS", SDK["PYTHON"] + "/libs")
    SmartPkgEnable("EIGEN",     "eigen3",     (), ("Eigen/Dense",), target_pkg = 'ALWAYS')
    for pkg in PkgListGet():
        if not PkgSkip(pkg):
            if (pkg[:4]=="MAYA"):
                IncDirectory(pkg, SDK[pkg]      + "/include")
                DefSymbol(pkg, "MAYAVERSION", pkg)
                DefSymbol(pkg, "MLIBRARY_DONTUSE_MFC_MANIFEST", "")
            elif (pkg[:3]=="MAX"):
                IncDirectory(pkg, SDK[pkg]      + "/include")
                IncDirectory(pkg, SDK[pkg]      + "/include/CS")
                IncDirectory(pkg, SDK[pkg+"CS"] + "/include")
                IncDirectory(pkg, SDK[pkg+"CS"] + "/include/CS")
                DefSymbol(pkg, "MAX", pkg)
                if (int(pkg[3:]) >= 2013):
                    DefSymbol(pkg, "UNICODE", "")
                    DefSymbol(pkg, "_UNICODE", "")
            elif (pkg[:2]=="DX"):
                IncDirectory(pkg, SDK[pkg]      + "/include")
            elif GetThirdpartyDir() is not None:
                IncDirectory(pkg, GetThirdpartyDir() + pkg.lower() + "/include")
    for pkg in DXVERSIONS:
        if not PkgSkip(pkg):
            vnum=pkg[2:]

            if GetTargetArch() == 'x64':
                LibDirectory(pkg, SDK[pkg] + '/lib/x64')
            else:
                LibDirectory(pkg, SDK[pkg] + '/lib/x86')
                LibDirectory(pkg, SDK[pkg] + '/lib')

            LibName(pkg, 'd3dVNUM.lib'.replace("VNUM", vnum))
            LibName(pkg, 'd3dxVNUM.lib'.replace("VNUM", vnum))
            LibName(pkg, 'dxerr.lib')
            #LibName(pkg, 'ddraw.lib')
            LibName(pkg, 'dxguid.lib')

            if SDK.get("VISUALSTUDIO_VERSION") >= (14,0):
                # dxerr needs this for __vsnwprintf definition.
                LibName(pkg, 'legacy_stdio_definitions.lib')

    if not PkgSkip("FREETYPE") and os.path.isdir(GetThirdpartyDir() + "freetype/include/freetype2"):
        IncDirectory("FREETYPE", GetThirdpartyDir() + "freetype/include/freetype2")

    IncDirectory("ALWAYS", GetThirdpartyDir() + "extras/include")
    LibName("WINSOCK", "wsock32.lib")
    LibName("WINSOCK2", "wsock32.lib")
    LibName("WINSOCK2", "ws2_32.lib")
    LibName("WINCOMCTL", "comctl32.lib")
    LibName("WINCOMDLG", "comdlg32.lib")
    LibName("WINUSER", "user32.lib")
    LibName("WINMM", "winmm.lib")
    LibName("WINIMM", "imm32.lib")
    LibName("WINKERNEL", "kernel32.lib")
    LibName("WINOLE", "ole32.lib")
    LibName("WINOLEAUT", "oleaut32.lib")
    LibName("WINOLDNAMES", "oldnames.lib")
    LibName("WINSHELL", "shell32.lib")
    LibName("WINGDI", "gdi32.lib")
    LibName("ADVAPI", "advapi32.lib")
    LibName("IPHLPAPI", "iphlpapi.lib")
    LibName("SETUPAPI", "setupapi.lib")
    LibName("GL", "opengl32.lib")
    LibName("GLES", "libgles_cm.lib")
    LibName("GLES2", "libGLESv2.lib")
    LibName("EGL", "libEGL.lib")
    LibName("MSIMG", "msimg32.lib")
    if (PkgSkip("DIRECTCAM")==0): LibName("DIRECTCAM", "strmiids.lib")
    if (PkgSkip("DIRECTCAM")==0): LibName("DIRECTCAM", "quartz.lib")
    if (PkgSkip("DIRECTCAM")==0): LibName("DIRECTCAM", "odbc32.lib")
    if (PkgSkip("DIRECTCAM")==0): LibName("DIRECTCAM", "odbccp32.lib")
    if (PkgSkip("OPENSSL")==0):
        if os.path.isfile(GetThirdpartyDir() + "openssl/lib/libpandassl.lib"):
            LibName("OPENSSL", GetThirdpartyDir() + "openssl/lib/libpandassl.lib")
            LibName("OPENSSL", GetThirdpartyDir() + "openssl/lib/libpandaeay.lib")
        else:
            LibName("OPENSSL", GetThirdpartyDir() + "openssl/lib/libeay32.lib")
            LibName("OPENSSL", GetThirdpartyDir() + "openssl/lib/ssleay32.lib")
    if (PkgSkip("PNG")==0):
        if os.path.isfile(GetThirdpartyDir() + "png/lib/libpng16_static.lib"):
            LibName("PNG", GetThirdpartyDir() + "png/lib/libpng16_static.lib")
        else:
            LibName("PNG", GetThirdpartyDir() + "png/lib/libpng_static.lib")
    if (PkgSkip("TIFF")==0):
        if os.path.isfile(GetThirdpartyDir() + "tiff/lib/libtiff.lib"):
            LibName("TIFF", GetThirdpartyDir() + "tiff/lib/libtiff.lib")
        else:
            LibName("TIFF", GetThirdpartyDir() + "tiff/lib/tiff.lib")
    if (PkgSkip("OPENEXR")==0):
        suffix = ""
        if os.path.isfile(GetThirdpartyDir() + "openexr/lib/IlmImf-2_2.lib"):
            suffix = "-2_2"
        elif os.path.isfile(GetThirdpartyDir() + "openexr/lib/IlmImf-2_3.lib"):
            suffix = "-2_3"
        elif os.path.isfile(GetThirdpartyDir() + "openexr/lib/IlmImf-2_4.lib"):
            suffix = "-2_4"
            LibName("OPENEXR", GetThirdpartyDir() + "openexr/lib/Imath" + suffix + ".lib")
        if os.path.isfile(GetThirdpartyDir() + "openexr/lib/IlmImf" + suffix + "_s.lib"):
            suffix += "_s"  # _s suffix observed for OpenEXR 2.3 only so far
        LibName("OPENEXR", GetThirdpartyDir() + "openexr/lib/IlmImf" + suffix + ".lib")
        LibName("OPENEXR", GetThirdpartyDir() + "openexr/lib/IlmThread" + suffix + ".lib")
        LibName("OPENEXR", GetThirdpartyDir() + "openexr/lib/Iex" + suffix + ".lib")
        if suffix == "-2_2":
            LibName("OPENEXR", GetThirdpartyDir() + "openexr/lib/Half.lib")
        else:
            LibName("OPENEXR", GetThirdpartyDir() + "openexr/lib/Half" + suffix + ".lib")
        IncDirectory("OPENEXR", GetThirdpartyDir() + "openexr/include/OpenEXR")
    if (PkgSkip("JPEG")==0):     LibName("JPEG",     GetThirdpartyDir() + "jpeg/lib/jpeg-static.lib")
    if (PkgSkip("ZLIB")==0):     LibName("ZLIB",     GetThirdpartyDir() + "zlib/lib/zlibstatic.lib")
    if (PkgSkip("VRPN")==0):     LibName("VRPN",     GetThirdpartyDir() + "vrpn/lib/vrpn.lib")
    if (PkgSkip("VRPN")==0):     LibName("VRPN",     GetThirdpartyDir() + "vrpn/lib/quat.lib")
    if (PkgSkip("NVIDIACG")==0): LibName("CGGL",     GetThirdpartyDir() + "nvidiacg/lib/cgGL.lib")
    if (PkgSkip("NVIDIACG")==0): LibName("CGDX9",    GetThirdpartyDir() + "nvidiacg/lib/cgD3D9.lib")
    if (PkgSkip("NVIDIACG")==0): LibName("NVIDIACG", GetThirdpartyDir() + "nvidiacg/lib/cg.lib")
    if (PkgSkip("FREETYPE")==0): LibName("FREETYPE", GetThirdpartyDir() + "freetype/lib/freetype.lib")
    if (PkgSkip("HARFBUZZ")==0):
        LibName("HARFBUZZ", GetThirdpartyDir() + "harfbuzz/lib/harfbuzz.lib")
        IncDirectory("HARFBUZZ", GetThirdpartyDir() + "harfbuzz/include/harfbuzz")
    if (PkgSkip("FFTW")==0):     LibName("FFTW",     GetThirdpartyDir() + "fftw/lib/fftw3.lib")
    if (PkgSkip("ARTOOLKIT")==0):LibName("ARTOOLKIT",GetThirdpartyDir() + "artoolkit/lib/libAR.lib")
    if (PkgSkip("OPENCV")==0):   LibName("OPENCV",   GetThirdpartyDir() + "opencv/lib/cv.lib")
    if (PkgSkip("OPENCV")==0):   LibName("OPENCV",   GetThirdpartyDir() + "opencv/lib/highgui.lib")
    if (PkgSkip("OPENCV")==0):   LibName("OPENCV",   GetThirdpartyDir() + "opencv/lib/cvaux.lib")
    if (PkgSkip("OPENCV")==0):   LibName("OPENCV",   GetThirdpartyDir() + "opencv/lib/ml.lib")
    if (PkgSkip("OPENCV")==0):   LibName("OPENCV",   GetThirdpartyDir() + "opencv/lib/cxcore.lib")
    if (PkgSkip("FFMPEG")==0):   LibName("FFMPEG",   GetThirdpartyDir() + "ffmpeg/lib/avcodec.lib")
    if (PkgSkip("FFMPEG")==0):   LibName("FFMPEG",   GetThirdpartyDir() + "ffmpeg/lib/avformat.lib")
    if (PkgSkip("FFMPEG")==0):   LibName("FFMPEG",   GetThirdpartyDir() + "ffmpeg/lib/avutil.lib")
    if (PkgSkip("SWSCALE")==0):  LibName("SWSCALE",  GetThirdpartyDir() + "ffmpeg/lib/swscale.lib")
    if (PkgSkip("SWRESAMPLE")==0):LibName("SWRESAMPLE",GetThirdpartyDir() + "ffmpeg/lib/swresample.lib")
    if (PkgSkip("FCOLLADA")==0):
        LibName("FCOLLADA", GetThirdpartyDir() + "fcollada/lib/FCollada.lib")
        IncDirectory("FCOLLADA", GetThirdpartyDir() + "fcollada/include/FCollada")
    if (PkgSkip("ASSIMP")==0):
        LibName("ASSIMP", GetThirdpartyDir() + "assimp/lib/assimp.lib")
        if os.path.isfile(GetThirdpartyDir() + "assimp/lib/IrrXML.lib"):
            LibName("ASSIMP", GetThirdpartyDir() + "assimp/lib/IrrXML.lib")
        IncDirectory("ASSIMP", GetThirdpartyDir() + "assimp/include")
    if (PkgSkip("SQUISH")==0):
        if GetOptimize() <= 2:
            LibName("SQUISH",   GetThirdpartyDir() + "squish/lib/squishd.lib")
        else:
            LibName("SQUISH",   GetThirdpartyDir() + "squish/lib/squish.lib")
    if (PkgSkip("OPENAL")==0):
        LibName("OPENAL", GetThirdpartyDir() + "openal/lib/OpenAL32.lib")
        if not os.path.isfile(GetThirdpartyDir() + "openal/bin/OpenAL32.dll"):
            # Link OpenAL Soft statically.
            DefSymbol("OPENAL", "AL_LIBTYPE_STATIC")
    if (PkgSkip("ODE")==0):
        LibName("ODE",      GetThirdpartyDir() + "ode/lib/ode_single.lib")
        DefSymbol("ODE",    "dSINGLE", "")
    if (PkgSkip("FMODEX")==0):
        if (GetTargetArch() == 'x64'):
            LibName("FMODEX",   GetThirdpartyDir() + "fmodex/lib/fmodex64_vc.lib")
        else:
            LibName("FMODEX",   GetThirdpartyDir() + "fmodex/lib/fmodex_vc.lib")
    if (PkgSkip("VORBIS")==0):
        for lib in ('ogg', 'vorbis', 'vorbisfile'):
            path = GetThirdpartyDir() + "vorbis/lib/lib{0}_static.lib".format(lib)
            if not os.path.isfile(path):
                path = GetThirdpartyDir() + "vorbis/lib/{0}.lib".format(lib)
            LibName("VORBIS", path)
    if (PkgSkip("OPUS")==0):
        IncDirectory("OPUS", GetThirdpartyDir() + "opus/include/opus")
        for lib in ('ogg', 'opus', 'opusfile'):
            path = GetThirdpartyDir() + "opus/lib/lib{0}_static.lib".format(lib)
            if not os.path.isfile(path):
                path = GetThirdpartyDir() + "opus/lib/{0}.lib".format(lib)
            LibName("OPUS", path)
    for pkg in MAYAVERSIONS:
        if not PkgSkip(pkg):
            LibName(pkg, '"' + SDK[pkg] + '/lib/Foundation.lib"')
            LibName(pkg, '"' + SDK[pkg] + '/lib/OpenMaya.lib"')
            LibName(pkg, '"' + SDK[pkg] + '/lib/OpenMayaAnim.lib"')
            LibName(pkg, '"' + SDK[pkg] + '/lib/OpenMayaUI.lib"')
    for pkg in MAXVERSIONS:
        if not PkgSkip(pkg):
            LibName(pkg, SDK[pkg] +  '/lib/core.lib')
            LibName(pkg, SDK[pkg] +  '/lib/edmodel.lib')
            LibName(pkg, SDK[pkg] +  '/lib/gfx.lib')
            LibName(pkg, SDK[pkg] +  '/lib/geom.lib')
            LibName(pkg, SDK[pkg] +  '/lib/mesh.lib')
            LibName(pkg, SDK[pkg] +  '/lib/maxutil.lib')
            LibName(pkg, SDK[pkg] +  '/lib/paramblk2.lib')

    if not PkgSkip("SPEEDTREE"):
        if GetTargetArch() == 'x64':
            libdir = SDK["SPEEDTREE"] + "/Lib/Windows/VC10.x64/"
            p64ext = '64'
        else:
            libdir = SDK["SPEEDTREE"] + "/Lib/Windows/VC10/"
            p64ext = ''

        debugext = ''
        if (GetOptimize() <= 2): debugext = "_d"
        libsuffix = "_v%s_VC100MT%s_Static%s.lib" % (
            SDK["SPEEDTREEVERSION"], p64ext, debugext)
        LibName("SPEEDTREE", "%sSpeedTreeCore%s" % (libdir, libsuffix))
        LibName("SPEEDTREE", "%sSpeedTreeForest%s" % (libdir, libsuffix))
        LibName("SPEEDTREE", "%sSpeedTree%sRenderer%s" % (libdir, SDK["SPEEDTREEAPI"], libsuffix))
        LibName("SPEEDTREE", "%sSpeedTreeRenderInterface%s" % (libdir, libsuffix))
        if (SDK["SPEEDTREEAPI"] == "OpenGL"):
            LibName("SPEEDTREE",  "%sglew32.lib" % (libdir))
            LibName("SPEEDTREE",  "glu32.lib")
        IncDirectory("SPEEDTREE", SDK["SPEEDTREE"] + "/Include")
    if (PkgSkip("BULLET")==0):
        suffix = '.lib'
        if GetTargetArch() == 'x64' and os.path.isfile(GetThirdpartyDir() + "bullet/lib/BulletCollision_x64.lib"):
            suffix = '_x64.lib'
        LibName("BULLET", GetThirdpartyDir() + "bullet/lib/LinearMath" + suffix)
        LibName("BULLET", GetThirdpartyDir() + "bullet/lib/BulletCollision" + suffix)
        LibName("BULLET", GetThirdpartyDir() + "bullet/lib/BulletDynamics" + suffix)
        LibName("BULLET", GetThirdpartyDir() + "bullet/lib/BulletSoftBody" + suffix)

if (COMPILER=="GCC"):
    if GetTarget() != "darwin":
        PkgDisable("COCOA")

    if GetTarget() == 'darwin':
        if OSX_ARCHS and 'x86_64' not in OSX_ARCHS and 'i386' not in OSX_ARCHS:
            # These support only these archs, so don't build them if we're not
            # targeting any of the supported archs.
            PkgDisable("FMODEX")
            PkgDisable("NVIDIACG")
        elif OSX_ARCHS and 'arm64' in OSX_ARCHS:
            # We must be using the 11.0 SDK or higher, so can't build FMOD Ex
            if not PkgSkip("FMODEX"):
                Warn("thirdparty package fmodex is not supported when targeting arm64, excluding from build")
            PkgDisable("FMODEX")
        elif not os.path.isfile(SDK.get("MACOSX", "") + '/usr/lib/libstdc++.6.0.9.tbd') and \
             not os.path.isfile(SDK.get("MACOSX", "") + '/usr/lib/libstdc++.6.0.9.dylib'):
            # Also, we can't target FMOD Ex on 10.14 and above
            if not PkgSkip("FMODEX"):
                Warn("thirdparty package fmodex requires one of MacOSX 10.9-10.13 SDK, excluding from build")
            PkgDisable("FMODEX")

    #if not PkgSkip("PYTHON"):
    #    IncDirectory("PYTHON", SDK["PYTHON"])
    if (GetHost() == "darwin"):
        if (PkgSkip("FREETYPE")==0 and not os.path.isdir(GetThirdpartyDir() + 'freetype')):
            IncDirectory("FREETYPE", "/usr/X11/include")
            IncDirectory("FREETYPE", "/usr/X11/include/freetype2")
            LibDirectory("FREETYPE", "/usr/X11/lib")

    if (GetHost() == "freebsd"):
        IncDirectory("ALWAYS", "/usr/local/include")
        LibDirectory("ALWAYS", "/usr/local/lib")
        if (os.path.isdir("/usr/PCBSD")):
            IncDirectory("ALWAYS", "/usr/PCBSD/local/include")
            LibDirectory("ALWAYS", "/usr/PCBSD/local/lib")

    if GetTarget() != "windows":
        PkgDisable("DIRECTCAM")

    fcollada_libs = ("FColladaD", "FColladaSD", "FColladaS")
    # WARNING! The order of the ffmpeg libraries matters!
    ffmpeg_libs = ("libavformat", "libavcodec", "libavutil")
    assimp_libs = ("libassimp", "libassimpd")

    #         Name         pkg-config   libs, include(dir)s
    SmartPkgEnable("EIGEN",     "eigen3",    (), ("Eigen/Dense",), target_pkg = 'ALWAYS')
    SmartPkgEnable("ARTOOLKIT", "",          ("AR"), "AR/ar.h")
    SmartPkgEnable("FCOLLADA",  "",          ChooseLib(fcollada_libs, "FCOLLADA"), ("FCollada", "FCollada/FCollada.h"))
    SmartPkgEnable("ASSIMP",    "assimp",    ChooseLib(assimp_libs, "ASSIMP"), "assimp/Importer.hpp")
    SmartPkgEnable("FFMPEG",    ffmpeg_libs, ffmpeg_libs, ("libavformat/avformat.h", "libavcodec/avcodec.h", "libavutil/avutil.h"))
    SmartPkgEnable("SWSCALE",   "libswscale", "libswscale", ("libswscale/swscale.h"), target_pkg = "FFMPEG", thirdparty_dir = "ffmpeg")
    SmartPkgEnable("SWRESAMPLE","libswresample", "libswresample", ("libswresample/swresample.h"), target_pkg = "FFMPEG", thirdparty_dir = "ffmpeg")
    SmartPkgEnable("FFTW",      "fftw3",     ("fftw3"), ("fftw.h"))
    SmartPkgEnable("FMODEX",    "",          ("fmodex"), ("fmodex", "fmodex/fmod.h"))
    SmartPkgEnable("FREETYPE",  "freetype2", ("freetype"), ("freetype2", "freetype2/freetype/freetype.h"))
    SmartPkgEnable("HARFBUZZ",  "harfbuzz",  ("harfbuzz"), ("harfbuzz", "harfbuzz/hb-ft.h"))
    SmartPkgEnable("GL",        "gl",        ("GL"), ("GL/gl.h"), framework = "OpenGL")
    SmartPkgEnable("GLES",      "glesv1_cm", ("GLESv1_CM"), ("GLES/gl.h"), framework = "OpenGLES")
    SmartPkgEnable("GLES2",     "glesv2",    ("GLESv2"), ("GLES2/gl2.h")) #framework = "OpenGLES"?
    SmartPkgEnable("EGL",       "egl",       ("EGL"), ("EGL/egl.h"))
    SmartPkgEnable("NVIDIACG",  "",          ("Cg"), "Cg/cg.h", framework = "Cg")
    SmartPkgEnable("ODE",       "",          ("ode"), "ode/ode.h", tool = "ode-config")
    SmartPkgEnable("OPENAL",    "openal",    ("openal"), "AL/al.h", framework = "OpenAL")
    SmartPkgEnable("SQUISH",    "",          ("squish"), "squish.h")
    SmartPkgEnable("TIFF",      "libtiff-4", ("tiff"), "tiff.h")
    SmartPkgEnable("OPENEXR",   "OpenEXR",   ("IlmImf", "Imath", "Half", "Iex", "IexMath", "IlmThread"), ("OpenEXR", "OpenEXR/ImfOutputFile.h"))
    SmartPkgEnable("VRPN",      "",          ("vrpn", "quat"), ("vrpn", "quat.h", "vrpn/vrpn_Types.h"))
    SmartPkgEnable("BULLET", "bullet", ("BulletSoftBody", "BulletDynamics", "BulletCollision", "LinearMath"), ("bullet", "bullet/btBulletDynamicsCommon.h"))
    SmartPkgEnable("VORBIS",    "vorbisfile",("vorbisfile", "vorbis", "ogg"), ("ogg/ogg.h", "vorbis/vorbisfile.h"))
    SmartPkgEnable("OPUS",      "opusfile",  ("opusfile", "opus", "ogg"), ("ogg/ogg.h", "opus/opusfile.h", "opus"))
    SmartPkgEnable("JPEG",      "",          ("jpeg"), "jpeglib.h")
    SmartPkgEnable("PNG",       "libpng",    ("png"), "png.h", tool = "libpng-config")

    # Copy freetype libraries to be specified after harfbuzz libraries as well,
    # because there's a circular dependency between the two libraries.
    if not PkgSkip("FREETYPE") and not PkgSkip("HARFBUZZ"):
        for (opt, name) in LIBNAMES:
            if opt == "FREETYPE":
                LibName("HARFBUZZ", name)

    if not PkgSkip("FFMPEG"):
        if GetTarget() == "darwin":
            LibName("FFMPEG", "-framework VideoDecodeAcceleration")
        elif os.path.isfile(GetThirdpartyDir() + "ffmpeg/lib/libavcodec.a"):
            # Needed when linking ffmpeg statically on Linux.
            LibName("FFMPEG", "-Wl,-Bsymbolic")
            # Don't export ffmpeg symbols from libp3ffmpeg when linking statically.
            for ffmpeg_lib in ffmpeg_libs:
                LibName("FFMPEG", "-Wl,--exclude-libs,%s.a" % (ffmpeg_lib))

    if GetTarget() != "darwin":
        for fcollada_lib in fcollada_libs:
            LibName("FCOLLADA", "-Wl,--exclude-libs,lib%s.a" % (fcollada_lib))

        if not PkgSkip("SWSCALE"):
            LibName("SWSCALE", "-Wl,--exclude-libs,libswscale.a")

        if not PkgSkip("SWRESAMPLE"):
            LibName("SWRESAMPLE", "-Wl,--exclude-libs,libswresample.a")

        if not PkgSkip("JPEG"):
            LibName("JPEG", "-Wl,--exclude-libs,libjpeg.a")

        if not PkgSkip("TIFF"):
            LibName("TIFF", "-Wl,--exclude-libs,libtiff.a")

        if not PkgSkip("PNG"):
            LibName("PNG", "-Wl,--exclude-libs,libpng.a")
            LibName("PNG", "-Wl,--exclude-libs,libpng16.a")

        if not PkgSkip("SQUISH"):
            LibName("SQUISH", "-Wl,--exclude-libs,libsquish.a")

        if not PkgSkip("OPENEXR"):
            LibName("OPENEXR", "-Wl,--exclude-libs,libHalf.a")
            LibName("OPENEXR", "-Wl,--exclude-libs,libIex.a")
            LibName("OPENEXR", "-Wl,--exclude-libs,libIexMath.a")
            LibName("OPENEXR", "-Wl,--exclude-libs,libIlmImf.a")
            LibName("OPENEXR", "-Wl,--exclude-libs,libIlmImfUtil.a")
            LibName("OPENEXR", "-Wl,--exclude-libs,libIlmThread.a")
            LibName("OPENEXR", "-Wl,--exclude-libs,libImath.a")

        if not PkgSkip("VORBIS"):
            LibName("VORBIS", "-Wl,--exclude-libs,libogg.a")
            LibName("VORBIS", "-Wl,--exclude-libs,libvorbis.a")
            LibName("VORBIS", "-Wl,--exclude-libs,libvorbisenc.a")
            LibName("VORBIS", "-Wl,--exclude-libs,libvorbisfile.a")

        if not PkgSkip("OPUS"):
            LibName("OPUS", "-Wl,--exclude-libs,libogg.a")
            LibName("OPUS", "-Wl,--exclude-libs,libopus.a")
            LibName("OPUS", "-Wl,--exclude-libs,libopusfile.a")

        if not PkgSkip("VRPN"):
            LibName("VRPN", "-Wl,--exclude-libs,libvrpn.a")
            LibName("VRPN", "-Wl,--exclude-libs,libquat.a")

        if not PkgSkip("ARTOOLKIT"):
            LibName("ARTOOLKIT", "-Wl,--exclude-libs,libAR.a")
            LibName("ARTOOLKIT", "-Wl,--exclude-libs,libARMulti.a")

    if PkgSkip("FFMPEG") or GetTarget() == "darwin":
        cv_lib = ChooseLib(("opencv_core", "cv"), "OPENCV")
        if cv_lib == "opencv_core":
            OPENCV_VER_23 = True
            SmartPkgEnable("OPENCV", "opencv",   ("opencv_core", "opencv_highgui"), ("opencv2/core/core.hpp"))
        else:
            SmartPkgEnable("OPENCV", "opencv",   ("cv", "highgui", "cvaux", "ml", "cxcore"),
                           ("opencv", "opencv/cv.h", "opencv/cxcore.h", "opencv/highgui.h"))
    else:
        PkgDisable("OPENCV")

    if not PkgSkip("OPENAL"):
        if GetTarget() == "darwin":
            LibName("OPENAL", "-framework AudioUnit")
            LibName("OPENAL", "-framework AudioToolbox")
            LibName("OPENAL", "-framework CoreAudio")
        else:
            LibName("OPENAL", "-Wl,--exclude-libs,libopenal.a")

    if not PkgSkip("ASSIMP") and \
        os.path.isfile(GetThirdpartyDir() + "assimp/lib/libassimp.a"):
        # Also pick up IrrXML, which is needed when linking statically.
        irrxml = GetThirdpartyDir() + "assimp/lib/libIrrXML.a"
        if os.path.isfile(irrxml):
            LibName("ASSIMP", irrxml)

            if GetTarget() != "darwin":
                LibName("ASSIMP", "-Wl,--exclude-libs,libassimp.a")
                LibName("ASSIMP", "-Wl,--exclude-libs,libIrrXML.a")

    if not PkgSkip("PYTHON"):
        python_lib = SDK["PYTHONVERSION"]
        SmartPkgEnable("PYTHON", "", python_lib, (SDK["PYTHONVERSION"], SDK["PYTHONVERSION"] + "/Python.h"))

        if GetTarget() == "linux":
            LibName("PYTHON", "-lutil")
            LibName("PYTHON", "-lrt")

    SmartPkgEnable("OPENSSL",   "openssl",   ("ssl", "crypto"), ("openssl/ssl.h", "openssl/crypto.h"))
    SmartPkgEnable("ZLIB",      "zlib",      ("z"), "zlib.h")
    SmartPkgEnable("GTK2",      "gtk+-2.0")

    if not PkgSkip("OPENSSL") and GetTarget() != "darwin":
        LibName("OPENSSL", "-Wl,--exclude-libs,libssl.a")
        LibName("OPENSSL", "-Wl,--exclude-libs,libcrypto.a")

    if GetTarget() != 'darwin':
        # CgGL is covered by the Cg framework, and we don't need X11 components on OSX
        if not PkgSkip("NVIDIACG"):
            SmartPkgEnable("CGGL", "", ("CgGL"), "Cg/cgGL.h", thirdparty_dir = "nvidiacg")
<<<<<<< HEAD
        SmartPkgEnable("X11", "x11", "X11", ("X11", "X11/Xlib.h", "X11/XKBlib.h"))
=======
        if not RUNTIME and GetTarget() != "android":
            SmartPkgEnable("X11", "x11", "X11", ("X11", "X11/Xlib.h", "X11/XKBlib.h"))
>>>>>>> 8f55d32c

    if GetHost() != "darwin":
        # Workaround for an issue where pkg-config does not include this path
        if GetTargetArch() in ("x86_64", "amd64"):
            if (os.path.isdir("/usr/lib64/glib-2.0/include")):
                IncDirectory("GTK2", "/usr/lib64/glib-2.0/include")
            if (os.path.isdir("/usr/lib64/gtk-2.0/include")):
                IncDirectory("GTK2", "/usr/lib64/gtk-2.0/include")

            if not PkgSkip("X11"):
                if (os.path.isdir("/usr/X11R6/lib64")):
                    LibDirectory("ALWAYS", "/usr/X11R6/lib64")
                else:
                    LibDirectory("ALWAYS", "/usr/X11R6/lib")
        elif not PkgSkip("X11"):
            LibDirectory("ALWAYS", "/usr/X11R6/lib")

    for pkg in MAYAVERSIONS:
        if (PkgSkip(pkg)==0 and (pkg in SDK)):
            if (GetHost() == "darwin"):
                # Sheesh, Autodesk really can't make up their mind
                # regarding the location of the Maya devkit on macOS.
                if (os.path.isdir(SDK[pkg] + "/Maya.app/Contents/lib")):
                    LibDirectory(pkg, SDK[pkg] + "/Maya.app/Contents/lib")
                if (os.path.isdir(SDK[pkg] + "/Maya.app/Contents/MacOS")):
                    LibDirectory(pkg, SDK[pkg] + "/Maya.app/Contents/MacOS")
                if (os.path.isdir(SDK[pkg] + "/lib")):
                    LibDirectory(pkg, SDK[pkg] + "/lib")
                if (os.path.isdir(SDK[pkg] + "/Maya.app/Contents/include/maya")):
                    IncDirectory(pkg, SDK[pkg] + "/Maya.app/Contents/include")
                if (os.path.isdir(SDK[pkg] + "/devkit/include/maya")):
                    IncDirectory(pkg, SDK[pkg] + "/devkit/include")
                if (os.path.isdir(SDK[pkg] + "/include/maya")):
                    IncDirectory(pkg, SDK[pkg] + "/include")
            else:
                LibDirectory(pkg, SDK[pkg] + "/lib")
                IncDirectory(pkg, SDK[pkg] + "/include")
            DefSymbol(pkg, "MAYAVERSION", pkg)

    if GetTarget() == 'darwin':
        LibName("ALWAYS", "-framework AppKit")
        LibName("IOKIT", "-framework IOKit")
        LibName("QUARTZ", "-framework Quartz")
        LibName("AGL", "-framework AGL")
        LibName("CARBON", "-framework Carbon")
        LibName("COCOA", "-framework Cocoa")
        # Fix for a bug in OSX Leopard:
        LibName("GL", "-dylib_file /System/Library/Frameworks/OpenGL.framework/Versions/A/Libraries/libGL.dylib:/System/Library/Frameworks/OpenGL.framework/Versions/A/Libraries/libGL.dylib")

        # Temporary exceptions to removal of this flag
        if not PkgSkip("FFMPEG"):
            LibName("FFMPEG", "-undefined dynamic_lookup")
        if not PkgSkip("ASSIMP"):
            LibName("ASSIMP", "-undefined dynamic_lookup")
        if not PkgSkip("OPENEXR"):
            LibName("OPENEXR", "-undefined dynamic_lookup")
        if not PkgSkip("VRPN"):
            LibName("VRPN", "-undefined dynamic_lookup")

    if GetTarget() == 'android':
        LibName("ALWAYS", '-llog')
        LibName("ANDROID", '-landroid')
        LibName("JNIGRAPHICS", '-ljnigraphics')

    for pkg in MAYAVERSIONS:
        if (PkgSkip(pkg)==0 and (pkg in SDK)):
            if GetTarget() == 'darwin':
                LibName(pkg, "-Wl,-rpath,/Applications/Autodesk/" + pkg.lower() + "/Maya.app/Contents/MacOS")
            else:
                LibName(pkg, "-Wl,-rpath," + SDK[pkg] + "/lib")
            LibName(pkg, "-lOpenMaya")
            LibName(pkg, "-lOpenMayaAnim")
            LibName(pkg, "-lOpenMayaUI")
            LibName(pkg, "-lAnimSlice")
            LibName(pkg, "-lDeformSlice")
            LibName(pkg, "-lModifiers")
            LibName(pkg, "-lDynSlice")
            LibName(pkg, "-lKinSlice")
            LibName(pkg, "-lModelSlice")
            LibName(pkg, "-lNurbsSlice")
            LibName(pkg, "-lPolySlice")
            LibName(pkg, "-lProjectSlice")
            LibName(pkg, "-lImage")
            LibName(pkg, "-lShared")
            LibName(pkg, "-lTranslators")
            LibName(pkg, "-lDataModel")
            LibName(pkg, "-lRenderModel")
            LibName(pkg, "-lNurbsEngine")
            LibName(pkg, "-lDependEngine")
            LibName(pkg, "-lCommandEngine")
            LibName(pkg, "-lFoundation")
            if pkg != "MAYA2020":
                LibName(pkg, "-lIMFbase")
            if GetTarget() != 'darwin':
                LibName(pkg, "-lOpenMayalib")
            else:
                LibName(pkg, "-dylib_file /System/Library/Frameworks/OpenGL.framework/Versions/A/Libraries/libGL.dylib:/System/Library/Frameworks/OpenGL.framework/Versions/A/Libraries/libGL.dylib")

DefSymbol("WITHINPANDA", "WITHIN_PANDA", "1")
if GetLinkAllStatic():
    DefSymbol("ALWAYS", "LINK_ALL_STATIC")
if GetTarget() == 'android':
    DefSymbol("ALWAYS", "ANDROID")

if not PkgSkip("EIGEN"):
    if GetOptimize() >= 3:
        if COMPILER == "MSVC":
            # Squeeze out a bit more performance on MSVC builds...
            # Only do this if EIGEN_NO_DEBUG is also set, otherwise it
            # will turn them into runtime assertions.
            DefSymbol("ALWAYS", "EIGEN_NO_STATIC_ASSERT")

########################################################################
##
## Give a Status Report on Command-Line Options
##
########################################################################

def printStatus(header,warnings):
    if GetVerbose():
        print("")
        print("-------------------------------------------------------------------")
        print(header)
        tkeep = ""
        tomit = ""
        for x in PkgListGet():
            if PkgSkip(x):
                tomit = tomit + x + " "
            else:
                tkeep = tkeep + x + " "

        print("Makepanda: Compiler: %s" % (COMPILER))
        print("Makepanda: Optimize: %d" % (GetOptimize()))
        print("Makepanda: Keep Pkg: %s" % (tkeep))
        print("Makepanda: Omit Pkg: %s" % (tomit))

        if GENMAN:
            print("Makepanda: Generate API reference manual")
        else:
            print("Makepanda: Don't generate API reference manual")

        if GetHost() == "windows":
            if INSTALLER:
                print("Makepanda: Build installer, using %s" % (COMPRESSOR))
            else:
                print("Makepanda: Don't build installer")

        print("Makepanda: Version ID: %s" % (VERSION))
        for x in warnings:
            print("Makepanda: %s" % (x))
        print("-------------------------------------------------------------------")
        print("")
        sys.stdout.flush()

########################################################################
##
## BracketNameWithQuotes
##
########################################################################

def BracketNameWithQuotes(name):
    # Workaround for OSX bug - compiler doesn't like those flags quoted.
    if (name.startswith("-framework")): return name
    if (name.startswith("-dylib_file")): return name
    if (name.startswith("-undefined ")): return name

    # Don't add quotes when it's not necessary.
    if " " not in name: return name

    # Account for quoted name (leave as is) but quote everything else (e.g., to protect spaces within paths from improper parsing)
    if (name.startswith('"') and name.endswith('"')): return name
    else: return '"' + name + '"'

########################################################################
##
## CompileCxx
##
########################################################################

def CompileCxx(obj,src,opts):
    ipath = GetListOption(opts, "DIR:")
    optlevel = GetOptimizeOption(opts)
    if (COMPILER=="MSVC"):
        if not BOOUSEINTELCOMPILER:
            cmd = "cl "
            if GetTargetArch() == 'x64':
                cmd += "/favor:blend "
            cmd += "/wd4996 /wd4275 /wd4273 "

            # Set the minimum version to Windows Vista.
            cmd += "/DWINVER=0x600 "

            cmd += "/Fo" + obj + " /nologo /c"
            if GetTargetArch() == 'x86':
                # x86 (32 bit) MSVC 2015+ defaults to /arch:SSE2
                if not PkgSkip("SSE2") or 'SSE2' in opts:   # x86 with SSE2
                    cmd += " /arch:SSE2"    # let's still be explicit and pass in /arch:SSE2
                else:                                       # x86 without SSE2
                    cmd += " /arch:IA32"
            for x in ipath: cmd += " /I" + x
            for (opt,dir) in INCDIRECTORIES:
                if (opt=="ALWAYS") or (opt in opts): cmd += " /I" + BracketNameWithQuotes(dir)
            for (opt,var,val) in DEFSYMBOLS:
                if (opt=="ALWAYS") or (opt in opts): cmd += " /D" + var + "=" + val
            if (opts.count('MSFORSCOPE')): cmd += ' /Zc:forScope-'

            if (optlevel==1): cmd += " /MDd /Zi /RTCs /GS"
            if (optlevel==2): cmd += " /MDd /Zi"
            if (optlevel==3): cmd += " /MD /Zi /GS- /O2 /fp:fast"
            if (optlevel==4):
                cmd += " /MD /Zi /GS- /O2 /fp:fast /DFORCE_INLINING /DNDEBUG /GL"
                cmd += " /Zp16"      # jean-claude add /Zp16 insures correct static alignment for SSEx

            cmd += " /Fd" + os.path.splitext(obj)[0] + ".pdb"

            building = GetValueOption(opts, "BUILDING:")
            if (building):
                cmd += " /DBUILDING_" + building

            if ("BIGOBJ" in opts) or GetTargetArch() == 'x64':
                cmd += " /bigobj"

            cmd += " /Zm300"
            if 'EXCEPTIONS' in opts:
                cmd += " /EHsc"
            else:
                cmd += " /D_HAS_EXCEPTIONS=0"

            if 'RTTI' not in opts:
                cmd += " /GR-"

            cmd += " /W3 " + BracketNameWithQuotes(src)
            oscmd(cmd)
        else:
            cmd = "icl "
            if GetTargetArch() == 'x64':
                cmd += "/favor:blend "
            cmd += "/wd4996 /wd4275 /wd4267 /wd4101 /wd4273 "
            cmd += "/DWINVER=0x600 "
            cmd += "/Fo" + obj + " /c"
            for x in ipath: cmd += " /I" + x
            for (opt,dir) in INCDIRECTORIES:
                if (opt=="ALWAYS") or (opt in opts): cmd += " /I" + BracketNameWithQuotes(dir)
            for (opt,var,val) in DEFSYMBOLS:
                if (opt=="ALWAYS") or (opt in opts): cmd += " /D" + var + "=" + val
            if (opts.count('MSFORSCOPE')):  cmd += ' /Zc:forScope-'

            if (optlevel==1): cmd += " /MDd /Zi /RTCs /GS"
            if (optlevel==2): cmd += " /MDd /Zi /arch:SSE3"
            # core changes from jean-claude (dec 2011)
            # ----------------------------------------
            # performance will be seeked at level 3 & 4
            # -----------------------------------------
            if (optlevel==3):
                cmd += " /MD /Zi /O2 /Oi /Ot /arch:SSE3"
                cmd += " /Ob0"
                cmd += " /Qipo-"                            # beware of IPO !!!
            ##      Lesson learned: Don't use /GL flag -> end result is MESSY
            ## ----------------------------------------------------------------
            if (optlevel==4):
                cmd += " /MD /Zi /O3 /Oi /Ot /Ob0 /Yc /DNDEBUG"  # /Ob0 a ete rajoute en cours de route a 47%
                cmd += " /Qipo"                              # optimization multi file

            # for 3 & 4 optimization levels
            # -----------------------------
            if (optlevel>=3):
                cmd += " /fp:fast=2"
                cmd += " /Qftz"
                cmd += " /Qfp-speculation:fast"
                cmd += " /Qopt-matmul"                        # needs /O2 or /O3
                cmd += " /Qprec-div-"
                cmd += " /Qsimd"

                cmd += " /QxHost"                            # compile for target host; Compiling for distribs should probably strictly enforce /arch:..
                cmd += " /Quse-intel-optimized-headers"        # use intel optimized headers
                cmd += " /Qparallel"                        # enable parallelization
                cmd += " /Qvc10"                                # for Microsoft Visual C++ 2010

            ## PCH files coexistence: the /Qpchi option causes the Intel C++ Compiler to name its
            ## PCH files with a .pchi filename suffix and reduce build time.
            ## The /Qpchi option is on by default but interferes with Microsoft libs; so use /Qpchi- to turn it off.
            ## I need to have a deeper look at this since the compile time is quite influenced by this setting !!!
            cmd += " /Qpchi-"                                 # keep it this way!

            ## Inlining seems to be an issue here ! (the linker doesn't find necessary info later on)
            ## ------------------------------------
            ## so don't use cmd += " /DFORCE_INLINING"        (need to check why with Panda developpers!)
            ## Inline expansion  /Ob1    :    Allow functions marked inline to be inlined.
            ## Inline any        /Ob2    :    Inline functions deemed appropriate by compiler.

            ## Ctor displacement /vd0    :    Disable constructor displacement.
            ## Choose this option only if no class constructors or destructors call virtual functions.
            ## Use /vd1 (default) to enable. Alternate: #pragma vtordisp

            ## Best case ptrs    /vmb    :    Use best case "pointer to class member" representation.
            ## Use this option if you always define a class before you declare a pointer to a member of the class.
            ## The compiler will issue an error if it encounters a pointer declaration before the class is defined.
            ## Alternate: #pragma pointers_to_members

            cmd += " /Fd" + os.path.splitext(obj)[0] + ".pdb"
            building = GetValueOption(opts, "BUILDING:")
            if (building): cmd += " /DBUILDING_" + building
            if ("BIGOBJ" in opts) or GetTargetArch() == 'x64':
                cmd += " /bigobj"

            # level of warnings and optimization reports
            if GetVerbose():
                cmd += " /W3 " # or /W4 or /Wall
                cmd += " /Qopt-report:2 /Qopt-report-phase:hlo /Qopt-report-phase:hpo"    # some optimization reports
            else:
                cmd += " /W1 "
            cmd += " /EHa /Zm300"
            cmd += " " + BracketNameWithQuotes(src)

            oscmd(cmd)

    if (COMPILER=="GCC"):
        if (src.endswith(".c")): cmd = GetCC() +' -fPIC -c -o ' + obj
        else:                    cmd = GetCXX()+' -std=gnu++11 -ftemplate-depth-70 -fPIC -c -o ' + obj
        for (opt, dir) in INCDIRECTORIES:
            if (opt=="ALWAYS") or (opt in opts): cmd += ' -I' + BracketNameWithQuotes(dir)
        for (opt, dir) in FRAMEWORKDIRECTORIES:
            if (opt=="ALWAYS") or (opt in opts): cmd += ' -F' + BracketNameWithQuotes(dir)
        for (opt,var,val) in DEFSYMBOLS:
            if (opt=="ALWAYS") or (opt in opts): cmd += ' -D' + var + '=' + val
        for x in ipath: cmd += ' -I' + x

        if not GetLinkAllStatic() and 'NOHIDDEN' not in opts:
            cmd += ' -fvisibility=hidden'

        # Mac-specific flags.
        if GetTarget() == "darwin":
            cmd += " -Wno-deprecated-declarations"
            if SDK.get("MACOSX"):
                cmd += " -isysroot " + SDK["MACOSX"]

            if tuple(OSX_ARCHS) == ('arm64',):
                cmd += " -mmacosx-version-min=11.0"
            else:
                cmd += " -mmacosx-version-min=10.9"

            # Use libc++ to enable C++11 features.
            cmd += " -stdlib=libc++"

            for arch in OSX_ARCHS:
                if 'NOARCH:' + arch.upper() not in opts:
                    cmd += " -arch %s" % arch

        if "SYSROOT" in SDK:
            if GetTarget() != "android":
                cmd += ' --sysroot=%s' % (SDK["SYSROOT"])
            else:
                ndk_dir = SDK["ANDROID_NDK"].replace('\\', '/')
                cmd += ' -isystem %s/sysroot/usr/include' % (ndk_dir)
                cmd += ' -isystem %s/sysroot/usr/include/%s' % (ndk_dir, SDK["ANDROID_TRIPLE"])
            cmd += ' -no-canonical-prefixes'

        # Android-specific flags.
        arch = GetTargetArch()

        if GetTarget() == "android":
            # Most of the specific optimization flags here were
            # just copied from the default Android Makefiles.
            if "ANDROID_API" in SDK:
                cmd += ' -D__ANDROID_API__=' + str(SDK["ANDROID_API"])
            if "ANDROID_GCC_TOOLCHAIN" in SDK:
                cmd += ' -gcc-toolchain ' + SDK["ANDROID_GCC_TOOLCHAIN"].replace('\\', '/')
            cmd += ' -ffunction-sections -funwind-tables'
            if arch == 'armv7a':
                cmd += ' -target armv7-none-linux-androideabi'
                cmd += ' -march=armv7-a -mfloat-abi=softfp -mfpu=vfpv3-d16'
                cmd += ' -fno-integrated-as'
            elif arch == 'arm':
                cmd += ' -target armv5te-none-linux-androideabi'
                cmd += ' -march=armv5te -mtune=xscale -msoft-float'
                cmd += ' -fno-integrated-as'
            elif arch == 'aarch64':
                cmd += ' -target aarch64-none-linux-android'
            elif arch == 'mips':
                cmd += ' -target mipsel-none-linux-android'
                cmd += ' -mips32'
            elif arch == 'mips64':
                cmd += ' -target mips64el-none-linux-android'
                cmd += ' -fintegrated-as'
            elif arch == 'x86':
                cmd += ' -target i686-none-linux-android'
                cmd += ' -march=i686 -mtune=intel -mssse3 -mfpmath=sse -m32'
                cmd += ' -mstackrealign'
            elif arch == 'x86_64':
                cmd += ' -target x86_64-none-linux-android'
                cmd += ' -march=x86-64 -msse4.2 -mpopcnt -m64 -mtune=intel'

            cmd += " -Wa,--noexecstack"

            # Do we want thumb or arm instructions?
            if arch.startswith('arm'):
                if optlevel >= 3:
                    cmd += ' -mthumb'
                else:
                    cmd += ' -marm'

            # Enable SIMD instructions if requested
            if arch.startswith('arm') and PkgSkip("NEON") == 0:
                cmd += ' -mfpu=neon'

        else:
            cmd += " -pthread"

        if not src.endswith(".c"):
            # We don't use exceptions for most modules.
            if 'EXCEPTIONS' in opts:
                cmd += " -fexceptions"
            else:
                cmd += " -fno-exceptions"

                if src.endswith(".mm"):
                    # Work around Apple compiler bug.
                    cmd += " -U__EXCEPTIONS"

            target = GetTarget()
            if 'RTTI' not in opts and target != "darwin":
                # We always disable RTTI on Android for memory usage reasons.
                if optlevel >= 4 or target == "android":
                    cmd += " -fno-rtti"

        if ('SSE2' in opts or not PkgSkip("SSE2")) and not arch.startswith("arm") and arch != 'aarch64':
            cmd += " -msse2"

        # Needed by both Python, Panda, Eigen, all of which break aliasing rules.
        cmd += " -fno-strict-aliasing"

        if optlevel >= 3:
            cmd += " -ffast-math -fno-stack-protector"
        if optlevel == 3:
            # Fast math is nice, but we'd like to see NaN in dev builds.
            cmd += " -fno-finite-math-only"

        # Make sure this is off to avoid GCC/Eigen bug (see GitHub #228)
        cmd += " -fno-unsafe-math-optimizations"

        if (optlevel==1): cmd += " -ggdb -D_DEBUG"
        if (optlevel==2): cmd += " -O1 -D_DEBUG"
        if (optlevel==3): cmd += " -O2"
        if (optlevel==4): cmd += " -O3 -DNDEBUG"

        # Enable more warnings.
        cmd += " -Wall -Wno-unused-function"

        if not src.endswith(".c"):
            cmd += " -Wno-reorder"

        # Ignore unused variables in NDEBUG builds, often used in asserts.
        if optlevel == 4:
            cmd += " -Wno-unused-variable"

        if src.endswith(".c"):
            cmd += ' ' + CFLAGS
        else:
            cmd += ' ' + CXXFLAGS
        cmd = cmd.rstrip()

        building = GetValueOption(opts, "BUILDING:")
        if (building): cmd += " -DBUILDING_" + building
        cmd += ' ' + BracketNameWithQuotes(src)
        oscmd(cmd)

########################################################################
##
## CompileBison
##
########################################################################

def CompileBison(wobj, wsrc, opts):
    ifile = os.path.basename(wsrc)
    wdsth = GetOutputDir() + "/include/" + ifile[:-4] + ".h"
    wdsth2 = GetOutputDir() + "/tmp/" + ifile + ".h"
    wdstc = GetOutputDir() + "/tmp/" + ifile + ".cxx"
    pre = GetValueOption(opts, "BISONPREFIX_")
    bison = GetBison()
    if bison is None:
        # We don't have bison.  See if there is a prebuilt file.
        base, ext = os.path.splitext(wsrc)
        if os.path.isfile(base + '.h.prebuilt') and \
           os.path.isfile(base + '.cxx.prebuilt'):
            CopyFile(wdstc, base + '.cxx.prebuilt')
            CopyFile(wdsth, base + '.h.prebuilt')
            CopyFile(wdsth2, base + '.h.prebuilt')
        else:
            exit('Could not find bison!')
    else:
        oscmd(bison + ' -y -d -o'+GetOutputDir()+'/tmp/'+ifile+'.c -p '+pre+' '+wsrc)
        CopyFile(wdstc, GetOutputDir()+"/tmp/"+ifile+".c")
        CopyFile(wdsth, GetOutputDir()+"/tmp/"+ifile+".h")

    # Finally, compile the generated source file.
    CompileCxx(wobj, wdstc, opts + ["FLEX"])

########################################################################
##
## CompileFlex
##
########################################################################

def CompileFlex(wobj,wsrc,opts):
    ifile = os.path.basename(wsrc)
    wdst = GetOutputDir()+"/tmp/"+ifile+".cxx"
    pre = GetValueOption(opts, "BISONPREFIX_")
    dashi = opts.count("FLEXDASHI")
    flex = GetFlex()
    want_version = GetValueOption(opts, "FLEXVERSION:")
    if flex and want_version:
        # Is flex at the required version for this file?
        want_version = tuple(map(int, want_version.split('.')))
        have_version = GetFlexVersion()
        if want_version > have_version:
            Warn("Skipping flex %s for file %s, need at least %s" % (
                '.'.join(map(str, have_version)),
                ifile,
                '.'.join(map(str, want_version)),
            ))
            flex = None

    if flex is None:
        # We don't have flex.  See if there is a prebuilt file.
        base, ext = os.path.splitext(wsrc)
        if os.path.isfile(base + '.cxx.prebuilt'):
            CopyFile(wdst, base + '.cxx.prebuilt')
        else:
            exit('Could not find flex!')
    else:
        if (dashi):
            oscmd(flex + " -i -P" + pre + " -o"+wdst+" "+wsrc)
        else:
            oscmd(flex +    " -P" + pre + " -o"+wdst+" "+wsrc)

    # Finally, compile the generated source file.
    CompileCxx(wobj, wdst, opts + ["FLEX"])

########################################################################
##
## CompileIgate
##
########################################################################

def CompileIgate(woutd,wsrc,opts):
    outbase = os.path.basename(woutd)[:-3]
    woutc = GetOutputDir()+"/tmp/"+outbase+"_igate.cxx"
    srcdir = GetValueOption(opts, "SRCDIR:")
    module = GetValueOption(opts, "IMOD:")
    library = GetValueOption(opts, "ILIB:")
    ipath = GetListOption(opts, "DIR:")
    if (PkgSkip("PYTHON")):
        WriteFile(woutc, "")
        WriteFile(woutd, "")
        ConditionalWriteFile(woutd, "")
        return

    if not CrossCompiling():
        # If we're compiling for this platform, we can use the one we've built.
        cmd = os.path.join(GetOutputDir(), 'bin', 'interrogate')
    else:
        # Assume that interrogate is on the PATH somewhere.
        cmd = 'interrogate'

    if GetVerbose():
        cmd += ' -v'

    cmd += ' -srcdir %s -I%s' % (srcdir, srcdir)
    cmd += ' -DCPPPARSER -D__STDC__=1 -D__cplusplus=201103L'
    if (COMPILER=="MSVC"):
        cmd += ' -D_WIN32'
        if GetTargetArch() == 'x64':
            cmd += ' -D_WIN64 -D_M_X64 -D_M_AMD64'
        else:
            cmd += ' -D_M_IX86'
        # NOTE: this 1600 value is the version number for VC2010.
        cmd += ' -D_MSC_VER=1600 -D"__declspec(param)=" -D__cdecl -D_near -D_far -D__near -D__far -D__stdcall'
    if (COMPILER=="GCC"):
        cmd += ' -D__attribute__\\(x\\)='
        target_arch = GetTargetArch()
        if target_arch in ("x86_64", "amd64"):
            cmd += ' -D_LP64'
        elif target_arch in ('aarch64', 'arm64'):
            cmd += ' -D_LP64 -D__LP64__ -D__aarch64__'
        else:
            cmd += ' -D__i386__'

        target = GetTarget()
        if target == 'darwin':
            cmd += ' -D__APPLE__'
        elif target == 'android':
            cmd += ' -D__ANDROID__'

    optlevel = GetOptimizeOption(opts)
    if (optlevel==1): cmd += ' -D_DEBUG'
    if (optlevel==2): cmd += ' -D_DEBUG'
    if (optlevel==3): pass
    if (optlevel==4): cmd += ' -DNDEBUG'
    cmd += ' -oc ' + woutc + ' -od ' + woutd
    cmd += ' -fnames -string -refcount -assert -python-native'
    cmd += ' -S' + GetOutputDir() + '/include/parser-inc'

    # Add -I, -S and -D flags
    for x in ipath:
        cmd += ' -I' + BracketNameWithQuotes(x)
    for (opt,dir) in INCDIRECTORIES:
        if (opt=="ALWAYS") or (opt in opts):
            cmd += ' -S' + BracketNameWithQuotes(dir)
    for (opt,var,val) in DEFSYMBOLS:
        if (opt=="ALWAYS") or (opt in opts):
            cmd += ' -D' + var + '=' + val

    #building = GetValueOption(opts, "BUILDING:")
    #if (building): cmd += " -DBUILDING_"+building
    cmd += ' -module ' + module + ' -library ' + library
    for x in wsrc:
        if (x.startswith("/")):
            cmd += ' ' + BracketNameWithQuotes(x)
        else:
            cmd += ' ' + BracketNameWithQuotes(os.path.basename(x))
    oscmd(cmd)

########################################################################
##
## CompileImod
##
########################################################################

def CompileImod(wobj, wsrc, opts):
    module = GetValueOption(opts, "IMOD:")
    library = GetValueOption(opts, "ILIB:")
    if (COMPILER=="MSVC"):
        woutc = wobj[:-4]+".cxx"
    if (COMPILER=="GCC"):
        woutc = wobj[:-2]+".cxx"
    if (PkgSkip("PYTHON")):
        WriteFile(woutc, "")
        CompileCxx(wobj, woutc, opts)
        return

    if not CrossCompiling():
        # If we're compiling for this platform, we can use the one we've built.
        cmd = os.path.join(GetOutputDir(), 'bin', 'interrogate_module')
    else:
        # Assume that interrogate_module is on the PATH somewhere.
        cmd = 'interrogate_module'

    cmd += ' -oc ' + woutc + ' -module ' + module + ' -library ' + library + ' -python-native'
    importmod = GetValueOption(opts, "IMPORT:")
    if importmod:
        cmd += ' -import ' + importmod
    for x in wsrc: cmd += ' ' + BracketNameWithQuotes(x)
    oscmd(cmd)
    CompileCxx(wobj,woutc,opts)
    return

########################################################################
##
## CompileLib
##
########################################################################

def CompileLib(lib, obj, opts):
    if (COMPILER=="MSVC"):
        if not BOOUSEINTELCOMPILER:
            #Use MSVC Linker
            cmd = 'link /lib /nologo'
            if GetOptimizeOption(opts) == 4:
                cmd += " /LTCG"
            if HasTargetArch():
                cmd += " /MACHINE:" + GetTargetArch().upper()
            cmd += ' /OUT:' + BracketNameWithQuotes(lib)
            for x in obj:
                if not x.endswith('.lib'):
                    cmd += ' ' + BracketNameWithQuotes(x)
            oscmd(cmd)
        else:
            # Choose Intel linker; from Jean-Claude
            cmd = 'xilink /verbose:lib /lib '
            if HasTargetArch():
                cmd += " /MACHINE:" + GetTargetArch().upper()
            cmd += ' /OUT:' + BracketNameWithQuotes(lib)
            for x in obj: cmd += ' ' + BracketNameWithQuotes(x)
            cmd += ' /LIBPATH:"C:\\Program Files (x86)\\Intel\\Composer XE 2011 SP1\\ipp\\lib\\ia32"'
            cmd += ' /LIBPATH:"C:\\Program Files (x86)\\Intel\\Composer XE 2011 SP1\\TBB\\Lib\\ia32\\vc10"'
            cmd += ' /LIBPATH:"C:\\Program Files (x86)\\Intel\\Composer XE 2011 SP1\\compiler\\lib\\ia32"'
            oscmd(cmd)

    if (COMPILER=="GCC"):
        if GetTarget() == 'darwin':
            cmd = 'libtool -static -o ' + BracketNameWithQuotes(lib)
        else:
            cmd = GetAR() + ' cru ' + BracketNameWithQuotes(lib)
        for x in obj:
            if GetLinkAllStatic() and x.endswith('.a'):
                continue
            cmd += ' ' + BracketNameWithQuotes(x)
        oscmd(cmd)

        oscmd(GetRanlib() + ' ' + BracketNameWithQuotes(lib))

########################################################################
##
## CompileLink
##
########################################################################

def CompileLink(dll, obj, opts):
    if (COMPILER=="MSVC"):
        if not BOOUSEINTELCOMPILER:
            cmd = "link /nologo "
            if HasTargetArch():
                cmd += " /MACHINE:" + GetTargetArch().upper()
            if ("MFC" not in opts):
                cmd += " /NOD:MFC90.LIB /NOD:MFC80.LIB /NOD:LIBCMT"
            cmd += " /NOD:LIBCI.LIB /DEBUG"
            cmd += " /nod:libc /nod:libcmtd /nod:atlthunk /nod:atls /nod:atlsd"
            if (GetOrigExt(dll) != ".exe"): cmd += " /DLL"
            optlevel = GetOptimizeOption(opts)
            if (optlevel==1): cmd += " /MAP /MAPINFO:EXPORTS /NOD:MSVCRT.LIB /NOD:MSVCPRT.LIB /NOD:MSVCIRT.LIB"
            if (optlevel==2): cmd += " /MAP:NUL /NOD:MSVCRT.LIB /NOD:MSVCPRT.LIB /NOD:MSVCIRT.LIB"
            if (optlevel==3): cmd += " /MAP:NUL /NOD:MSVCRTD.LIB /NOD:MSVCPRTD.LIB /NOD:MSVCIRTD.LIB"
            if (optlevel==4): cmd += " /MAP:NUL /LTCG /NOD:MSVCRTD.LIB /NOD:MSVCPRTD.LIB /NOD:MSVCIRTD.LIB"
            if ("MFC" in opts):
                if (optlevel<=2): cmd += " /NOD:MSVCRTD.LIB mfcs100d.lib MSVCRTD.lib"
                else: cmd += " /NOD:MSVCRT.LIB mfcs100.lib MSVCRT.lib"
            cmd += " /FIXED:NO /OPT:REF /STACK:4194304 /INCREMENTAL:NO "
            cmd += ' /OUT:' + BracketNameWithQuotes(dll)

            if not PkgSkip("PYTHON"):
                # If we're building without Python, don't pick it up implicitly.
                if "PYTHON" not in opts:
                    pythonv = SDK["PYTHONVERSION"].replace('.', '')
                    if optlevel <= 2:
                        cmd += ' /NOD:{}d.lib'.format(pythonv)
                    else:
                        cmd += ' /NOD:{}.lib'.format(pythonv)

            # Set the subsystem.  Specify that we want to target Windows XP.
            subsystem = GetValueOption(opts, "SUBSYSTEM:") or "CONSOLE"
            cmd += " /SUBSYSTEM:" + subsystem
            if GetTargetArch() == 'x64':
                cmd += ",6.00"
            else:
                cmd += ",6.00"

            if dll.endswith(".dll") or dll.endswith(".pyd"):
                cmd += ' /IMPLIB:' + GetOutputDir() + '/lib/' + os.path.splitext(os.path.basename(dll))[0] + ".lib"

            for (opt, dir) in LIBDIRECTORIES:
                if (opt=="ALWAYS") or (opt in opts):
                    cmd += ' /LIBPATH:' + BracketNameWithQuotes(dir)

            for x in obj:
                if x.endswith(".dll") or x.endswith(".pyd"):
                    cmd += ' ' + GetOutputDir() + '/lib/' + os.path.splitext(os.path.basename(x))[0] + ".lib"
                elif x.endswith(".lib"):
                    dname = os.path.splitext(os.path.basename(x))[0] + ".dll"
                    if (GetOrigExt(x) != ".ilb" and os.path.exists(GetOutputDir()+"/bin/" + dname)):
                        exit("Error: in makepanda, specify "+dname+", not "+x)
                    cmd += ' ' + BracketNameWithQuotes(x)
                elif x.endswith(".def"):
                    cmd += ' /DEF:' + BracketNameWithQuotes(x)
                elif x.endswith(".dat"):
                    pass
                else:
                    cmd += ' ' + BracketNameWithQuotes(x)

            if (GetOrigExt(dll)==".exe" and "NOICON" not in opts):
                cmd += " " + GetOutputDir() + "/tmp/pandaIcon.res"

            for (opt, name) in LIBNAMES:
                if (opt=="ALWAYS") or (opt in opts):
                    cmd += " " + BracketNameWithQuotes(name)

            oscmd(cmd)
        else:
            cmd = "xilink"
            if GetVerbose(): cmd += " /verbose:lib"
            if HasTargetArch():
                cmd += " /MACHINE:" + GetTargetArch().upper()
            if ("MFC" not in opts):
                cmd += " /NOD:MFC90.LIB /NOD:MFC80.LIB /NOD:LIBCMT"
            cmd += " /NOD:LIBCI.LIB /DEBUG"
            cmd += " /nod:libc /nod:libcmtd /nod:atlthunk /nod:atls"
            cmd += ' /LIBPATH:"C:\\Program Files (x86)\\Intel\\Composer XE 2011 SP1\\ipp\\lib\\ia32"'
            cmd += ' /LIBPATH:"C:\\Program Files (x86)\\Intel\\Composer XE 2011 SP1\\TBB\\Lib\\ia32\\vc10"'
            cmd += ' /LIBPATH:"C:\\Program Files (x86)\\Intel\\Composer XE 2011 SP1\\compiler\\lib\\ia32"'
            if (GetOrigExt(dll) != ".exe"): cmd += " /DLL"
            optlevel = GetOptimizeOption(opts)
            if (optlevel==1): cmd += " /MAP /MAPINFO:EXPORTS /NOD:MSVCRT.LIB /NOD:MSVCPRT.LIB /NOD:MSVCIRT.LIB"
            if (optlevel==2): cmd += " /MAP:NUL /NOD:MSVCRT.LIB /NOD:MSVCPRT.LIB /NOD:MSVCIRT.LIB"
            if (optlevel==3): cmd += " /MAP:NUL /NOD:MSVCRTD.LIB /NOD:MSVCPRTD.LIB /NOD:MSVCIRTD.LIB"
            if (optlevel==4): cmd += " /MAP:NUL /LTCG /NOD:MSVCRTD.LIB /NOD:MSVCPRTD.LIB /NOD:MSVCIRTD.LIB"
            if ("MFC" in opts):
                if (optlevel<=2): cmd += " /NOD:MSVCRTD.LIB mfcs100d.lib MSVCRTD.lib"
                else: cmd += " /NOD:MSVCRT.LIB mfcs100.lib MSVCRT.lib"
            cmd += " /FIXED:NO /OPT:REF /STACK:4194304 /INCREMENTAL:NO "
            cmd += ' /OUT:' + BracketNameWithQuotes(dll)

            subsystem = GetValueOption(opts, "SUBSYSTEM:")
            if subsystem:
                cmd += " /SUBSYSTEM:" + subsystem

            if dll.endswith(".dll"):
                cmd += ' /IMPLIB:' + GetOutputDir() + '/lib/' + os.path.splitext(os.path.basename(dll))[0] + ".lib"

            for (opt, dir) in LIBDIRECTORIES:
                if (opt=="ALWAYS") or (opt in opts):
                    cmd += ' /LIBPATH:' + BracketNameWithQuotes(dir)

            for x in obj:
                if x.endswith(".dll") or x.endswith(".pyd"):
                    cmd += ' ' + GetOutputDir() + '/lib/' + os.path.splitext(os.path.basename(x))[0] + ".lib"
                elif x.endswith(".lib"):
                    dname = os.path.splitext(dll)[0]+".dll"
                    if (GetOrigExt(x) != ".ilb" and os.path.exists(GetOutputDir()+"/bin/" + os.path.splitext(os.path.basename(x))[0] + ".dll")):
                        exit("Error: in makepanda, specify "+dname+", not "+x)
                    cmd += ' ' + BracketNameWithQuotes(x)
                elif x.endswith(".def"):
                    cmd += ' /DEF:' + BracketNameWithQuotes(x)
                elif x.endswith(".dat"):
                    pass
                else:
                    cmd += ' ' + BracketNameWithQuotes(x)

            if (GetOrigExt(dll)==".exe" and "NOICON" not in opts):
                cmd += " " + GetOutputDir() + "/tmp/pandaIcon.res"

            for (opt, name) in LIBNAMES:
                if (opt=="ALWAYS") or (opt in opts):
                    cmd += " " + BracketNameWithQuotes(name)

            oscmd(cmd)

    if COMPILER == "GCC":
        cxx = GetCXX()
        if GetOrigExt(dll) == ".exe":
            cmd = cxx + ' -o ' + dll + ' -L' + GetOutputDir() + '/lib -L' + GetOutputDir() + '/tmp'
            if GetTarget() == "android":
                # Necessary to work around an issue with libandroid depending on vendor libraries
                cmd += ' -Wl,--allow-shlib-undefined'
        else:
            if (GetTarget() == "darwin"):
                cmd = cxx
                if GetOrigExt(dll) == ".pyd":
                    cmd += ' -bundle -undefined dynamic_lookup'
                elif "BUNDLE" in opts:
                    cmd += ' -bundle'
                else:
                    install_name = '@loader_path/../lib/' + os.path.basename(dll)
                    cmd += ' -dynamiclib -install_name ' + install_name
                    cmd += ' -compatibility_version ' + MAJOR_VERSION + ' -current_version ' + VERSION
                cmd += ' -o ' + dll + ' -L' + GetOutputDir() + '/lib -L' + GetOutputDir() + '/tmp'
            else:
                cmd = cxx + ' -shared'
                # Always set soname on Android to avoid a linker warning when loading the library.
                if "MODULE" not in opts or GetTarget() == 'android':
                    cmd += " -Wl,-soname=" + os.path.basename(dll)
                cmd += ' -o ' + dll + ' -L' + GetOutputDir() + '/lib -L' + GetOutputDir() + '/tmp'

        for x in obj:
            if GetOrigExt(x) != ".dat":
                cmd += ' ' + x

        if (GetOrigExt(dll) == ".exe" and GetTarget() == 'windows' and "NOICON" not in opts):
            cmd += " " + GetOutputDir() + "/tmp/pandaIcon.res"

        # macOS specific flags.
        if GetTarget() == 'darwin':
            cmd += " -headerpad_max_install_names"
            if SDK.get("MACOSX"):
                cmd += " -isysroot " + SDK["MACOSX"] + " -Wl,-syslibroot," + SDK["MACOSX"]

            if tuple(OSX_ARCHS) == ('arm64',):
                cmd += " -mmacosx-version-min=11.0"
            else:
                cmd += " -mmacosx-version-min=10.9"

            # Use libc++ to enable C++11 features.
            cmd += " -stdlib=libc++"

            for arch in OSX_ARCHS:
                if 'NOARCH:' + arch.upper() not in opts:
                    cmd += " -arch %s" % arch

        elif GetTarget() == 'android':
            arch = GetTargetArch()
            if "ANDROID_GCC_TOOLCHAIN" in SDK:
                cmd += ' -gcc-toolchain ' + SDK["ANDROID_GCC_TOOLCHAIN"].replace('\\', '/')
            cmd += " -Wl,-z,noexecstack -Wl,-z,relro -Wl,-z,now"
            if arch == 'armv7a':
                cmd += ' -target armv7-none-linux-androideabi'
                cmd += " -march=armv7-a -Wl,--fix-cortex-a8"
            elif arch == 'arm':
                cmd += ' -target armv5te-none-linux-androideabi'
            elif arch == 'aarch64':
                cmd += ' -target aarch64-none-linux-android'
            elif arch == 'mips':
                cmd += ' -target mipsel-none-linux-android'
                cmd += ' -mips32'
            elif arch == 'mips64':
                cmd += ' -target mips64el-none-linux-android'
            elif arch == 'x86':
                cmd += ' -target i686-none-linux-android'
            elif arch == 'x86_64':
                cmd += ' -target x86_64-none-linux-android'
            cmd += ' -lc -lm'
        else:
            cmd += " -pthread"

        if "SYSROOT" in SDK:
            cmd += " --sysroot=%s -no-canonical-prefixes" % (SDK["SYSROOT"])

        if LDFLAGS != "":
            cmd += " " + LDFLAGS

        # Don't link libraries with Python, except on Android.
        if "PYTHON" in opts and GetOrigExt(dll) != ".exe" and GetTarget() != 'android':
            opts = opts[:]
            opts.remove("PYTHON")

        for (opt, dir) in LIBDIRECTORIES:
            if (opt=="ALWAYS") or (opt in opts):
                cmd += ' -L' + BracketNameWithQuotes(dir)
        for (opt, dir) in FRAMEWORKDIRECTORIES:
            if (opt=="ALWAYS") or (opt in opts):
                cmd += ' -F' + BracketNameWithQuotes(dir)
        for (opt, name) in LIBNAMES:
            if (opt=="ALWAYS") or (opt in opts):
                cmd += ' ' + BracketNameWithQuotes(name)

        if GetTarget() != 'freebsd':
            cmd += " -ldl"

        oscmd(cmd)

        if GetOptimizeOption(opts) == 4 and GetTarget() in ('linux', 'android'):
            oscmd(GetStrip() + " --strip-unneeded " + BracketNameWithQuotes(dll))

        os.system("chmod +x " + BracketNameWithQuotes(dll))

        if dll.endswith("." + MAJOR_VERSION + ".dylib"):
            newdll = dll[:-6-len(MAJOR_VERSION)] + "dylib"
            if os.path.isfile(newdll):
                os.remove(newdll)
            oscmd("ln -s " + BracketNameWithQuotes(os.path.basename(dll)) + " " + BracketNameWithQuotes(newdll))

        elif dll.endswith("." + MAJOR_VERSION):
            newdll = dll[:-len(MAJOR_VERSION)-1]
            if os.path.isfile(newdll):
                os.remove(newdll)
            oscmd("ln -s " + BracketNameWithQuotes(os.path.basename(dll)) + " " + BracketNameWithQuotes(newdll))

##########################################################################################
#
# CompileEgg
#
##########################################################################################

def CompileEgg(eggfile, src, opts):
    pz = False
    if eggfile.endswith(".pz"):
        pz = True
        eggfile = eggfile[:-3]

    # Determine the location of the pzip and flt2egg tools.
    if CrossCompiling():
        # We may not be able to use our generated versions of these tools,
        # so we'll expect them to already be present in the PATH.
        pzip = 'pzip'
        flt2egg = 'flt2egg'
    else:
        # If we're compiling for this machine, we can use the binaries we've built.
        pzip = os.path.join(GetOutputDir(), 'bin', 'pzip')
        flt2egg = os.path.join(GetOutputDir(), 'bin', 'flt2egg')
        if not os.path.isfile(pzip):
            pzip = 'pzip'
        if not os.path.isfile(flt2egg):
            flt2egg = 'flt2egg'

    if src.endswith(".egg"):
        CopyFile(eggfile, src)
    elif src.endswith(".flt"):
        oscmd(flt2egg + ' -ps keep -o ' + BracketNameWithQuotes(eggfile) + ' ' + BracketNameWithQuotes(src))

    if pz:
        if zlib:
            WriteBinaryFile(eggfile + '.pz', zlib.compress(ReadBinaryFile(eggfile)))
            os.remove(eggfile)
        else:
            oscmd(pzip + ' ' + BracketNameWithQuotes(eggfile))

##########################################################################################
#
# CompileRes, CompileRsrc
#
##########################################################################################

def CompileRes(target, src, opts):
    """Compiles a Windows .rc file into a .res file."""
    ipath = GetListOption(opts, "DIR:")
    if (COMPILER == "MSVC"):
        cmd = "rc"
        cmd += " /Fo" + BracketNameWithQuotes(target)
        for x in ipath: cmd += " /I" + x
        for (opt,dir) in INCDIRECTORIES:
            if (opt=="ALWAYS") or (opt in opts):
                cmd += " /I" + BracketNameWithQuotes(dir)
        for (opt,var,val) in DEFSYMBOLS:
            if (opt=="ALWAYS") or (opt in opts):
                cmd += " /D" + var + "=" + val
        cmd += " " + BracketNameWithQuotes(src)
    else:
        cmd = "windres"
        for x in ipath: cmd += " -I" + x
        for (opt,dir) in INCDIRECTORIES:
            if (opt=="ALWAYS") or (opt in opts):
                cmd += " -I" + BracketNameWithQuotes(dir)
        for (opt,var,val) in DEFSYMBOLS:
            if (opt=="ALWAYS") or (opt in opts):
                cmd += " -D" + var + "=" + val
        cmd += " -i " + BracketNameWithQuotes(src)
        cmd += " -o " + BracketNameWithQuotes(target)

    oscmd(cmd)

def CompileRsrc(target, src, opts):
    """Compiles a Mac OS .r file into an .rsrc file."""
    ipath = GetListOption(opts, "DIR:")
    if os.path.isfile("/usr/bin/Rez"):
        cmd = "Rez -useDF"
    elif os.path.isfile("/Library/Developer/CommandLineTools/usr/bin/Rez"):
        cmd = "/Library/Developer/CommandLineTools/usr/bin/Rez -useDF"
    else:
        cmd = "/Developer/Tools/Rez -useDF"
    cmd += " -o " + BracketNameWithQuotes(target)
    for x in ipath:
        cmd += " -i " + x
    for (opt,dir) in INCDIRECTORIES:
        if (opt=="ALWAYS") or (opt in opts):
            cmd += " -i " + BracketNameWithQuotes(dir)
    for (opt,var,val) in DEFSYMBOLS:
        if (opt=="ALWAYS") or (opt in opts):
            if (val == ""):
                cmd += " -d " + var
            else:
                cmd += " -d " + var + " = " + val

    cmd += " " + BracketNameWithQuotes(src)
    oscmd(cmd)

##########################################################################################
#
# CompileJava (Android only)
#
##########################################################################################

def CompileJava(target, src, opts):
    """Compiles a .java file into a .class file."""
    if GetHost() == 'android':
        cmd = "ecj "
    else:
        cmd = "javac -bootclasspath " + BracketNameWithQuotes(SDK["ANDROID_JAR"]) + " "

    optlevel = GetOptimizeOption(opts)
    if optlevel >= 4:
        cmd += "-debug:none "

    cmd += "-cp " + GetOutputDir() + "/classes "
    cmd += "-d " + GetOutputDir() + "/classes "
    cmd += BracketNameWithQuotes(src)
    oscmd(cmd)

##########################################################################################
#
# FreezePy
#
##########################################################################################

def FreezePy(target, inputs, opts):
    assert len(inputs) > 0

    cmdstr = BracketNameWithQuotes(SDK["PYTHONEXEC"].replace('\\', '/')) + " "
    cmdstr += "-B "

    cmdstr += os.path.join(GetOutputDir(), "direct", "dist", "pfreeze.py")

    if 'FREEZE_STARTUP' in opts:
        cmdstr += " -s"

    if GetOrigExt(target) == '.exe':
        src = inputs.pop(0)
    else:
        src = ""

    for i in inputs:
        i = os.path.splitext(i)[0]
        i = i.replace('/', '.')

        if i.startswith('direct.src'):
            i = i.replace('.src.', '.')

        cmdstr += " -i " + i

    cmdstr += " -o " + target + " " + src

    if ("LINK_PYTHON_STATIC" in opts):
        os.environ["LINK_PYTHON_STATIC"] = "1"
    oscmd(cmdstr)
    if ("LINK_PYTHON_STATIC" in os.environ):
        del os.environ["LINK_PYTHON_STATIC"]

    if (not os.path.exists(target)):
        exit("FREEZER_ERROR")

##########################################################################################
#
# CompileBundle
#
##########################################################################################

def CompileBundle(target, inputs, opts):
    assert GetTarget() == "darwin", 'bundles can only be made for macOS'
    plist = None
    resources = []
    objects = []
    for i in inputs:
        if i.endswith(".plist"):
            if plist is not None:
                exit("Only one plist file can be used when creating a bundle!")
            plist = i
        elif i.endswith(".rsrc") or i.endswith(".icns"):
            resources.append(i)
        elif GetOrigExt(i) == ".obj" or GetOrigExt(i) in SUFFIX_LIB or GetOrigExt(i) in SUFFIX_DLL:
            objects.append(i)
        else:
            exit("Don't know how to bundle file %s" % i)

    # Now link the object files to form the bundle.
    if plist is None:
        exit("One plist file must be used when creating a bundle!")
    bundleName = plistlib.load(plist)["CFBundleExecutable"]

    oscmd("rm -rf %s" % target)
    oscmd("mkdir -p %s/Contents/MacOS/" % target)
    oscmd("mkdir -p %s/Contents/Resources/" % target)
    if target.endswith(".app"):
        SetOrigExt("%s/Contents/MacOS/%s" % (target, bundleName), ".exe")
    else:
        SetOrigExt("%s/Contents/MacOS/%s" % (target, bundleName), ".dll")
    CompileLink("%s/Contents/MacOS/%s" % (target, bundleName), objects, opts + ["BUNDLE"])
    oscmd("cp %s %s/Contents/Info.plist" % (plist, target))
    for r in resources:
        oscmd("cp %s %s/Contents/Resources/" % (r, target))

##########################################################################################
#
# CompileMIDL
#
##########################################################################################

def CompileMIDL(target, src, opts):
    ipath = GetListOption(opts, "DIR:")
    if (COMPILER=="MSVC"):
        cmd = "midl"
        cmd += " /out" + BracketNameWithQuotes(os.path.dirname(target))
        for x in ipath: cmd += " /I" + x
        for (opt,dir) in INCDIRECTORIES:
            if (opt=="ALWAYS") or (opt in opts): cmd += " /I" + BracketNameWithQuotes(dir)
        for (opt,var,val) in DEFSYMBOLS:
            if (opt=="ALWAYS") or (opt in opts): cmd += " /D" + var + "=" + val
        cmd += " " + BracketNameWithQuotes(src)

        oscmd(cmd)

##########################################################################################
#
# CompileAnything
#
##########################################################################################

def CompileAnything(target, inputs, opts, progress = None):
    if opts.count("DEPENDENCYONLY"):
        return
    if len(inputs) == 0:
        exit("No input files for target "+target)
    infile = inputs[0]
    origsuffix = GetOrigExt(target)

    if len(inputs) == 1 and origsuffix == GetOrigExt(infile):
        # It must be a simple copy operation.
        ProgressOutput(progress, "Copying file", target)
        CopyFile(target, infile)
        if origsuffix == ".exe" and GetHost() != "windows":
            os.system("chmod +x \"%s\"" % target)
        return

    elif infile.endswith(".py"):
        if origsuffix == ".obj":
            source = os.path.splitext(target)[0] + ".c"
            SetOrigExt(source, ".c")
            ProgressOutput(progress, "Building frozen source", source)
            FreezePy(source, inputs, opts)
            ProgressOutput(progress, "Building C++ object", target)
            return CompileCxx(target, source, opts)

        if origsuffix == ".exe":
            ProgressOutput(progress, "Building frozen executable", target)
        else:
            ProgressOutput(progress, "Building frozen library", target)
        return FreezePy(target, inputs, opts)

    elif infile.endswith(".idl"):
        ProgressOutput(progress, "Compiling MIDL file", infile)
        return CompileMIDL(target, infile, opts)
    elif origsuffix in SUFFIX_LIB:
        ProgressOutput(progress, "Linking static library", target)
        return CompileLib(target, inputs, opts)
    elif origsuffix in SUFFIX_DLL or (origsuffix == ".plugin" and GetTarget() != "darwin"):
        if (origsuffix == ".exe"):
            ProgressOutput(progress, "Linking executable", target)
        else:
            ProgressOutput(progress, "Linking dynamic library", target)

        # Add version number to the dynamic library, on unix
        if origsuffix == ".dll" and "MODULE" not in opts:
            tplatform = GetTarget()
            if tplatform == "darwin":
                # On Mac, libraries are named like libpanda.1.2.dylib
                if target.lower().endswith(".dylib"):
                    target = target[:-5] + MAJOR_VERSION + ".dylib"
                    SetOrigExt(target, origsuffix)
            elif tplatform != "windows" and tplatform != "android":
                # On Linux, libraries are named like libpanda.so.1.2
                target += "." + MAJOR_VERSION
                SetOrigExt(target, origsuffix)
        return CompileLink(target, inputs, opts)
    elif origsuffix == ".in":
        ProgressOutput(progress, "Building Interrogate database", target)
        return CompileIgate(target, inputs, opts)
    elif origsuffix == ".plugin" and GetTarget() == "darwin":
        ProgressOutput(progress, "Building plugin bundle", target)
        return CompileBundle(target, inputs, opts)
    elif origsuffix == ".app":
        ProgressOutput(progress, "Building application bundle", target)
        return CompileBundle(target, inputs, opts)
    elif origsuffix == ".pz":
        ProgressOutput(progress, "Compressing", target)
        return CompileEgg(target, infile, opts)
    elif origsuffix == ".egg":
        ProgressOutput(progress, "Converting", target)
        return CompileEgg(target, infile, opts)
    elif origsuffix == ".res":
        ProgressOutput(progress, "Building resource object", target)
        return CompileRes(target, infile, opts)
    elif origsuffix == ".rsrc":
        ProgressOutput(progress, "Building resource object", target)
        return CompileRsrc(target, infile, opts)
    elif origsuffix == ".class":
        ProgressOutput(progress, "Building Java class", target)
        return CompileJava(target, infile, opts)
    elif origsuffix == ".obj":
        if (infile.endswith(".cxx")):
            ProgressOutput(progress, "Building C++ object", target)
            return CompileCxx(target, infile, opts)
        elif infile.endswith(".c"):
            ProgressOutput(progress, "Building C object", target)
            return CompileCxx(target, infile, opts)
        elif infile.endswith(".mm"):
            ProgressOutput(progress, "Building Objective-C++ object", target)
            return CompileCxx(target, infile, opts)
        elif infile.endswith(".yxx"):
            ProgressOutput(progress, "Building Bison object", target)
            return CompileBison(target, infile, opts)
        elif infile.endswith(".lxx"):
            ProgressOutput(progress, "Building Flex object", target)
            return CompileFlex(target, infile, opts)
        elif infile.endswith(".in"):
            ProgressOutput(progress, "Building Interrogate object", target)
            return CompileImod(target, inputs, opts)
        elif infile.endswith(".rc"):
            ProgressOutput(progress, "Building resource object", target)
            return CompileRes(target, infile, opts)
        elif infile.endswith(".r"):
            ProgressOutput(progress, "Building resource object", target)
            return CompileRsrc(target, infile, opts)
    exit("Don't know how to compile: %s from %s" % (target, inputs))

##########################################################################################
#
# Generate dtool_config.h, prc_parameters.h, and dtool_have_xxx.dat
#
##########################################################################################

DTOOL_CONFIG=[
    #_Variable_________________________Windows___________________Unix__________
    ("HAVE_PYTHON",                    '1',                      '1'),
    ("USE_DEBUG_PYTHON",               'UNDEF',                  'UNDEF'),
    ("PYTHON_FRAMEWORK",               'UNDEF',                  'UNDEF'),
    ("COMPILE_IN_DEFAULT_FONT",        '1',                      '1'),
    ("STDFLOAT_DOUBLE",                'UNDEF',                  'UNDEF'),
    ("HAVE_MAYA",                      '1',                      '1'),
    ("REPORT_OPENSSL_ERRORS",          '1',                      '1'),
    ("USE_PANDAFILESTREAM",            '1',                      '1'),
    ("USE_DELETED_CHAIN",              '1',                      '1'),
    ("HAVE_WGL",                       '1',                      'UNDEF'),
    ("HAVE_DX9",                       'UNDEF',                  'UNDEF'),
    ("HAVE_THREADS",                   '1',                      '1'),
    ("SIMPLE_THREADS",                 'UNDEF',                  'UNDEF'),
    ("OS_SIMPLE_THREADS",              '1',                      '1'),
    ("DEBUG_THREADS",                  'UNDEF',                  'UNDEF'),
    ("HAVE_POSIX_THREADS",             'UNDEF',                  '1'),
    ("MUTEX_SPINLOCK",                 'UNDEF',                  'UNDEF'),
    ("HAVE_AUDIO",                     '1',                      '1'),
    ("NOTIFY_DEBUG",                   'UNDEF',                  'UNDEF'),
    ("DO_PSTATS",                      'UNDEF',                  'UNDEF'),
    ("DO_DCAST",                       'UNDEF',                  'UNDEF'),
    ("DO_COLLISION_RECORDING",         'UNDEF',                  'UNDEF'),
    ("SUPPORT_IMMEDIATE_MODE",         'UNDEF',                  'UNDEF'),
    ("SUPPORT_FIXED_FUNCTION",         '1',                      '1'),
    ("DO_MEMORY_USAGE",                'UNDEF',                  'UNDEF'),
    ("DO_PIPELINING",                  '1',                      '1'),
    ("DEFAULT_PATHSEP",                '";"',                    '":"'),
    ("WORDS_BIGENDIAN",                'UNDEF',                  'UNDEF'),
    ("PHAVE_LOCKF",                    '1',                      '1'),
    ("SIMPLE_STRUCT_POINTERS",         '1',                      'UNDEF'),
    ("HAVE_DINKUM",                    'UNDEF',                  'UNDEF'),
    ("HAVE_STL_HASH",                  'UNDEF',                  'UNDEF'),
    ("GETTIMEOFDAY_ONE_PARAM",         'UNDEF',                  'UNDEF'),
    ("HAVE_GETOPT",                    'UNDEF',                  '1'),
    ("HAVE_GETOPT_LONG_ONLY",          'UNDEF',                  '1'),
    ("PHAVE_GETOPT_H",                 'UNDEF',                  '1'),
    ("PHAVE_LINUX_INPUT_H",            'UNDEF',                  '1'),
    ("IOCTL_TERMINAL_WIDTH",           'UNDEF',                  '1'),
    ("HAVE_IOS_TYPEDEFS",              '1',                      '1'),
    ("HAVE_IOS_BINARY",                '1',                      '1'),
    ("STATIC_INIT_GETENV",             '1',                      'UNDEF'),
    ("HAVE_PROC_SELF_EXE",             'UNDEF',                  '1'),
    ("HAVE_PROC_SELF_MAPS",            'UNDEF',                  '1'),
    ("HAVE_PROC_SELF_ENVIRON",         'UNDEF',                  '1'),
    ("HAVE_PROC_SELF_CMDLINE",         'UNDEF',                  '1'),
    ("HAVE_PROC_CURPROC_FILE",         'UNDEF',                  'UNDEF'),
    ("HAVE_PROC_CURPROC_MAP",          'UNDEF',                  'UNDEF'),
    ("HAVE_PROC_SELF_CMDLINE",         'UNDEF',                  'UNDEF'),
    ("HAVE_GLOBAL_ARGV",               '1',                      'UNDEF'),
    ("PROTOTYPE_GLOBAL_ARGV",          'UNDEF',                  'UNDEF'),
    ("GLOBAL_ARGV",                    '__argv',                 'UNDEF'),
    ("GLOBAL_ARGC",                    '__argc',                 'UNDEF'),
    ("PHAVE_IO_H",                     '1',                      'UNDEF'),
    ("PHAVE_IOSTREAM",                 '1',                      '1'),
    ("PHAVE_STRING_H",                 'UNDEF',                  '1'),
    ("PHAVE_LIMITS_H",                 'UNDEF',                  '1'),
    ("PHAVE_STDLIB_H",                 'UNDEF',                  '1'),
    ("PHAVE_MALLOC_H",                 '1',                      '1'),
    ("PHAVE_SYS_MALLOC_H",             'UNDEF',                  'UNDEF'),
    ("PHAVE_ALLOCA_H",                 'UNDEF',                  '1'),
    ("PHAVE_LOCALE_H",                 'UNDEF',                  '1'),
    ("PHAVE_SSTREAM",                  '1',                      '1'),
    ("PHAVE_NEW",                      '1',                      '1'),
    ("PHAVE_SYS_TYPES_H",              '1',                      '1'),
    ("PHAVE_SYS_TIME_H",               'UNDEF',                  '1'),
    ("PHAVE_UNISTD_H",                 'UNDEF',                  '1'),
    ("PHAVE_UTIME_H",                  'UNDEF',                  '1'),
    ("PHAVE_GLOB_H",                   'UNDEF',                  '1'),
    ("PHAVE_DIRENT_H",                 'UNDEF',                  '1'),
    ("PHAVE_UCONTEXT_H",               'UNDEF',                  '1'),
    ("PHAVE_STDINT_H",                 '1',                      '1'),
    ("HAVE_RTTI",                      '1',                      '1'),
    ("HAVE_X11",                       'UNDEF',                  '1'),
    ("IS_LINUX",                       'UNDEF',                  '1'),
    ("IS_OSX",                         'UNDEF',                  'UNDEF'),
    ("IS_FREEBSD",                     'UNDEF',                  'UNDEF'),
    ("HAVE_EIGEN",                     'UNDEF',                  'UNDEF'),
    ("LINMATH_ALIGN",                  '1',                      '1'),
    ("HAVE_ZLIB",                      'UNDEF',                  'UNDEF'),
    ("HAVE_PNG",                       'UNDEF',                  'UNDEF'),
    ("HAVE_JPEG",                      'UNDEF',                  'UNDEF'),
    ("HAVE_VIDEO4LINUX",               'UNDEF',                  '1'),
    ("HAVE_TIFF",                      'UNDEF',                  'UNDEF'),
    ("HAVE_OPENEXR",                   'UNDEF',                  'UNDEF'),
    ("HAVE_SGI_RGB",                   '1',                      '1'),
    ("HAVE_TGA",                       '1',                      '1'),
    ("HAVE_IMG",                       '1',                      '1'),
    ("HAVE_SOFTIMAGE_PIC",             '1',                      '1'),
    ("HAVE_BMP",                       '1',                      '1'),
    ("HAVE_PNM",                       '1',                      '1'),
    ("HAVE_STB_IMAGE",                 '1',                      '1'),
    ("HAVE_VORBIS",                    'UNDEF',                  'UNDEF'),
    ("HAVE_OPUS",                      'UNDEF',                  'UNDEF'),
    ("HAVE_FREETYPE",                  'UNDEF',                  'UNDEF'),
    ("HAVE_FFTW",                      'UNDEF',                  'UNDEF'),
    ("HAVE_OPENSSL",                   'UNDEF',                  'UNDEF'),
    ("HAVE_NET",                       'UNDEF',                  'UNDEF'),
    ("WANT_NATIVE_NET",                '1',                      '1'),
    ("SIMULATE_NETWORK_DELAY",         'UNDEF',                  'UNDEF'),
    ("HAVE_CG",                        'UNDEF',                  'UNDEF'),
    ("HAVE_CGGL",                      'UNDEF',                  'UNDEF'),
    ("HAVE_CGDX9",                     'UNDEF',                  'UNDEF'),
    ("HAVE_ARTOOLKIT",                 'UNDEF',                  'UNDEF'),
    ("HAVE_DIRECTCAM",                 'UNDEF',                  'UNDEF'),
    ("HAVE_SQUISH",                    'UNDEF',                  'UNDEF'),
    ("HAVE_COCOA",                     'UNDEF',                  'UNDEF'),
    ("HAVE_OPENAL_FRAMEWORK",          'UNDEF',                  'UNDEF'),
    ("USE_TAU",                        'UNDEF',                  'UNDEF'),
    ("PRC_SAVE_DESCRIPTIONS",          '1',                      '1'),
#    ("_SECURE_SCL",                    '0',                      'UNDEF'),
#    ("_SECURE_SCL_THROWS",             '0',                      'UNDEF'),
]

PRC_PARAMETERS=[
    ("DEFAULT_PRC_DIR",                '"<auto>etc"',            '"<auto>etc"'),
    ("PRC_DIR_ENVVARS",                '"PANDA_PRC_DIR"',        '"PANDA_PRC_DIR"'),
    ("PRC_PATH_ENVVARS",               '"PANDA_PRC_PATH"',       '"PANDA_PRC_PATH"'),
    ("PRC_PATH2_ENVVARS",              '""',                     '""'),
    ("PRC_PATTERNS",                   '"*.prc"',                '"*.prc"'),
    ("PRC_ENCRYPTED_PATTERNS",         '"*.prc.pe"',             '"*.prc.pe"'),
    ("PRC_ENCRYPTION_KEY",             '""',                     '""'),
    ("PRC_EXECUTABLE_PATTERNS",        '""',                     '""'),
    ("PRC_EXECUTABLE_ARGS_ENVVAR",     '"PANDA_PRC_XARGS"',      '"PANDA_PRC_XARGS"'),
    ("PRC_PUBLIC_KEYS_FILENAME",       '""',                     '""'),
    ("PRC_RESPECT_TRUST_LEVEL",        'UNDEF',                  'UNDEF'),
    ("PRC_DCONFIG_TRUST_LEVEL",        '0',                      '0'),
    ("PRC_INC_TRUST_LEVEL",            '0',                      '0'),
]

def WriteConfigSettings():
    dtool_config={}
    prc_parameters={}
    speedtree_parameters={}

    if (GetTarget() == 'windows'):
        for key,win,unix in DTOOL_CONFIG:
            dtool_config[key] = win
        for key,win,unix in PRC_PARAMETERS:
            prc_parameters[key] = win
    else:
        for key,win,unix in DTOOL_CONFIG:
            dtool_config[key] = unix
        for key,win,unix in PRC_PARAMETERS:
            prc_parameters[key] = unix

    for x in PkgListGet():
        if ("HAVE_"+x in dtool_config):
            if (PkgSkip(x)==0):
                dtool_config["HAVE_"+x] = '1'
            else:
                dtool_config["HAVE_"+x] = 'UNDEF'

    dtool_config["HAVE_NET"] = '1'

    if (PkgSkip("NVIDIACG")==0):
        dtool_config["HAVE_CG"] = '1'
        dtool_config["HAVE_CGGL"] = '1'
        dtool_config["HAVE_CGDX9"] = '1'

    if GetTarget() not in ("linux", "android"):
        dtool_config["HAVE_PROC_SELF_EXE"] = 'UNDEF'
        dtool_config["HAVE_PROC_SELF_MAPS"] = 'UNDEF'
        dtool_config["HAVE_PROC_SELF_CMDLINE"] = 'UNDEF'
        dtool_config["HAVE_PROC_SELF_ENVIRON"] = 'UNDEF'

    if (GetTarget() == "darwin"):
        dtool_config["PYTHON_FRAMEWORK"] = 'Python'
        dtool_config["PHAVE_MALLOC_H"] = 'UNDEF'
        dtool_config["PHAVE_SYS_MALLOC_H"] = '1'
        dtool_config["HAVE_OPENAL_FRAMEWORK"] = '1'
        dtool_config["HAVE_X11"] = 'UNDEF'  # We might have X11, but we don't need it.
        dtool_config["IS_LINUX"] = 'UNDEF'
        dtool_config["HAVE_VIDEO4LINUX"] = 'UNDEF'
        dtool_config["PHAVE_LINUX_INPUT_H"] = 'UNDEF'
        dtool_config["IS_OSX"] = '1'

    if (GetTarget() == "freebsd"):
        dtool_config["IS_LINUX"] = 'UNDEF'
        dtool_config["HAVE_VIDEO4LINUX"] = 'UNDEF'
        dtool_config["IS_FREEBSD"] = '1'
        dtool_config["PHAVE_ALLOCA_H"] = 'UNDEF'
        dtool_config["PHAVE_MALLOC_H"] = 'UNDEF'
        dtool_config["PHAVE_LINUX_INPUT_H"] = 'UNDEF'
        dtool_config["HAVE_PROC_CURPROC_FILE"] = '1'
        dtool_config["HAVE_PROC_CURPROC_MAP"] = '1'
        dtool_config["HAVE_PROC_CURPROC_CMDLINE"] = '1'

    if (GetTarget() == "android"):
        # Android does have RTTI, but we disable it anyway.
        dtool_config["HAVE_RTTI"] = 'UNDEF'
        dtool_config["PHAVE_GLOB_H"] = 'UNDEF'
        dtool_config["PHAVE_LOCKF"] = 'UNDEF'
        dtool_config["HAVE_VIDEO4LINUX"] = 'UNDEF'

    if (GetOptimize() <= 2 and GetTarget() == "windows"):
        dtool_config["USE_DEBUG_PYTHON"] = '1'

    if (GetOptimize() <= 3):
        if (dtool_config["HAVE_NET"] != 'UNDEF'):
            dtool_config["DO_PSTATS"] = '1'

    if (GetOptimize() <= 3):
        dtool_config["DO_DCAST"] = '1'

    if (GetOptimize() <= 3):
        dtool_config["DO_COLLISION_RECORDING"] = '1'

    if (GetOptimize() <= 3):
        dtool_config["DO_MEMORY_USAGE"] = '1'

    if (GetOptimize() <= 3):
        dtool_config["NOTIFY_DEBUG"] = '1'

    if (GetOptimize() >= 4):
        dtool_config["PRC_SAVE_DESCRIPTIONS"] = 'UNDEF'

    if (GetOptimize() >= 4):
        # Disable RTTI on release builds.
        dtool_config["HAVE_RTTI"] = 'UNDEF'

    # Now that we have OS_SIMPLE_THREADS, we can support
    # SIMPLE_THREADS on exotic architectures like win64, so we no
    # longer need to disable it for this platform.
##     if GetTarget() == 'windows' and GetTargetArch() == 'x64':
##         dtool_config["SIMPLE_THREADS"] = 'UNDEF'

    if not PkgSkip("SPEEDTREE"):
        speedtree_parameters["SPEEDTREE_OPENGL"] = "UNDEF"
        speedtree_parameters["SPEEDTREE_DIRECTX9"] = "UNDEF"
        if SDK["SPEEDTREEAPI"] == "OpenGL":
            speedtree_parameters["SPEEDTREE_OPENGL"] = "1"
        elif SDK["SPEEDTREEAPI"] == "DirectX9":
            speedtree_parameters["SPEEDTREE_DIRECTX9"] = "1"

        speedtree_parameters["SPEEDTREE_BIN_DIR"] = (SDK["SPEEDTREE"] + "/Bin")

    conf = "/* prc_parameters.h.  Generated automatically by makepanda.py */\n"
    for key in sorted(prc_parameters.keys()):
        if ((key == "DEFAULT_PRC_DIR") or (key[:4]=="PRC_")):
            val = OverrideValue(key, prc_parameters[key])
            if (val == 'UNDEF'): conf = conf + "#undef " + key + "\n"
            else:                conf = conf + "#define " + key + " " + val + "\n"
    ConditionalWriteFile(GetOutputDir() + '/include/prc_parameters.h', conf)

    conf = "/* dtool_config.h.  Generated automatically by makepanda.py */\n"
    for key in sorted(dtool_config.keys()):
        val = OverrideValue(key, dtool_config[key])

        if key in ('HAVE_CG', 'HAVE_CGGL', 'HAVE_CGDX9') and val != 'UNDEF':
            # These are not available for ARM, period.
            conf = conf + "#ifdef __aarch64__\n"
            conf = conf + "#undef " + key + "\n"
            conf = conf + "#else\n"
            conf = conf + "#define " + key + " " + val + "\n"
            conf = conf + "#endif\n"
        elif val == 'UNDEF':
            conf = conf + "#undef " + key + "\n"
        else:
            conf = conf + "#define " + key + " " + val + "\n"

    ConditionalWriteFile(GetOutputDir() + '/include/dtool_config.h', conf)

    if not PkgSkip("SPEEDTREE"):
        conf = "/* speedtree_parameters.h.  Generated automatically by makepanda.py */\n"
        for key in sorted(speedtree_parameters.keys()):
            val = OverrideValue(key, speedtree_parameters[key])
            if (val == 'UNDEF'): conf = conf + "#undef " + key + "\n"
            else:                conf = conf + "#define " + key + " \"" + val.replace("\\", "\\\\") + "\"\n"
        ConditionalWriteFile(GetOutputDir() + '/include/speedtree_parameters.h', conf)

    for x in PkgListGet():
        if (PkgSkip(x)): ConditionalWriteFile(GetOutputDir() + '/tmp/dtool_have_'+x.lower()+'.dat', "0\n")
        else:            ConditionalWriteFile(GetOutputDir() + '/tmp/dtool_have_'+x.lower()+'.dat', "1\n")

    # Finally, write a platform.dat with the platform we are compiling for.
    ConditionalWriteFile(GetOutputDir() + '/tmp/platform.dat', PLATFORM)

    # This is useful for tools like makepackage that need to know things about
    # the build parameters.
    ConditionalWriteFile(GetOutputDir() + '/tmp/optimize.dat', str(GetOptimize()))


WriteConfigSettings()

WarnConflictingFiles()
if SystemLibraryExists("dtoolbase"):
    Warn("Found conflicting Panda3D libraries from other ppremake build!")
if SystemLibraryExists("p3dtoolconfig"):
    Warn("Found conflicting Panda3D libraries from other makepanda build!")

##########################################################################################
#
# Generate pandaVersion.h, pythonversion, null.cxx, etc.
#
##########################################################################################

PANDAVERSION_H="""
#define PANDA_MAJOR_VERSION $VERSION1
#define PANDA_MINOR_VERSION $VERSION2
#define PANDA_SEQUENCE_VERSION $VERSION3
#define PANDA_VERSION $NVERSION
#define PANDA_NUMERIC_VERSION $NVERSION
#define PANDA_VERSION_STR "$VERSION"
#define PANDA_ABI_VERSION_STR "$VERSION1.$VERSION2"
#define PANDA_DISTRIBUTOR "$DISTRIBUTOR"
"""

CHECKPANDAVERSION_CXX="""
# include "dtoolbase.h"
EXPCL_DTOOL_DTOOLBASE int panda_version_$VERSION1_$VERSION2 = 0;
"""

CHECKPANDAVERSION_H="""
# ifndef CHECKPANDAVERSION_H
# define CHECKPANDAVERSION_H
# include "dtoolbase.h"
extern EXPCL_DTOOL_DTOOLBASE int panda_version_$VERSION1_$VERSION2;
// Hack to forcibly depend on the check
template<typename T>
class CheckPandaVersion {
public:
  int check_version() { return panda_version_$VERSION1_$VERSION2; }
};
template class CheckPandaVersion<void>;
# endif
"""


def CreatePandaVersionFiles():
    version1=int(VERSION.split(".")[0])
    version2=int(VERSION.split(".")[1])
    version3=int(VERSION.split(".")[2])
    nversion=version1*1000000+version2*1000+version3
    if (DISTRIBUTOR != "cmu"):
        # Subtract 1 if we are not an official version.
        nversion -= 1

    pandaversion_h = PANDAVERSION_H
    pandaversion_h = pandaversion_h.replace("$VERSION1",str(version1))
    pandaversion_h = pandaversion_h.replace("$VERSION2",str(version2))
    pandaversion_h = pandaversion_h.replace("$VERSION3",str(version3))
    pandaversion_h = pandaversion_h.replace("$VERSION",VERSION)
    pandaversion_h = pandaversion_h.replace("$NVERSION",str(nversion))
    pandaversion_h = pandaversion_h.replace("$DISTRIBUTOR",DISTRIBUTOR)
    if (DISTRIBUTOR == "cmu"):
        pandaversion_h += "\n#define PANDA_OFFICIAL_VERSION\n"
    else:
        pandaversion_h += "\n#undef  PANDA_OFFICIAL_VERSION\n"

    if GIT_COMMIT:
        pandaversion_h += "\n#define PANDA_GIT_COMMIT_STR \"%s\"\n" % (GIT_COMMIT)

    # Allow creating a deterministic build by setting this.
    source_date = os.environ.get("SOURCE_DATE_EPOCH")
    if source_date:
        # This matches the GCC / Clang format for __DATE__ __TIME__
        source_date = time.gmtime(int(source_date))
        try:
            source_date = time.strftime('%b %e %Y %H:%M:%S', source_date)
        except ValueError:
            source_date = time.strftime('%b %d %Y %H:%M:%S', source_date)
            if source_date[3:5] == ' 0':
                source_date = source_date[:3] + '  ' + source_date[5:]
        pandaversion_h += "\n#define PANDA_BUILD_DATE_STR \"%s\"\n" % (source_date)

    checkpandaversion_cxx = CHECKPANDAVERSION_CXX.replace("$VERSION1",str(version1))
    checkpandaversion_cxx = checkpandaversion_cxx.replace("$VERSION2",str(version2))
    checkpandaversion_cxx = checkpandaversion_cxx.replace("$VERSION3",str(version3))
    checkpandaversion_cxx = checkpandaversion_cxx.replace("$NVERSION",str(nversion))

    checkpandaversion_h = CHECKPANDAVERSION_H.replace("$VERSION1",str(version1))
    checkpandaversion_h = checkpandaversion_h.replace("$VERSION2",str(version2))
    checkpandaversion_h = checkpandaversion_h.replace("$VERSION3",str(version3))
    checkpandaversion_h = checkpandaversion_h.replace("$NVERSION",str(nversion))

    ConditionalWriteFile(GetOutputDir()+'/include/pandaVersion.h',        pandaversion_h)
    ConditionalWriteFile(GetOutputDir()+'/include/checkPandaVersion.cxx', checkpandaversion_cxx)
    ConditionalWriteFile(GetOutputDir()+'/include/checkPandaVersion.h',   checkpandaversion_h)
    ConditionalWriteFile(GetOutputDir()+"/tmp/null.cxx","")

CreatePandaVersionFiles()

##########################################################################################
#
# Copy the "direct" tree
#
##########################################################################################

if not PkgSkip("DIRECT"):
    CopyPythonTree(GetOutputDir() + '/direct', 'direct/src', threads=THREADCOUNT)
    ConditionalWriteFile(GetOutputDir() + '/direct/__init__.py', "")

    # This file used to be copied, but would nowadays cause conflicts.
    # Let's get it out of the way in case someone hasn't cleaned their build since.
    if os.path.isfile(GetOutputDir() + '/bin/panda3d.py'):
        os.remove(GetOutputDir() + '/bin/panda3d.py')
    if os.path.isfile(GetOutputDir() + '/lib/panda3d.py'):
        os.remove(GetOutputDir() + '/lib/panda3d.py')

    # This directory doesn't exist at all any more.
    if os.path.isdir(os.path.join(GetOutputDir(), 'direct', 'ffi')):
        shutil.rmtree(os.path.join(GetOutputDir(), 'direct', 'ffi'))

# These files used to exist; remove them to avoid conflicts.
del_files = ['core.py', 'core.pyc', 'core.pyo',
             '_core.pyd', '_core.so',
             'direct.py', 'direct.pyc', 'direct.pyo',
             '_direct.pyd', '_direct.so',
             'dtoolconfig.pyd', 'dtoolconfig.so']

for basename in del_files:
    path = os.path.join(GetOutputDir(), 'panda3d', basename)
    if os.path.isfile(path):
        print("Removing %s" % (path))
        os.remove(path)

# Write an appropriate panda3d/__init__.py
p3d_init = """"Python bindings for the Panda3D libraries"

__version__ = '%s'

if __debug__:
    if 1 / 2 == 0:
        raise ImportError("Python 2 is not supported.")
""" % (WHLVERSION)

if GetTarget() == 'windows':
    p3d_init += """
if '__file__' in locals():
    import os

    bindir = os.path.join(os.path.dirname(__file__), '..', 'bin')
    if os.path.isdir(bindir):
        if hasattr(os, 'add_dll_directory'):
            os.add_dll_directory(bindir)
        elif not os.environ.get('PATH'):
            os.environ['PATH'] = bindir
        else:
            os.environ['PATH'] = bindir + os.pathsep + os.environ['PATH']
    del os, bindir
"""

if not PkgSkip("PYTHON"):
    ConditionalWriteFile(GetOutputDir() + '/panda3d/__init__.py', p3d_init)

    # Also add this file, for backward compatibility.
    ConditionalWriteFile(GetOutputDir() + '/panda3d/dtoolconfig.py', """\
'''Alias of :mod:`panda3d.interrogatedb`.

.. deprecated:: 1.10.0
   This module has been renamed to :mod:`panda3d.interrogatedb`.
'''

if __debug__:
    print("Warning: panda3d.dtoolconfig is deprecated, use panda3d.interrogatedb instead.")
from .interrogatedb import *
""")

# PandaModules is now deprecated; generate a shim for backward compatibility.
for fn in glob.glob(GetOutputDir() + '/pandac/*.py') + glob.glob(GetOutputDir() + '/pandac/*.py[co]'):
    if os.path.basename(fn) not in ('PandaModules.py', '__init__.py'):
        os.remove(fn)

panda_modules = ['core']
if not PkgSkip("PANDAPHYSICS"):
    panda_modules.append('physics')
if not PkgSkip('PANDAFX'):
    panda_modules.append('fx')
if not PkgSkip("DIRECT"):
    panda_modules.append('direct')
if not PkgSkip("VISION"):
    panda_modules.append('vision')
if not PkgSkip("SKEL"):
    panda_modules.append('skel')
if not PkgSkip("EGG"):
    panda_modules.append('egg')
if not PkgSkip("ODE"):
    panda_modules.append('ode')
if not PkgSkip("VRPN"):
    panda_modules.append('vrpn')

panda_modules_code = """
"This module is deprecated.  Import from panda3d.core and other panda3d.* modules instead."

if __debug__:
    print("Warning: pandac.PandaModules is deprecated, import from panda3d.core instead")
"""

for module in panda_modules:
    panda_modules_code += """
try:
    from panda3d.%s import *
except ImportError as err:
    if "No module named %s" not in str(err):
        raise""" % (module, module)

panda_modules_code += """

from direct.showbase import DConfig

def get_config_showbase():
    return DConfig

def get_config_express():
    return DConfig

getConfigShowbase = get_config_showbase
getConfigExpress = get_config_express
"""

exthelpers_code = """
"This module is deprecated.  Import from direct.extensions_native.extension_native_helpers instead."
from direct.extensions_native.extension_native_helpers import *
"""

if not PkgSkip("PYTHON"):
    ConditionalWriteFile(GetOutputDir() + '/pandac/PandaModules.py', panda_modules_code)
    ConditionalWriteFile(GetOutputDir() + '/pandac/extension_native_helpers.py', exthelpers_code)
    ConditionalWriteFile(GetOutputDir() + '/pandac/__init__.py', '')

##########################################################################################
#
# Write the dist-info directory.
#
##########################################################################################

# This is just some basic stuff since setuptools just needs this file to
# exist, otherwise it will not read the entry_points.txt file.  Maybe we will
# eventually want to merge this with the metadata generator in makewheel.py.
METADATA = """Metadata-Version: 2.0
Name: Panda3D
Version: {version}
License: BSD
Home-page: https://www.panda3d.org/
Author: Panda3D Team
Author-email: etc-panda3d@lists.andrew.cmu.edu
"""

ENTRY_POINTS = """[distutils.commands]
build_apps = direct.dist.commands:build_apps
bdist_apps = direct.dist.commands:bdist_apps
"""

if not PkgSkip("DIRECT"):
    dist_dir = os.path.join(GetOutputDir(), 'panda3d.dist-info')
    MakeDirectory(dist_dir)

    ConditionalWriteFile(os.path.join(dist_dir, 'METADATA'), METADATA.format(version=VERSION))
    ConditionalWriteFile(os.path.join(dist_dir, 'entry_points.txt'), ENTRY_POINTS)

##########################################################################################
#
# Generate the PRC files into the ETC directory.
#
##########################################################################################

confautoprc = ReadFile("makepanda/confauto.in")
if not PkgSkip("SPEEDTREE"):
    # If SpeedTree is available, enable it in the config file
    confautoprc = confautoprc.replace('#st#', '')
else:
    # otherwise, disable it.
    confautoprc = confautoprc.replace('#st#', '#')

confautoprc = confautoprc.replace('\r\n', '\n')

if PkgSkip("ASSIMP") or GetLinkAllStatic():
    confautoprc = confautoprc.replace("load-file-type p3assimp", "#load-file-type p3assimp")

if PkgSkip("EGG") or GetLinkAllStatic():
    confautoprc = confautoprc.replace("load-file-type egg pandaegg", "#load-file-type egg pandaegg")

if PkgSkip("PANDATOOL") or PkgSkip("EGG") or GetLinkAllStatic():
    confautoprc = confautoprc.replace("load-file-type p3ptloader", "#load-file-type p3ptloader")

if PkgSkip("FFMPEG") or GetLinkAllStatic():
    confautoprc = confautoprc.replace("load-audio-type * p3ffmpeg", "#load-audio-type * p3ffmpeg")
    confautoprc = confautoprc.replace("load-video-type * p3ffmpeg", "#load-video-type * p3ffmpeg")

if (os.path.isfile("makepanda/myconfig.in")):
    configprc = ReadFile("makepanda/myconfig.in")
else:
    configprc = ReadFile("makepanda/config.in")

configprc = configprc.replace('\r\n', '\n')

if (GetTarget() == 'windows'):
    configprc = configprc.replace("$XDG_CACHE_HOME/panda3d", "$USER_APPDATA/Panda3D-%s" % MAJOR_VERSION)
else:
    configprc = configprc.replace("aux-display pandadx9", "")

if (GetTarget() == 'darwin'):
    configprc = configprc.replace("$XDG_CACHE_HOME/panda3d", "$HOME/Library/Caches/Panda3D-%s" % MAJOR_VERSION)

if PkgSkip("GL") or GetLinkAllStatic():
    configprc = configprc.replace("\nload-display pandagl", "\n#load-display pandagl")

if PkgSkip("GLES") or GetLinkAllStatic():
    configprc = configprc.replace("\n#load-display pandagles", "")

if PkgSkip("DX9") or GetLinkAllStatic():
    configprc = configprc.replace("\n#load-display pandadx9", "")

if PkgSkip("TINYDISPLAY") or GetLinkAllStatic():
    configprc = configprc.replace("\n#load-display p3tinydisplay", "")

if PkgSkip("OPENAL") or GetLinkAllStatic():
    configprc = configprc.replace("audio-library-name p3openal_audio", "#audio-library-name p3openal_audio")

if GetTarget() == 'windows':
    # Convert to Windows newlines.
    ConditionalWriteFile(GetOutputDir()+"/etc/Config.prc", configprc, newline='\r\n')
    ConditionalWriteFile(GetOutputDir()+"/etc/Confauto.prc", confautoprc, newline='\r\n')
else:
    ConditionalWriteFile(GetOutputDir()+"/etc/Config.prc", configprc)
    ConditionalWriteFile(GetOutputDir()+"/etc/Confauto.prc", confautoprc)

##########################################################################################
#
# Copy the precompiled binaries and DLLs into the build.
#
##########################################################################################

tp_dir = GetThirdpartyDir()
if tp_dir is not None:
    dylibs = {}

    if GetTarget() == 'darwin':
        # Make a list of all the dylibs we ship, to figure out whether we should use
        # install_name_tool to correct the library reference to point to our copy.
        for pkg in PkgListGet():
            if PkgSkip(pkg):
                continue

            tp_libdir = os.path.join(tp_dir, pkg.lower(), "lib")
            for lib in glob.glob(os.path.join(tp_libdir, "*.dylib")):
                dylibs[os.path.basename(lib)] = os.path.basename(os.path.realpath(lib))

            if not PkgSkip("PYTHON"):
                for lib in glob.glob(os.path.join(tp_libdir, SDK["PYTHONVERSION"], "*.dylib")):
                    dylibs[os.path.basename(lib)] = os.path.basename(os.path.realpath(lib))

    for pkg in PkgListGet():
        if PkgSkip(pkg):
            continue
        tp_pkg = tp_dir + pkg.lower()

        if GetTarget() == 'windows':
            if os.path.exists(tp_pkg + "/bin"):
                CopyAllFiles(GetOutputDir() + "/bin/", tp_pkg + "/bin/")
                if (PkgSkip("PYTHON")==0 and os.path.exists(tp_pkg + "/bin/" + SDK["PYTHONVERSION"])):
                    CopyAllFiles(GetOutputDir() + "/bin/", tp_pkg + "/bin/" + SDK["PYTHONVERSION"] + "/")

        elif GetTarget() == 'darwin':
            tp_libdir = os.path.join(tp_pkg, "lib")
            tp_libs = glob.glob(os.path.join(tp_libdir, "*.dylib"))

            if not PkgSkip("PYTHON"):
                tp_libs += glob.glob(os.path.join(tp_libdir, SDK["PYTHONVERSION"], "*.dylib"))
                tp_libs += glob.glob(os.path.join(tp_libdir, SDK["PYTHONVERSION"], "*.so"))
                if pkg != 'PYTHON':
                    tp_libs += glob.glob(os.path.join(tp_libdir, SDK["PYTHONVERSION"], "*.py"))

            for tp_lib in tp_libs:
                basename = os.path.basename(tp_lib)
                if basename.endswith('.dylib'):
                    # It's a dynamic link library.  Put it in the lib directory.
                    target = GetOutputDir() + "/lib/" + basename
                    dep_prefix = "@loader_path/../lib/"
                    lib_id = dep_prefix + basename
                else:
                    # It's a Python module, like _rocketcore.so.  Copy it to the root, because
                    # nowadays the 'lib' directory may no longer be on the PYTHONPATH.
                    target = GetOutputDir() + "/" + basename
                    dep_prefix = "@loader_path/lib/"
                    lib_id = basename

                if not NeedsBuild([target], [tp_lib]):
                    continue

                CopyFile(target, tp_lib)
                if os.path.islink(target) or target.endswith('.py'):
                    continue

                # Correct the inter-library dependencies so that the build is relocatable.
                oscmd('install_name_tool -id %s %s' % (lib_id, target))
                oscmd("otool -L %s | grep .dylib > %s/tmp/otool-libs.txt" % (target, GetOutputDir()), True)

                for line in open(GetOutputDir() + "/tmp/otool-libs.txt", "r"):
                    line = line.strip()
                    if not line or line.startswith(dep_prefix) or line.endswith(":"):
                        continue

                    libdep = line.split(" ", 1)[0]
                    dep_basename = os.path.basename(libdep)
                    if dep_basename in dylibs:
                        dep_target = dylibs[dep_basename]
                        oscmd("install_name_tool -change %s %s%s %s" % (libdep, dep_prefix, dep_target, target), True)

                JustBuilt([target], [tp_lib])

            for fwx in glob.glob(tp_pkg + "/*.framework"):
                MakeDirectory(GetOutputDir() + "/Frameworks")
                CopyTree(GetOutputDir() + "/Frameworks/" + os.path.basename(fwx), fwx)

        else:  # Linux / FreeBSD case.
            for tp_lib in glob.glob(tp_pkg + "/lib/*.so*"):
                CopyFile(GetOutputDir() + "/lib/" + os.path.basename(tp_lib), tp_lib)

            if not PkgSkip("PYTHON"):
                for tp_lib in glob.glob(os.path.join(tp_pkg, "lib", SDK["PYTHONVERSION"], "*.so*")):
                    base = os.path.basename(tp_lib)
                    if base.startswith('lib'):
                        CopyFile(GetOutputDir() + "/lib/" + base, tp_lib)
                    else:
                        # It's a Python module, like _rocketcore.so.
                        CopyFile(GetOutputDir() + "/" + base, tp_lib)

    if GetTarget() == 'windows':
        if os.path.isdir(os.path.join(tp_dir, "extras", "bin")):
            CopyAllFiles(GetOutputDir() + "/bin/", tp_dir + "extras/bin/")

        if not PkgSkip("PYTHON"):
            # We need to copy the Python DLL to the bin directory for now.
            pydll = "/" + SDK["PYTHONVERSION"].replace(".", "")
            if GetOptimize() <= 2:
                pydll += "_d.dll"
            else:
                pydll += ".dll"
            CopyFile(GetOutputDir() + "/bin" + pydll, SDK["PYTHON"] + pydll)

            for fn in glob.glob(SDK["PYTHON"] + "/vcruntime*.dll"):
                CopyFile(GetOutputDir() + "/bin/", fn)

            # Copy the whole Python directory.
            if COPY_PYTHON:
                CopyTree(GetOutputDir() + "/python", SDK["PYTHON"])

            # NB: Python does not always ship with the correct manifest/dll.
            # Figure out the correct one to ship, and grab it from WinSxS dir.
            manifest = GetOutputDir() + '/tmp/python.manifest'
            if os.path.isfile(manifest):
                os.unlink(manifest)
            oscmd('mt -inputresource:"%s\\python.exe";#1 -out:"%s" -nologo' % (SDK["PYTHON"], manifest), True)

            if COPY_PYTHON and os.path.isfile(manifest):
                import xml.etree.ElementTree as ET
                tree = ET.parse(manifest)
                idents = tree.findall('./{urn:schemas-microsoft-com:asm.v1}dependency/{urn:schemas-microsoft-com:asm.v1}dependentAssembly/{urn:schemas-microsoft-com:asm.v1}assemblyIdentity')
            else:
                idents = ()

            for ident in idents:
                sxs_name = '_'.join([
                    ident.get('processorArchitecture'),
                    ident.get('name').lower(),
                    ident.get('publicKeyToken'),
                    ident.get('version'),
                ])

                # Find the manifest matching these parameters.
                pattern = os.path.join('C:' + os.sep, 'Windows', 'WinSxS', 'Manifests', sxs_name + '_*.manifest')
                manifests = glob.glob(pattern)
                if not manifests:
                    Warn("Could not locate manifest %s.  You may need to reinstall the Visual C++ Redistributable." % (pattern))
                    continue

                CopyFile(GetOutputDir() + "/python/" + ident.get('name') + ".manifest", manifests[0])

                # Also copy the corresponding msvcr dll.
                pattern = os.path.join('C:' + os.sep, 'Windows', 'WinSxS', sxs_name + '_*', 'msvcr*.dll')
                for file in glob.glob(pattern):
                    CopyFile(GetOutputDir() + "/python/", file)

            # Copy python.exe to ppython.exe.
            if COPY_PYTHON:
                if not os.path.isfile(SDK["PYTHON"] + "/ppython.exe") and os.path.isfile(SDK["PYTHON"] + "/python.exe"):
                    CopyFile(GetOutputDir() + "/python/ppython.exe", SDK["PYTHON"] + "/python.exe")
                if not os.path.isfile(SDK["PYTHON"] + "/ppythonw.exe") and os.path.isfile(SDK["PYTHON"] + "/pythonw.exe"):
                    CopyFile(GetOutputDir() + "/python/ppythonw.exe", SDK["PYTHON"] + "/pythonw.exe")
                ConditionalWriteFile(GetOutputDir() + "/python/panda.pth", "..\n../bin\n")

# Copy over the MSVC runtime.
if GetTarget() == 'windows' and "VISUALSTUDIO" in SDK:
    vcver = "%s%s" % (SDK["MSVC_VERSION"][0], 0)        # ignore minor version.
    crtname = "Microsoft.VC%s.CRT" % (vcver)
    if ("VCTOOLSVERSION" in SDK):
        dir = os.path.join(SDK["VISUALSTUDIO"], "VC", "Redist", "MSVC", SDK["VCTOOLSVERSION"], "onecore", GetTargetArch(), crtname)
    else:
        dir = os.path.join(SDK["VISUALSTUDIO"], "VC", "redist", GetTargetArch(), crtname)

    if os.path.isfile(os.path.join(dir, "msvcr" + vcver + ".dll")):
        CopyFile(GetOutputDir() + "/bin/", os.path.join(dir, "msvcr" + vcver + ".dll"))
    if os.path.isfile(os.path.join(dir, "msvcp" + vcver + ".dll")):
        CopyFile(GetOutputDir() + "/bin/", os.path.join(dir, "msvcp" + vcver + ".dll"))
    if os.path.isfile(os.path.join(dir, "vcruntime" + vcver + ".dll")):
        CopyFile(GetOutputDir() + "/bin/", os.path.join(dir, "vcruntime" + vcver + ".dll"))

########################################################################
##
## Copy various stuff into the build.
##
########################################################################

if GetTarget() == 'windows':
    # Convert to Windows newlines so they can be opened by notepad.
    WriteFile(GetOutputDir() + "/LICENSE", ReadFile("doc/LICENSE"), newline='\r\n')
    WriteFile(GetOutputDir() + "/ReleaseNotes", ReadFile("doc/ReleaseNotes"), newline='\r\n')
    CopyFile(GetOutputDir() + "/pandaIcon.ico", "panda/src/configfiles/pandaIcon.ico")
else:
    CopyFile(GetOutputDir()+"/", "doc/LICENSE")
    CopyFile(GetOutputDir()+"/", "doc/ReleaseNotes")

if not PkgSkip("PANDATOOL"):
    CopyAllFiles(GetOutputDir()+"/plugins/",  "pandatool/src/scripts/", ".mel")
    CopyAllFiles(GetOutputDir()+"/plugins/",  "pandatool/src/scripts/", ".ms")
if not PkgSkip("PYTHON") and os.path.isdir(GetThirdpartyBase()+"/Pmw"):
    CopyTree(GetOutputDir()+'/Pmw',         GetThirdpartyBase()+'/Pmw')
ConditionalWriteFile(GetOutputDir()+'/include/ctl3d.h', '/* dummy file to make MAX happy */')

# Since Eigen is included by all sorts of core headers, as a convenience
# to C++ users on Win and Mac, we include it in the Panda include directory.
if not PkgSkip("EIGEN") and GetTarget() in ("windows", "darwin") and GetThirdpartyDir():
    CopyTree(GetOutputDir()+'/include/Eigen', GetThirdpartyDir()+'eigen/include/Eigen')

########################################################################
#
# Copy header files to the built/include/parser-inc directory.
#
########################################################################

CopyTree(GetOutputDir()+'/include/parser-inc','dtool/src/parser-inc')
DeleteVCS(GetOutputDir()+'/include/parser-inc')

########################################################################
#
# Transfer all header files to the built/include directory.
#
########################################################################

CopyAllHeaders('dtool/src/dtoolbase')
CopyAllHeaders('dtool/src/dtoolutil', skip=["pandaVersion.h", "checkPandaVersion.h"])
CopyFile(GetOutputDir()+'/include/','dtool/src/dtoolutil/vector_src.cxx')
CopyAllHeaders('dtool/metalibs/dtool')
CopyAllHeaders('dtool/src/cppparser')
CopyAllHeaders('dtool/src/prc', skip=["prc_parameters.h"])
CopyAllHeaders('dtool/src/dconfig')
CopyAllHeaders('dtool/src/interrogatedb')
CopyAllHeaders('dtool/metalibs/dtoolconfig')
CopyAllHeaders('dtool/src/interrogate')
CopyAllHeaders('dtool/src/test_interrogate')
CopyAllHeaders('panda/src/putil')
CopyAllHeaders('panda/src/pandabase')
CopyAllHeaders('panda/src/express')
CopyAllHeaders('panda/src/downloader')
CopyAllHeaders('panda/metalibs/pandaexpress')

CopyAllHeaders('panda/src/pipeline')
CopyAllHeaders('panda/src/linmath')
CopyAllHeaders('panda/src/putil')
CopyAllHeaders('dtool/src/prckeys')
CopyAllHeaders('panda/src/audio')
CopyAllHeaders('panda/src/event')
CopyAllHeaders('panda/src/mathutil')
CopyAllHeaders('panda/src/gsgbase')
CopyAllHeaders('panda/src/pnmimage')
CopyAllHeaders('panda/src/nativenet')
CopyAllHeaders('panda/src/net')
CopyAllHeaders('panda/src/pstatclient')
CopyAllHeaders('panda/src/gobj')
CopyAllHeaders('panda/src/movies')
CopyAllHeaders('panda/src/pgraphnodes')
CopyAllHeaders('panda/src/pgraph')
CopyAllHeaders('panda/src/cull')
CopyAllHeaders('panda/src/display')
CopyAllHeaders('panda/src/chan')
CopyAllHeaders('panda/src/char')
CopyAllHeaders('panda/src/dgraph')
CopyAllHeaders('panda/src/device')
CopyAllHeaders('panda/src/pnmtext')
CopyAllHeaders('panda/src/text')
CopyAllHeaders('panda/src/grutil')
if not PkgSkip("VISION"):
    CopyAllHeaders('panda/src/vision')
if not PkgSkip("FFMPEG"):
    CopyAllHeaders('panda/src/ffmpeg')
CopyAllHeaders('panda/src/tform')
CopyAllHeaders('panda/src/collide')
CopyAllHeaders('panda/src/parametrics')
CopyAllHeaders('panda/src/pgui')
CopyAllHeaders('panda/src/pnmimagetypes')
CopyAllHeaders('panda/src/recorder')
if not PkgSkip("VRPN"):
    CopyAllHeaders('panda/src/vrpn')
CopyAllHeaders('panda/src/wgldisplay')
CopyAllHeaders('panda/src/ode')
CopyAllHeaders('panda/metalibs/pandaode')
if not PkgSkip("PANDAPHYSICS"):
    CopyAllHeaders('panda/src/physics')
    if not PkgSkip("PANDAPARTICLESYSTEM"):
        CopyAllHeaders('panda/src/particlesystem')
CopyAllHeaders('panda/src/dxml')
CopyAllHeaders('panda/metalibs/panda')
CopyAllHeaders('panda/src/audiotraits')
CopyAllHeaders('panda/src/audiotraits')
CopyAllHeaders('panda/src/distort')
CopyAllHeaders('panda/src/downloadertools')
CopyAllHeaders('panda/src/windisplay')
CopyAllHeaders('panda/src/dxgsg9')
CopyAllHeaders('panda/metalibs/pandadx9')
if not PkgSkip("EGG"):
    CopyAllHeaders('panda/src/egg')
    CopyAllHeaders('panda/src/egg2pg')
CopyAllHeaders('panda/src/framework')
CopyAllHeaders('panda/metalibs/pandafx')
CopyAllHeaders('panda/src/glstuff')
CopyAllHeaders('panda/src/glgsg')
CopyAllHeaders('panda/src/glesgsg')
CopyAllHeaders('panda/src/gles2gsg')
if not PkgSkip("EGG"):
    CopyAllHeaders('panda/metalibs/pandaegg')
if GetTarget() == 'windows':
    CopyAllHeaders('panda/src/wgldisplay')
elif GetTarget() == 'darwin':
    CopyAllHeaders('panda/src/cocoadisplay')
elif GetTarget() == 'android':
    CopyAllHeaders('panda/src/android')
    CopyAllHeaders('panda/src/androiddisplay')
else:
    CopyAllHeaders('panda/src/x11display')
    CopyAllHeaders('panda/src/glxdisplay')
CopyAllHeaders('panda/src/egldisplay')
CopyAllHeaders('panda/metalibs/pandagl')
CopyAllHeaders('panda/metalibs/pandagles')
CopyAllHeaders('panda/metalibs/pandagles2')

CopyAllHeaders('panda/metalibs/pandaphysics')
CopyAllHeaders('panda/src/testbed')

if not PkgSkip("BULLET"):
    CopyAllHeaders('panda/src/bullet')
    CopyAllHeaders('panda/metalibs/pandabullet')

if not PkgSkip("SPEEDTREE"):
    CopyAllHeaders('contrib/src/speedtree')

if not PkgSkip("DIRECT"):
    CopyAllHeaders('direct/src/directbase')
    CopyAllHeaders('direct/src/dcparser')
    CopyAllHeaders('direct/src/deadrec')
    CopyAllHeaders('direct/src/distributed')
    CopyAllHeaders('direct/src/interval')
    CopyAllHeaders('direct/src/showbase')
    CopyAllHeaders('direct/src/dcparse')

if not PkgSkip("PANDATOOL"):
    CopyAllHeaders('pandatool/src/pandatoolbase')
    CopyAllHeaders('pandatool/src/converter')
    CopyAllHeaders('pandatool/src/progbase')
    CopyAllHeaders('pandatool/src/eggbase')
    CopyAllHeaders('pandatool/src/bam')
    CopyAllHeaders('pandatool/src/daeegg')
    CopyAllHeaders('pandatool/src/daeprogs')
    CopyAllHeaders('pandatool/src/dxf')
    CopyAllHeaders('pandatool/src/dxfegg')
    CopyAllHeaders('pandatool/src/dxfprogs')
    CopyAllHeaders('pandatool/src/palettizer')
    CopyAllHeaders('pandatool/src/egg-mkfont')
    CopyAllHeaders('pandatool/src/eggcharbase')
    CopyAllHeaders('pandatool/src/egg-optchar')
    CopyAllHeaders('pandatool/src/egg-palettize')
    CopyAllHeaders('pandatool/src/egg-qtess')
    CopyAllHeaders('pandatool/src/eggprogs')
    CopyAllHeaders('pandatool/src/flt')
    CopyAllHeaders('pandatool/src/fltegg')
    CopyAllHeaders('pandatool/src/fltprogs')
    CopyAllHeaders('pandatool/src/imagebase')
    CopyAllHeaders('pandatool/src/imageprogs')
    CopyAllHeaders('pandatool/src/pfmprogs')
    CopyAllHeaders('pandatool/src/lwo')
    CopyAllHeaders('pandatool/src/lwoegg')
    CopyAllHeaders('pandatool/src/lwoprogs')
    CopyAllHeaders('pandatool/src/maya')
    CopyAllHeaders('pandatool/src/mayaegg')
    CopyAllHeaders('pandatool/src/maxegg')
    CopyAllHeaders('pandatool/src/maxprogs')
    CopyAllHeaders('pandatool/src/objegg')
    CopyAllHeaders('pandatool/src/objprogs')
    CopyAllHeaders('pandatool/src/vrml')
    CopyAllHeaders('pandatool/src/vrmlegg')
    CopyAllHeaders('pandatool/src/xfile')
    CopyAllHeaders('pandatool/src/xfileegg')
    CopyAllHeaders('pandatool/src/ptloader')
    CopyAllHeaders('pandatool/src/miscprogs')
    CopyAllHeaders('pandatool/src/pstatserver')
    CopyAllHeaders('pandatool/src/text-stats')
    CopyAllHeaders('pandatool/src/vrmlprogs')
    CopyAllHeaders('pandatool/src/win-stats')
    CopyAllHeaders('pandatool/src/xfileprogs')

if not PkgSkip("CONTRIB"):
    CopyAllHeaders('contrib/src/contribbase')
    CopyAllHeaders('contrib/src/ai')

########################################################################
#
# These definitions are syntactic shorthand.  They make it easy
# to link with the usual libraries without listing them all.
#
########################################################################

COMMON_DTOOL_LIBS=[
    'libp3dtool.dll',
    'libp3dtoolconfig.dll',
]

COMMON_PANDA_LIBS=[
    'libpanda.dll',
    'libpandaexpress.dll'
] + COMMON_DTOOL_LIBS

COMMON_EGG2X_LIBS=[
    'libp3eggbase.lib',
    'libp3progbase.lib',
    'libp3converter.lib',
    'libp3pandatoolbase.lib',
    'libpandaegg.dll',
] + COMMON_PANDA_LIBS

########################################################################
#
# This section contains a list of all the files that need to be compiled.
#
########################################################################

print("Generating dependencies...")
sys.stdout.flush()

#
# Compile Panda icon resource file.
# We do it first because we need it at
# the time we compile an executable.
#

if GetTarget() == 'windows':
    OPTS=['DIR:panda/src/configfiles']
    TargetAdd('pandaIcon.res', opts=OPTS, input='pandaIcon.rc')

#
# DIRECTORY: dtool/src/dtoolbase/
#

OPTS=['DIR:dtool/src/dtoolbase', 'BUILDING:DTOOL']
TargetAdd('p3dtoolbase_composite1.obj', opts=OPTS, input='p3dtoolbase_composite1.cxx')
TargetAdd('p3dtoolbase_composite2.obj', opts=OPTS, input='p3dtoolbase_composite2.cxx')
TargetAdd('p3dtoolbase_lookup3.obj',    opts=OPTS, input='lookup3.c')
TargetAdd('p3dtoolbase_indent.obj',     opts=OPTS, input='indent.cxx')

#
# DIRECTORY: dtool/src/dtoolutil/
#

OPTS=['DIR:dtool/src/dtoolutil', 'BUILDING:DTOOL']
TargetAdd('p3dtoolutil_composite1.obj', opts=OPTS, input='p3dtoolutil_composite1.cxx')
TargetAdd('p3dtoolutil_composite2.obj', opts=OPTS, input='p3dtoolutil_composite2.cxx')
if GetTarget() == 'darwin':
    TargetAdd('p3dtoolutil_filename_assist.obj', opts=OPTS, input='filename_assist.mm')

#
# DIRECTORY: dtool/metalibs/dtool/
#

OPTS=['DIR:dtool/metalibs/dtool', 'BUILDING:DTOOL']
TargetAdd('p3dtool_dtool.obj', opts=OPTS, input='dtool.cxx')
TargetAdd('libp3dtool.dll', input='p3dtool_dtool.obj')
TargetAdd('libp3dtool.dll', input='p3dtoolutil_composite1.obj')
TargetAdd('libp3dtool.dll', input='p3dtoolutil_composite2.obj')
if GetTarget() == 'darwin':
    TargetAdd('libp3dtool.dll', input='p3dtoolutil_filename_assist.obj')
TargetAdd('libp3dtool.dll', input='p3dtoolbase_composite1.obj')
TargetAdd('libp3dtool.dll', input='p3dtoolbase_composite2.obj')
TargetAdd('libp3dtool.dll', input='p3dtoolbase_indent.obj')
TargetAdd('libp3dtool.dll', input='p3dtoolbase_lookup3.obj')
TargetAdd('libp3dtool.dll', opts=['ADVAPI','WINSHELL','WINKERNEL'])

#
# DIRECTORY: dtool/src/cppparser/
#

OPTS=['DIR:dtool/src/cppparser', 'BISONPREFIX_cppyy']
CreateFile(GetOutputDir()+"/include/cppBison.h")
TargetAdd('p3cppParser_cppBison.obj',  opts=OPTS, input='cppBison.yxx')
TargetAdd('cppBison.h', input='p3cppParser_cppBison.obj', opts=['DEPENDENCYONLY'])
TargetAdd('p3cppParser_composite1.obj', opts=OPTS, input='p3cppParser_composite1.cxx')
TargetAdd('p3cppParser_composite2.obj', opts=OPTS, input='p3cppParser_composite2.cxx')
TargetAdd('libp3cppParser.ilb', input='p3cppParser_composite1.obj')
TargetAdd('libp3cppParser.ilb', input='p3cppParser_composite2.obj')
TargetAdd('libp3cppParser.ilb', input='p3cppParser_cppBison.obj')

#
# DIRECTORY: dtool/src/prc/
#

OPTS=['DIR:dtool/src/prc', 'BUILDING:DTOOLCONFIG', 'OPENSSL']
TargetAdd('p3prc_composite1.obj', opts=OPTS, input='p3prc_composite1.cxx')
TargetAdd('p3prc_composite2.obj', opts=OPTS, input='p3prc_composite2.cxx')

#
# DIRECTORY: dtool/metalibs/dtoolconfig/
#

OPTS=['DIR:dtool/metalibs/dtoolconfig', 'BUILDING:DTOOLCONFIG']
TargetAdd('p3dtoolconfig_dtoolconfig.obj', opts=OPTS, input='dtoolconfig.cxx')
TargetAdd('libp3dtoolconfig.dll', input='p3dtoolconfig_dtoolconfig.obj')
TargetAdd('libp3dtoolconfig.dll', input='p3prc_composite1.obj')
TargetAdd('libp3dtoolconfig.dll', input='p3prc_composite2.obj')
TargetAdd('libp3dtoolconfig.dll', input='libp3dtool.dll')
TargetAdd('libp3dtoolconfig.dll', opts=['ADVAPI', 'OPENSSL', 'WINGDI', 'WINUSER'])

#
# DIRECTORY: dtool/src/interrogatedb/
#

OPTS=['DIR:dtool/src/interrogatedb', 'BUILDING:INTERROGATEDB']
TargetAdd('p3interrogatedb_composite1.obj', opts=OPTS, input='p3interrogatedb_composite1.cxx')
TargetAdd('p3interrogatedb_composite2.obj', opts=OPTS, input='p3interrogatedb_composite2.cxx')
TargetAdd('libp3interrogatedb.dll', input='p3interrogatedb_composite1.obj')
TargetAdd('libp3interrogatedb.dll', input='p3interrogatedb_composite2.obj')
TargetAdd('libp3interrogatedb.dll', input='libp3dtool.dll')
TargetAdd('libp3interrogatedb.dll', input='libp3dtoolconfig.dll')

# This used to be called dtoolconfig.pyd, but it just contains the interrogatedb
# stuff, so it has been renamed appropriately.
OPTS=['DIR:dtool/metalibs/dtoolconfig']
PyTargetAdd('interrogatedb_pydtool.obj', opts=OPTS, input="pydtool.cxx")
PyTargetAdd('interrogatedb.pyd', input='interrogatedb_pydtool.obj')
PyTargetAdd('interrogatedb.pyd', input='libp3dtool.dll')
PyTargetAdd('interrogatedb.pyd', input='libp3dtoolconfig.dll')
PyTargetAdd('interrogatedb.pyd', input='libp3interrogatedb.dll')

#
# DIRECTORY: dtool/src/interrogate/
#

OPTS=['DIR:dtool/src/interrogate', 'DIR:dtool/src/cppparser', 'DIR:dtool/src/interrogatedb']
TargetAdd('interrogate_composite1.obj', opts=OPTS, input='interrogate_composite1.cxx')
TargetAdd('interrogate_composite2.obj', opts=OPTS, input='interrogate_composite2.cxx')
TargetAdd('interrogate.exe', input='interrogate_composite1.obj')
TargetAdd('interrogate.exe', input='interrogate_composite2.obj')
TargetAdd('interrogate.exe', input='libp3cppParser.ilb')
TargetAdd('interrogate.exe', input=COMMON_DTOOL_LIBS)
TargetAdd('interrogate.exe', input='libp3interrogatedb.dll')
TargetAdd('interrogate.exe', opts=['ADVAPI', 'WINSHELL', 'WINGDI', 'WINUSER'])

preamble = WriteEmbeddedStringFile('interrogate_preamble_python_native', inputs=[
    'dtool/src/interrogatedb/py_panda.cxx',
    'dtool/src/interrogatedb/py_compat.cxx',
    'dtool/src/interrogatedb/py_wrappers.cxx',
    'dtool/src/interrogatedb/dtool_super_base.cxx',
])
TargetAdd('interrogate_module_preamble_python_native.obj', opts=OPTS, input=preamble)
TargetAdd('interrogate_module_interrogate_module.obj', opts=OPTS, input='interrogate_module.cxx')
TargetAdd('interrogate_module.exe', input='interrogate_module_interrogate_module.obj')
TargetAdd('interrogate_module.exe', input='interrogate_module_preamble_python_native.obj')
TargetAdd('interrogate_module.exe', input='libp3cppParser.ilb')
TargetAdd('interrogate_module.exe', input=COMMON_DTOOL_LIBS)
TargetAdd('interrogate_module.exe', input='libp3interrogatedb.dll')
TargetAdd('interrogate_module.exe', opts=['ADVAPI', 'WINSHELL', 'WINGDI', 'WINUSER'])

TargetAdd('parse_file_parse_file.obj', opts=OPTS, input='parse_file.cxx')
TargetAdd('parse_file.exe', input='parse_file_parse_file.obj')
TargetAdd('parse_file.exe', input='libp3cppParser.ilb')
TargetAdd('parse_file.exe', input=COMMON_DTOOL_LIBS)
TargetAdd('parse_file.exe', input='libp3interrogatedb.dll')
TargetAdd('parse_file.exe', opts=['ADVAPI', 'WINSHELL', 'WINGDI', 'WINUSER'])

#
# DIRECTORY: dtool/src/prckeys/
#

if not PkgSkip("OPENSSL"):
    OPTS=['DIR:dtool/src/prckeys', 'OPENSSL']
    TargetAdd('make-prc-key_makePrcKey.obj', opts=OPTS, input='makePrcKey.cxx')
    TargetAdd('make-prc-key.exe', input='make-prc-key_makePrcKey.obj')
    TargetAdd('make-prc-key.exe', input=COMMON_DTOOL_LIBS)
    TargetAdd('make-prc-key.exe', opts=['ADVAPI', 'OPENSSL', 'WINSHELL', 'WINGDI', 'WINUSER'])

#
# DIRECTORY: dtool/src/test_interrogate/
#

OPTS=['DIR:dtool/src/test_interrogate']
TargetAdd('test_interrogate_test_interrogate.obj', opts=OPTS, input='test_interrogate.cxx')
TargetAdd('test_interrogate.exe', input='test_interrogate_test_interrogate.obj')
TargetAdd('test_interrogate.exe', input='libp3interrogatedb.dll')
TargetAdd('test_interrogate.exe', input=COMMON_DTOOL_LIBS)
TargetAdd('test_interrogate.exe', opts=['ADVAPI', 'WINSHELL', 'WINGDI', 'WINUSER'])

#
# DIRECTORY: dtool/src/dtoolbase/
#

OPTS=['DIR:dtool/src/dtoolbase']
IGATEFILES=GetDirectoryContents('dtool/src/dtoolbase', ["*_composite*.cxx"])
IGATEFILES += [
    "typeHandle.h",
    "typeHandle_ext.h",
    "typeRegistry.h",
    "typedObject.h",
    "neverFreeMemory.h",
]
TargetAdd('libp3dtoolbase.in', opts=OPTS, input=IGATEFILES)
TargetAdd('libp3dtoolbase.in', opts=['IMOD:panda3d.core', 'ILIB:libp3dtoolbase', 'SRCDIR:dtool/src/dtoolbase'])
PyTargetAdd('p3dtoolbase_typeHandle_ext.obj', opts=OPTS, input='typeHandle_ext.cxx')

#
# DIRECTORY: dtool/src/dtoolutil/
#

OPTS=['DIR:dtool/src/dtoolutil']
IGATEFILES=GetDirectoryContents('dtool/src/dtoolutil', ["*_composite*.cxx"])
IGATEFILES += [
    "config_dtoolutil.h",
    "pandaSystem.h",
    "dSearchPath.h",
    "executionEnvironment.h",
    "textEncoder.h",
    "textEncoder_ext.h",
    "filename.h",
    "filename_ext.h",
    "globPattern.h",
    "globPattern_ext.h",
    "pandaFileStream.h",
    "lineStream.h",
    "iostream_ext.h",
]
TargetAdd('libp3dtoolutil.in', opts=OPTS, input=IGATEFILES)
TargetAdd('libp3dtoolutil.in', opts=['IMOD:panda3d.core', 'ILIB:libp3dtoolutil', 'SRCDIR:dtool/src/dtoolutil'])
PyTargetAdd('p3dtoolutil_ext_composite.obj', opts=OPTS, input='p3dtoolutil_ext_composite.cxx')

#
# DIRECTORY: dtool/src/prc/
#

OPTS=['DIR:dtool/src/prc']
IGATEFILES=GetDirectoryContents('dtool/src/prc', ["*.h", "*_composite*.cxx"])
TargetAdd('libp3prc.in', opts=OPTS, input=IGATEFILES)
TargetAdd('libp3prc.in', opts=['IMOD:panda3d.core', 'ILIB:libp3prc', 'SRCDIR:dtool/src/prc'])
PyTargetAdd('p3prc_ext_composite.obj', opts=OPTS, input='p3prc_ext_composite.cxx')

#
# DIRECTORY: panda/src/pandabase/
#

OPTS=['DIR:panda/src/pandabase', 'BUILDING:PANDAEXPRESS']
TargetAdd('p3pandabase_pandabase.obj', opts=OPTS, input='pandabase.cxx')

#
# DIRECTORY: panda/src/express/
#

OPTS=['DIR:panda/src/express', 'BUILDING:PANDAEXPRESS', 'OPENSSL', 'ZLIB']
TargetAdd('p3express_composite1.obj', opts=OPTS, input='p3express_composite1.cxx')
TargetAdd('p3express_composite2.obj', opts=OPTS, input='p3express_composite2.cxx')

OPTS=['DIR:panda/src/express', 'OPENSSL', 'ZLIB']
IGATEFILES=GetDirectoryContents('panda/src/express', ["*.h", "*_composite*.cxx"])
TargetAdd('libp3express.in', opts=OPTS, input=IGATEFILES)
TargetAdd('libp3express.in', opts=['IMOD:panda3d.core', 'ILIB:libp3express', 'SRCDIR:panda/src/express'])
PyTargetAdd('p3express_ext_composite.obj', opts=OPTS, input='p3express_ext_composite.cxx')

#
# DIRECTORY: panda/src/downloader/
#

OPTS=['DIR:panda/src/downloader', 'BUILDING:PANDAEXPRESS', 'OPENSSL', 'ZLIB']
TargetAdd('p3downloader_composite1.obj', opts=OPTS, input='p3downloader_composite1.cxx')
TargetAdd('p3downloader_composite2.obj', opts=OPTS, input='p3downloader_composite2.cxx')

OPTS=['DIR:panda/src/downloader', 'OPENSSL', 'ZLIB']
IGATEFILES=GetDirectoryContents('panda/src/downloader', ["*.h", "*_composite*.cxx"])
TargetAdd('libp3downloader.in', opts=OPTS, input=IGATEFILES)
TargetAdd('libp3downloader.in', opts=['IMOD:panda3d.core', 'ILIB:libp3downloader', 'SRCDIR:panda/src/downloader'])

#
# DIRECTORY: panda/metalibs/pandaexpress/
#

OPTS=['DIR:panda/metalibs/pandaexpress', 'BUILDING:PANDAEXPRESS', 'ZLIB']
TargetAdd('pandaexpress_pandaexpress.obj', opts=OPTS, input='pandaexpress.cxx')
TargetAdd('libpandaexpress.dll', input='pandaexpress_pandaexpress.obj')
TargetAdd('libpandaexpress.dll', input='p3downloader_composite1.obj')
TargetAdd('libpandaexpress.dll', input='p3downloader_composite2.obj')
TargetAdd('libpandaexpress.dll', input='p3express_composite1.obj')
TargetAdd('libpandaexpress.dll', input='p3express_composite2.obj')
TargetAdd('libpandaexpress.dll', input='p3pandabase_pandabase.obj')
TargetAdd('libpandaexpress.dll', input=COMMON_DTOOL_LIBS)
TargetAdd('libpandaexpress.dll', opts=['ADVAPI', 'WINSOCK2', 'OPENSSL', 'ZLIB', 'WINGDI', 'WINUSER', 'ANDROID'])

#
# DIRECTORY: panda/src/pipeline/
#

OPTS=['DIR:panda/src/pipeline', 'BUILDING:PANDA']
TargetAdd('p3pipeline_composite1.obj', opts=OPTS, input='p3pipeline_composite1.cxx')
TargetAdd('p3pipeline_composite2.obj', opts=OPTS, input='p3pipeline_composite2.cxx')
TargetAdd('p3pipeline_contextSwitch.obj', opts=OPTS, input='contextSwitch.c')

OPTS=['DIR:panda/src/pipeline']
IGATEFILES=GetDirectoryContents('panda/src/pipeline', ["*.h", "*_composite*.cxx"])
TargetAdd('libp3pipeline.in', opts=OPTS, input=IGATEFILES)
TargetAdd('libp3pipeline.in', opts=['IMOD:panda3d.core', 'ILIB:libp3pipeline', 'SRCDIR:panda/src/pipeline'])
PyTargetAdd('p3pipeline_pythonThread.obj', opts=OPTS, input='pythonThread.cxx')

#
# DIRECTORY: panda/src/linmath/
#

OPTS=['DIR:panda/src/linmath', 'BUILDING:PANDA']
TargetAdd('p3linmath_composite1.obj', opts=OPTS, input='p3linmath_composite1.cxx')
TargetAdd('p3linmath_composite2.obj', opts=OPTS, input='p3linmath_composite2.cxx')

OPTS=['DIR:panda/src/linmath']
IGATEFILES=GetDirectoryContents('panda/src/linmath', ["*.h", "*_composite*.cxx"])
for ifile in IGATEFILES[:]:
    if "_src." in ifile:
        IGATEFILES.remove(ifile)
IGATEFILES.remove('cast_to_double.h')
IGATEFILES.remove('lmat_ops.h')
IGATEFILES.remove('cast_to_float.h')
TargetAdd('libp3linmath.in', opts=OPTS, input=IGATEFILES)
TargetAdd('libp3linmath.in', opts=['IMOD:panda3d.core', 'ILIB:libp3linmath', 'SRCDIR:panda/src/linmath'])

#
# DIRECTORY: panda/src/putil/
#

OPTS=['DIR:panda/src/putil', 'BUILDING:PANDA', 'ZLIB']
TargetAdd('p3putil_composite1.obj', opts=OPTS, input='p3putil_composite1.cxx')
TargetAdd('p3putil_composite2.obj', opts=OPTS, input='p3putil_composite2.cxx')

OPTS=['DIR:panda/src/putil', 'ZLIB']
IGATEFILES=GetDirectoryContents('panda/src/putil', ["*.h", "*_composite*.cxx"])
IGATEFILES.remove("test_bam.h")
IGATEFILES.remove("config_util.h")
TargetAdd('libp3putil.in', opts=OPTS, input=IGATEFILES)
TargetAdd('libp3putil.in', opts=['IMOD:panda3d.core', 'ILIB:libp3putil', 'SRCDIR:panda/src/putil'])
PyTargetAdd('p3putil_ext_composite.obj', opts=OPTS, input='p3putil_ext_composite.cxx')

#
# DIRECTORY: panda/src/audio/
#

OPTS=['DIR:panda/src/audio', 'BUILDING:PANDA']
TargetAdd('p3audio_composite1.obj', opts=OPTS, input='p3audio_composite1.cxx')

OPTS=['DIR:panda/src/audio']
IGATEFILES=["audio.h"]
TargetAdd('libp3audio.in', opts=OPTS, input=IGATEFILES)
TargetAdd('libp3audio.in', opts=['IMOD:panda3d.core', 'ILIB:libp3audio', 'SRCDIR:panda/src/audio'])

#
# DIRECTORY: panda/src/event/
#

OPTS=['DIR:panda/src/event', 'BUILDING:PANDA']
TargetAdd('p3event_composite1.obj', opts=OPTS, input='p3event_composite1.cxx')
TargetAdd('p3event_composite2.obj', opts=OPTS, input='p3event_composite2.cxx')

OPTS=['DIR:panda/src/event']
PyTargetAdd('p3event_asyncFuture_ext.obj', opts=OPTS, input='asyncFuture_ext.cxx')
PyTargetAdd('p3event_pythonTask.obj', opts=OPTS, input='pythonTask.cxx')
IGATEFILES=GetDirectoryContents('panda/src/event', ["*.h", "*_composite*.cxx"])
TargetAdd('libp3event.in', opts=OPTS, input=IGATEFILES)
TargetAdd('libp3event.in', opts=['IMOD:panda3d.core', 'ILIB:libp3event', 'SRCDIR:panda/src/event'])

#
# DIRECTORY: panda/src/mathutil/
#

OPTS=['DIR:panda/src/mathutil', 'BUILDING:PANDA', 'FFTW']
TargetAdd('p3mathutil_composite1.obj', opts=OPTS, input='p3mathutil_composite1.cxx')
TargetAdd('p3mathutil_composite2.obj', opts=OPTS, input='p3mathutil_composite2.cxx')

OPTS=['DIR:panda/src/mathutil', 'FFTW']
IGATEFILES=GetDirectoryContents('panda/src/mathutil', ["*.h", "*_composite*.cxx"])
for ifile in IGATEFILES[:]:
    if "_src." in ifile:
        IGATEFILES.remove(ifile)
TargetAdd('libp3mathutil.in', opts=OPTS, input=IGATEFILES)
TargetAdd('libp3mathutil.in', opts=['IMOD:panda3d.core', 'ILIB:libp3mathutil', 'SRCDIR:panda/src/mathutil'])

#
# DIRECTORY: panda/src/gsgbase/
#

OPTS=['DIR:panda/src/gsgbase', 'BUILDING:PANDA']
TargetAdd('p3gsgbase_composite1.obj', opts=OPTS, input='p3gsgbase_composite1.cxx')

OPTS=['DIR:panda/src/gsgbase']
IGATEFILES=GetDirectoryContents('panda/src/gsgbase', ["*.h", "*_composite*.cxx"])
TargetAdd('libp3gsgbase.in', opts=OPTS, input=IGATEFILES)
TargetAdd('libp3gsgbase.in', opts=['IMOD:panda3d.core', 'ILIB:libp3gsgbase', 'SRCDIR:panda/src/gsgbase'])

#
# DIRECTORY: panda/src/pnmimage/
#

OPTS=['DIR:panda/src/pnmimage', 'BUILDING:PANDA', 'ZLIB']
TargetAdd('p3pnmimage_composite1.obj', opts=OPTS, input='p3pnmimage_composite1.cxx')
TargetAdd('p3pnmimage_composite2.obj', opts=OPTS, input='p3pnmimage_composite2.cxx')
TargetAdd('p3pnmimage_convert_srgb_sse2.obj', opts=OPTS+['SSE2'], input='convert_srgb_sse2.cxx')

OPTS=['DIR:panda/src/pnmimage', 'ZLIB']
IGATEFILES=GetDirectoryContents('panda/src/pnmimage', ["*.h", "*_composite*.cxx"])
TargetAdd('libp3pnmimage.in', opts=OPTS, input=IGATEFILES)
TargetAdd('libp3pnmimage.in', opts=['IMOD:panda3d.core', 'ILIB:libp3pnmimage', 'SRCDIR:panda/src/pnmimage'])
PyTargetAdd('p3pnmimage_pfmFile_ext.obj', opts=OPTS, input='pfmFile_ext.cxx')

#
# DIRECTORY: panda/src/nativenet/
#

OPTS=['DIR:panda/src/nativenet', 'BUILDING:PANDA']
TargetAdd('p3nativenet_composite1.obj', opts=OPTS, input='p3nativenet_composite1.cxx')

OPTS=['DIR:panda/src/nativenet']
IGATEFILES=GetDirectoryContents('panda/src/nativenet', ["*.h", "*_composite*.cxx"])
TargetAdd('libp3nativenet.in', opts=OPTS, input=IGATEFILES)
TargetAdd('libp3nativenet.in', opts=['IMOD:panda3d.core', 'ILIB:libp3nativenet', 'SRCDIR:panda/src/nativenet'])

#
# DIRECTORY: panda/src/net/
#

OPTS=['DIR:panda/src/net', 'BUILDING:PANDA']
TargetAdd('p3net_composite1.obj', opts=OPTS, input='p3net_composite1.cxx')
TargetAdd('p3net_composite2.obj', opts=OPTS, input='p3net_composite2.cxx')

OPTS=['DIR:panda/src/net']
IGATEFILES=GetDirectoryContents('panda/src/net', ["*.h", "*_composite*.cxx"])
IGATEFILES.remove("datagram_ui.h")
TargetAdd('libp3net.in', opts=OPTS, input=IGATEFILES)
TargetAdd('libp3net.in', opts=['IMOD:panda3d.core', 'ILIB:libp3net', 'SRCDIR:panda/src/net'])

#
# DIRECTORY: panda/src/pstatclient/
#

OPTS=['DIR:panda/src/pstatclient', 'BUILDING:PANDA']
TargetAdd('p3pstatclient_composite1.obj', opts=OPTS, input='p3pstatclient_composite1.cxx')
TargetAdd('p3pstatclient_composite2.obj', opts=OPTS, input='p3pstatclient_composite2.cxx')

OPTS=['DIR:panda/src/pstatclient']
IGATEFILES=GetDirectoryContents('panda/src/pstatclient', ["*.h", "*_composite*.cxx"])
IGATEFILES.remove("config_pstats.h")
TargetAdd('libp3pstatclient.in', opts=OPTS, input=IGATEFILES)
TargetAdd('libp3pstatclient.in', opts=['IMOD:panda3d.core', 'ILIB:libp3pstatclient', 'SRCDIR:panda/src/pstatclient'])

#
# DIRECTORY: panda/src/gobj/
#

OPTS=['DIR:panda/src/gobj', 'BUILDING:PANDA', 'NVIDIACG', 'ZLIB', 'SQUISH']
TargetAdd('p3gobj_composite1.obj', opts=OPTS, input='p3gobj_composite1.cxx')
TargetAdd('p3gobj_composite2.obj', opts=OPTS+['BIGOBJ'], input='p3gobj_composite2.cxx')

OPTS=['DIR:panda/src/gobj', 'NVIDIACG', 'ZLIB', 'SQUISH']
IGATEFILES=GetDirectoryContents('panda/src/gobj', ["*.h", "*_composite*.cxx"])
TargetAdd('libp3gobj.in', opts=OPTS, input=IGATEFILES)
TargetAdd('libp3gobj.in', opts=['IMOD:panda3d.core', 'ILIB:libp3gobj', 'SRCDIR:panda/src/gobj'])
PyTargetAdd('p3gobj_ext_composite.obj', opts=OPTS, input='p3gobj_ext_composite.cxx')

#
# DIRECTORY: panda/src/pgraphnodes/
#

OPTS=['DIR:panda/src/pgraphnodes', 'BUILDING:PANDA']
TargetAdd('p3pgraphnodes_composite1.obj', opts=OPTS, input='p3pgraphnodes_composite1.cxx')
TargetAdd('p3pgraphnodes_composite2.obj', opts=OPTS, input='p3pgraphnodes_composite2.cxx')

OPTS=['DIR:panda/src/pgraphnodes']
IGATEFILES=GetDirectoryContents('panda/src/pgraphnodes', ["*.h", "*_composite*.cxx"])
TargetAdd('libp3pgraphnodes.in', opts=OPTS, input=IGATEFILES)
TargetAdd('libp3pgraphnodes.in', opts=['IMOD:panda3d.core', 'ILIB:libp3pgraphnodes', 'SRCDIR:panda/src/pgraphnodes'])

#
# DIRECTORY: panda/src/pgraph/
#

OPTS=['DIR:panda/src/pgraph', 'BUILDING:PANDA']
TargetAdd('p3pgraph_nodePath.obj', opts=OPTS, input='nodePath.cxx')
TargetAdd('p3pgraph_composite1.obj', opts=OPTS, input='p3pgraph_composite1.cxx')
TargetAdd('p3pgraph_composite2.obj', opts=OPTS, input='p3pgraph_composite2.cxx')
TargetAdd('p3pgraph_composite3.obj', opts=OPTS, input='p3pgraph_composite3.cxx')
TargetAdd('p3pgraph_composite4.obj', opts=OPTS, input='p3pgraph_composite4.cxx')

OPTS=['DIR:panda/src/pgraph']
IGATEFILES=GetDirectoryContents('panda/src/pgraph', ["*.h", "nodePath.cxx", "*_composite*.cxx"])
TargetAdd('libp3pgraph.in', opts=OPTS, input=IGATEFILES)
TargetAdd('libp3pgraph.in', opts=['IMOD:panda3d.core', 'ILIB:libp3pgraph', 'SRCDIR:panda/src/pgraph'])
PyTargetAdd('p3pgraph_ext_composite.obj', opts=OPTS, input='p3pgraph_ext_composite.cxx')

#
# DIRECTORY: panda/src/cull/
#

OPTS=['DIR:panda/src/cull', 'BUILDING:PANDA']
TargetAdd('p3cull_composite1.obj', opts=OPTS, input='p3cull_composite1.cxx')
TargetAdd('p3cull_composite2.obj', opts=OPTS, input='p3cull_composite2.cxx')

OPTS=['DIR:panda/src/cull']
IGATEFILES=GetDirectoryContents('panda/src/cull', ["*.h", "*_composite*.cxx"])
TargetAdd('libp3cull.in', opts=OPTS, input=IGATEFILES)
TargetAdd('libp3cull.in', opts=['IMOD:panda3d.core', 'ILIB:libp3cull', 'SRCDIR:panda/src/cull'])

#
# DIRECTORY: panda/src/dgraph/
#

OPTS=['DIR:panda/src/dgraph', 'BUILDING:PANDA']
TargetAdd('p3dgraph_composite1.obj', opts=OPTS, input='p3dgraph_composite1.cxx')
TargetAdd('p3dgraph_composite2.obj', opts=OPTS, input='p3dgraph_composite2.cxx')

OPTS=['DIR:panda/src/dgraph']
IGATEFILES=GetDirectoryContents('panda/src/dgraph', ["*.h", "*_composite*.cxx"])
TargetAdd('libp3dgraph.in', opts=OPTS, input=IGATEFILES)
TargetAdd('libp3dgraph.in', opts=['IMOD:panda3d.core', 'ILIB:libp3dgraph', 'SRCDIR:panda/src/dgraph'])

#
# DIRECTORY: panda/src/device/
#

OPTS=['DIR:panda/src/device', 'BUILDING:PANDA']
TargetAdd('p3device_composite1.obj', opts=OPTS, input='p3device_composite1.cxx')
TargetAdd('p3device_composite2.obj', opts=OPTS, input='p3device_composite2.cxx')

OPTS=['DIR:panda/src/device']
IGATEFILES=GetDirectoryContents('panda/src/device', ["*.h", "*_composite*.cxx"])
TargetAdd('libp3device.in', opts=OPTS, input=IGATEFILES)
TargetAdd('libp3device.in', opts=['IMOD:panda3d.core', 'ILIB:libp3device', 'SRCDIR:panda/src/device'])

#
# DIRECTORY: panda/src/display/
#

OPTS=['DIR:panda/src/display', 'BUILDING:PANDA', 'X11']
TargetAdd('p3display_graphicsStateGuardian.obj', opts=OPTS, input='graphicsStateGuardian.cxx')
TargetAdd('p3display_composite1.obj', opts=OPTS, input='p3display_composite1.cxx')
TargetAdd('p3display_composite2.obj', opts=OPTS, input='p3display_composite2.cxx')

OPTS=['DIR:panda/src/display', 'X11']
IGATEFILES=GetDirectoryContents('panda/src/display', ["*.h", "*_composite*.cxx"])
IGATEFILES.remove("renderBuffer.h")
TargetAdd('libp3display.in', opts=OPTS, input=IGATEFILES)
TargetAdd('libp3display.in', opts=['IMOD:panda3d.core', 'ILIB:libp3display', 'SRCDIR:panda/src/display'])
PyTargetAdd('p3display_ext_composite.obj', opts=OPTS, input='p3display_ext_composite.cxx')

#
# DIRECTORY: panda/src/chan/
#

OPTS=['DIR:panda/src/chan', 'BUILDING:PANDA']
TargetAdd('p3chan_composite1.obj', opts=OPTS, input='p3chan_composite1.cxx')
TargetAdd('p3chan_composite2.obj', opts=OPTS, input='p3chan_composite2.cxx')

OPTS=['DIR:panda/src/chan']
IGATEFILES=GetDirectoryContents('panda/src/chan', ["*.h", "*_composite*.cxx"])
IGATEFILES.remove('movingPart.h')
IGATEFILES.remove('animChannelFixed.h')
TargetAdd('libp3chan.in', opts=OPTS, input=IGATEFILES)
TargetAdd('libp3chan.in', opts=['IMOD:panda3d.core', 'ILIB:libp3chan', 'SRCDIR:panda/src/chan'])


# DIRECTORY: panda/src/char/
#

OPTS=['DIR:panda/src/char', 'BUILDING:PANDA']
TargetAdd('p3char_composite1.obj', opts=OPTS, input='p3char_composite1.cxx')
TargetAdd('p3char_composite2.obj', opts=OPTS, input='p3char_composite2.cxx')

OPTS=['DIR:panda/src/char']
IGATEFILES=GetDirectoryContents('panda/src/char', ["*.h", "*_composite*.cxx"])
TargetAdd('libp3char.in', opts=OPTS, input=IGATEFILES)
TargetAdd('libp3char.in', opts=['IMOD:panda3d.core', 'ILIB:libp3char', 'SRCDIR:panda/src/char'])

#
# DIRECTORY: panda/src/pnmtext/
#

if not PkgSkip("FREETYPE"):
    OPTS=['DIR:panda/src/pnmtext', 'BUILDING:PANDA', 'FREETYPE']
    TargetAdd('p3pnmtext_composite1.obj', opts=OPTS, input='p3pnmtext_composite1.cxx')

    OPTS=['DIR:panda/src/pnmtext', 'FREETYPE']
    IGATEFILES=GetDirectoryContents('panda/src/pnmtext', ["*.h", "*_composite*.cxx"])
    TargetAdd('libp3pnmtext.in', opts=OPTS, input=IGATEFILES)
    TargetAdd('libp3pnmtext.in', opts=['IMOD:panda3d.core', 'ILIB:libp3pnmtext', 'SRCDIR:panda/src/pnmtext'])

#
# DIRECTORY: panda/src/text/
#

if not PkgSkip("HARFBUZZ"):
    DefSymbol("HARFBUZZ", "HAVE_HARFBUZZ")

OPTS=['DIR:panda/src/text', 'BUILDING:PANDA', 'ZLIB', 'FREETYPE', 'HARFBUZZ']
TargetAdd('p3text_composite1.obj', opts=OPTS, input='p3text_composite1.cxx')
TargetAdd('p3text_composite2.obj', opts=OPTS, input='p3text_composite2.cxx')

OPTS=['DIR:panda/src/text', 'ZLIB', 'FREETYPE']
IGATEFILES=GetDirectoryContents('panda/src/text', ["*.h", "*_composite*.cxx"])
TargetAdd('libp3text.in', opts=OPTS, input=IGATEFILES)
TargetAdd('libp3text.in', opts=['IMOD:panda3d.core', 'ILIB:libp3text', 'SRCDIR:panda/src/text'])

#
# DIRECTORY: panda/src/movies/
#

OPTS=['DIR:panda/src/movies', 'BUILDING:PANDA', 'VORBIS', 'OPUS']
TargetAdd('p3movies_composite1.obj', opts=OPTS, input='p3movies_composite1.cxx')

OPTS=['DIR:panda/src/movies', 'VORBIS', 'OPUS']
IGATEFILES=GetDirectoryContents('panda/src/movies', ["*.h", "*_composite*.cxx"])
TargetAdd('libp3movies.in', opts=OPTS, input=IGATEFILES)
TargetAdd('libp3movies.in', opts=['IMOD:panda3d.core', 'ILIB:libp3movies', 'SRCDIR:panda/src/movies'])

#
# DIRECTORY: panda/src/grutil/
#

OPTS=['DIR:panda/src/grutil', 'BUILDING:PANDA']
TargetAdd('p3grutil_multitexReducer.obj', opts=OPTS, input='multitexReducer.cxx')
TargetAdd('p3grutil_composite1.obj', opts=OPTS, input='p3grutil_composite1.cxx')
TargetAdd('p3grutil_composite2.obj', opts=OPTS, input='p3grutil_composite2.cxx')

OPTS=['DIR:panda/src/grutil']
IGATEFILES=GetDirectoryContents('panda/src/grutil', ["*.h", "*_composite*.cxx"])
TargetAdd('libp3grutil.in', opts=OPTS, input=IGATEFILES)
TargetAdd('libp3grutil.in', opts=['IMOD:panda3d.core', 'ILIB:libp3grutil', 'SRCDIR:panda/src/grutil'])

#
# DIRECTORY: panda/src/tform/
#

OPTS=['DIR:panda/src/tform', 'BUILDING:PANDA']
TargetAdd('p3tform_composite1.obj', opts=OPTS, input='p3tform_composite1.cxx')
TargetAdd('p3tform_composite2.obj', opts=OPTS, input='p3tform_composite2.cxx')

OPTS=['DIR:panda/src/tform']
IGATEFILES=GetDirectoryContents('panda/src/tform', ["*.h", "*_composite*.cxx"])
TargetAdd('libp3tform.in', opts=OPTS, input=IGATEFILES)
TargetAdd('libp3tform.in', opts=['IMOD:panda3d.core', 'ILIB:libp3tform', 'SRCDIR:panda/src/tform'])

#
# DIRECTORY: panda/src/collide/
#

OPTS=['DIR:panda/src/collide', 'BUILDING:PANDA']
TargetAdd('p3collide_composite1.obj', opts=OPTS, input='p3collide_composite1.cxx')
TargetAdd('p3collide_composite2.obj', opts=OPTS, input='p3collide_composite2.cxx')

OPTS=['DIR:panda/src/collide']
IGATEFILES=GetDirectoryContents('panda/src/collide', ["*.h", "*_composite*.cxx"])
TargetAdd('libp3collide.in', opts=OPTS, input=IGATEFILES)
TargetAdd('libp3collide.in', opts=['IMOD:panda3d.core', 'ILIB:libp3collide', 'SRCDIR:panda/src/collide'])
PyTargetAdd('p3collide_ext_composite.obj', opts=OPTS, input='p3collide_ext_composite.cxx')

#
# DIRECTORY: panda/src/parametrics/
#

OPTS=['DIR:panda/src/parametrics', 'BUILDING:PANDA']
TargetAdd('p3parametrics_composite1.obj', opts=OPTS, input='p3parametrics_composite1.cxx')
TargetAdd('p3parametrics_composite2.obj', opts=OPTS, input='p3parametrics_composite2.cxx')

OPTS=['DIR:panda/src/parametrics']
IGATEFILES=GetDirectoryContents('panda/src/parametrics', ["*.h", "*_composite*.cxx"])
TargetAdd('libp3parametrics.in', opts=OPTS, input=IGATEFILES)
TargetAdd('libp3parametrics.in', opts=['IMOD:panda3d.core', 'ILIB:libp3parametrics', 'SRCDIR:panda/src/parametrics'])

#
# DIRECTORY: panda/src/pgui/
#

OPTS=['DIR:panda/src/pgui', 'BUILDING:PANDA']
TargetAdd('p3pgui_composite1.obj', opts=OPTS, input='p3pgui_composite1.cxx')
TargetAdd('p3pgui_composite2.obj', opts=OPTS, input='p3pgui_composite2.cxx')

OPTS=['DIR:panda/src/pgui']
IGATEFILES=GetDirectoryContents('panda/src/pgui', ["*.h", "*_composite*.cxx"])
TargetAdd('libp3pgui.in', opts=OPTS, input=IGATEFILES)
TargetAdd('libp3pgui.in', opts=['IMOD:panda3d.core', 'ILIB:libp3pgui', 'SRCDIR:panda/src/pgui'])

#
# DIRECTORY: panda/src/pnmimagetypes/
#

OPTS=['DIR:panda/src/pnmimagetypes', 'DIR:panda/src/pnmimage', 'BUILDING:PANDA', 'PNG', 'ZLIB', 'JPEG', 'TIFF', 'OPENEXR', 'EXCEPTIONS']
TargetAdd('p3pnmimagetypes_composite1.obj', opts=OPTS, input='p3pnmimagetypes_composite1.cxx')
TargetAdd('p3pnmimagetypes_composite2.obj', opts=OPTS, input='p3pnmimagetypes_composite2.cxx')

#
# DIRECTORY: panda/src/recorder/
#

OPTS=['DIR:panda/src/recorder', 'BUILDING:PANDA']
TargetAdd('p3recorder_composite1.obj', opts=OPTS, input='p3recorder_composite1.cxx')
TargetAdd('p3recorder_composite2.obj', opts=OPTS, input='p3recorder_composite2.cxx')

OPTS=['DIR:panda/src/recorder']
IGATEFILES=GetDirectoryContents('panda/src/recorder', ["*.h", "*_composite*.cxx"])
TargetAdd('libp3recorder.in', opts=OPTS, input=IGATEFILES)
TargetAdd('libp3recorder.in', opts=['IMOD:panda3d.core', 'ILIB:libp3recorder', 'SRCDIR:panda/src/recorder'])

#
# DIRECTORY: panda/src/dxml/
#

DefSymbol("TINYXML", "TIXML_USE_STL", "")

OPTS=['DIR:panda/src/dxml', 'TINYXML']
TargetAdd('tinyxml_composite1.obj', opts=OPTS, input='tinyxml_composite1.cxx')
TargetAdd('libp3tinyxml.ilb', input='tinyxml_composite1.obj')

OPTS=['DIR:panda/src/dxml', 'BUILDING:PANDA', 'TINYXML']
TargetAdd('p3dxml_composite1.obj', opts=OPTS, input='p3dxml_composite1.cxx')

OPTS=['DIR:panda/src/dxml', 'TINYXML']
IGATEFILES=GetDirectoryContents('panda/src/dxml', ["*.h", "p3dxml_composite1.cxx"])
TargetAdd('libp3dxml.in', opts=OPTS, input=IGATEFILES)
TargetAdd('libp3dxml.in', opts=['IMOD:panda3d.core', 'ILIB:libp3dxml', 'SRCDIR:panda/src/dxml'])

#
# DIRECTORY: panda/metalibs/panda/
#

OPTS=['DIR:panda/metalibs/panda', 'BUILDING:PANDA', 'JPEG', 'PNG', 'HARFBUZZ',
    'TIFF', 'OPENEXR', 'ZLIB', 'FREETYPE', 'FFTW', 'ADVAPI', 'WINSOCK2',
    'SQUISH', 'NVIDIACG', 'VORBIS', 'OPUS', 'WINUSER', 'WINMM', 'WINGDI', 'IPHLPAPI',
    'SETUPAPI', 'IOKIT']

TargetAdd('panda_panda.obj', opts=OPTS, input='panda.cxx')

TargetAdd('libpanda.dll', input='panda_panda.obj')
TargetAdd('libpanda.dll', input='p3recorder_composite1.obj')
TargetAdd('libpanda.dll', input='p3recorder_composite2.obj')
TargetAdd('libpanda.dll', input='p3pgraphnodes_composite1.obj')
TargetAdd('libpanda.dll', input='p3pgraphnodes_composite2.obj')
TargetAdd('libpanda.dll', input='p3pgraph_nodePath.obj')
TargetAdd('libpanda.dll', input='p3pgraph_composite1.obj')
TargetAdd('libpanda.dll', input='p3pgraph_composite2.obj')
TargetAdd('libpanda.dll', input='p3pgraph_composite3.obj')
TargetAdd('libpanda.dll', input='p3pgraph_composite4.obj')
TargetAdd('libpanda.dll', input='p3cull_composite1.obj')
TargetAdd('libpanda.dll', input='p3cull_composite2.obj')
TargetAdd('libpanda.dll', input='p3movies_composite1.obj')
TargetAdd('libpanda.dll', input='p3grutil_multitexReducer.obj')
TargetAdd('libpanda.dll', input='p3grutil_composite1.obj')
TargetAdd('libpanda.dll', input='p3grutil_composite2.obj')
TargetAdd('libpanda.dll', input='p3chan_composite1.obj')
TargetAdd('libpanda.dll', input='p3chan_composite2.obj')
TargetAdd('libpanda.dll', input='p3pstatclient_composite1.obj')
TargetAdd('libpanda.dll', input='p3pstatclient_composite2.obj')
TargetAdd('libpanda.dll', input='p3char_composite1.obj')
TargetAdd('libpanda.dll', input='p3char_composite2.obj')
TargetAdd('libpanda.dll', input='p3collide_composite1.obj')
TargetAdd('libpanda.dll', input='p3collide_composite2.obj')
TargetAdd('libpanda.dll', input='p3device_composite1.obj')
TargetAdd('libpanda.dll', input='p3device_composite2.obj')
TargetAdd('libpanda.dll', input='p3dgraph_composite1.obj')
TargetAdd('libpanda.dll', input='p3dgraph_composite2.obj')
TargetAdd('libpanda.dll', input='p3display_graphicsStateGuardian.obj')
TargetAdd('libpanda.dll', input='p3display_composite1.obj')
TargetAdd('libpanda.dll', input='p3display_composite2.obj')
TargetAdd('libpanda.dll', input='p3pipeline_composite1.obj')
TargetAdd('libpanda.dll', input='p3pipeline_composite2.obj')
TargetAdd('libpanda.dll', input='p3pipeline_contextSwitch.obj')
TargetAdd('libpanda.dll', input='p3event_composite1.obj')
TargetAdd('libpanda.dll', input='p3event_composite2.obj')
TargetAdd('libpanda.dll', input='p3gobj_composite1.obj')
TargetAdd('libpanda.dll', input='p3gobj_composite2.obj')
TargetAdd('libpanda.dll', input='p3gsgbase_composite1.obj')
TargetAdd('libpanda.dll', input='p3linmath_composite1.obj')
TargetAdd('libpanda.dll', input='p3linmath_composite2.obj')
TargetAdd('libpanda.dll', input='p3mathutil_composite1.obj')
TargetAdd('libpanda.dll', input='p3mathutil_composite2.obj')
TargetAdd('libpanda.dll', input='p3parametrics_composite1.obj')
TargetAdd('libpanda.dll', input='p3parametrics_composite2.obj')
TargetAdd('libpanda.dll', input='p3pnmimagetypes_composite1.obj')
TargetAdd('libpanda.dll', input='p3pnmimagetypes_composite2.obj')
TargetAdd('libpanda.dll', input='p3pnmimage_composite1.obj')
TargetAdd('libpanda.dll', input='p3pnmimage_composite2.obj')
TargetAdd('libpanda.dll', input='p3pnmimage_convert_srgb_sse2.obj')
TargetAdd('libpanda.dll', input='p3text_composite1.obj')
TargetAdd('libpanda.dll', input='p3text_composite2.obj')
TargetAdd('libpanda.dll', input='p3tform_composite1.obj')
TargetAdd('libpanda.dll', input='p3tform_composite2.obj')
TargetAdd('libpanda.dll', input='p3putil_composite1.obj')
TargetAdd('libpanda.dll', input='p3putil_composite2.obj')
TargetAdd('libpanda.dll', input='p3audio_composite1.obj')
TargetAdd('libpanda.dll', input='p3pgui_composite1.obj')
TargetAdd('libpanda.dll', input='p3pgui_composite2.obj')
TargetAdd('libpanda.dll', input='p3net_composite1.obj')
TargetAdd('libpanda.dll', input='p3net_composite2.obj')
TargetAdd('libpanda.dll', input='p3nativenet_composite1.obj')
TargetAdd('libpanda.dll', input='p3pandabase_pandabase.obj')
TargetAdd('libpanda.dll', input='libpandaexpress.dll')
TargetAdd('libpanda.dll', input='p3dxml_composite1.obj')
TargetAdd('libpanda.dll', input='libp3dtoolconfig.dll')
TargetAdd('libpanda.dll', input='libp3dtool.dll')

if PkgSkip("FREETYPE")==0:
    TargetAdd('libpanda.dll', input="p3pnmtext_composite1.obj")

TargetAdd('libpanda.dll', dep='dtool_have_freetype.dat')
TargetAdd('libpanda.dll', opts=OPTS)

PyTargetAdd('core_module.obj', input='libp3dtoolbase.in')
PyTargetAdd('core_module.obj', input='libp3dtoolutil.in')
PyTargetAdd('core_module.obj', input='libp3prc.in')

PyTargetAdd('core_module.obj', input='libp3downloader.in')
PyTargetAdd('core_module.obj', input='libp3express.in')

PyTargetAdd('core_module.obj', input='libp3recorder.in')
PyTargetAdd('core_module.obj', input='libp3pgraphnodes.in')
PyTargetAdd('core_module.obj', input='libp3pgraph.in')
PyTargetAdd('core_module.obj', input='libp3cull.in')
PyTargetAdd('core_module.obj', input='libp3grutil.in')
PyTargetAdd('core_module.obj', input='libp3chan.in')
PyTargetAdd('core_module.obj', input='libp3pstatclient.in')
PyTargetAdd('core_module.obj', input='libp3char.in')
PyTargetAdd('core_module.obj', input='libp3collide.in')
PyTargetAdd('core_module.obj', input='libp3device.in')
PyTargetAdd('core_module.obj', input='libp3dgraph.in')
PyTargetAdd('core_module.obj', input='libp3display.in')
PyTargetAdd('core_module.obj', input='libp3pipeline.in')
PyTargetAdd('core_module.obj', input='libp3event.in')
PyTargetAdd('core_module.obj', input='libp3gobj.in')
PyTargetAdd('core_module.obj', input='libp3gsgbase.in')
PyTargetAdd('core_module.obj', input='libp3linmath.in')
PyTargetAdd('core_module.obj', input='libp3mathutil.in')
PyTargetAdd('core_module.obj', input='libp3parametrics.in')
PyTargetAdd('core_module.obj', input='libp3pnmimage.in')
PyTargetAdd('core_module.obj', input='libp3text.in')
PyTargetAdd('core_module.obj', input='libp3tform.in')
PyTargetAdd('core_module.obj', input='libp3putil.in')
PyTargetAdd('core_module.obj', input='libp3audio.in')
PyTargetAdd('core_module.obj', input='libp3nativenet.in')
PyTargetAdd('core_module.obj', input='libp3net.in')
PyTargetAdd('core_module.obj', input='libp3pgui.in')
PyTargetAdd('core_module.obj', input='libp3movies.in')
PyTargetAdd('core_module.obj', input='libp3dxml.in')

if PkgSkip("FREETYPE")==0:
    PyTargetAdd('core_module.obj', input='libp3pnmtext.in')

PyTargetAdd('core_module.obj', opts=['IMOD:panda3d.core', 'ILIB:core'])

PyTargetAdd('core.pyd', input='libp3dtoolbase_igate.obj')
PyTargetAdd('core.pyd', input='p3dtoolbase_typeHandle_ext.obj')
PyTargetAdd('core.pyd', input='libp3dtoolutil_igate.obj')
PyTargetAdd('core.pyd', input='p3dtoolutil_ext_composite.obj')
PyTargetAdd('core.pyd', input='libp3prc_igate.obj')
PyTargetAdd('core.pyd', input='p3prc_ext_composite.obj')

PyTargetAdd('core.pyd', input='libp3downloader_igate.obj')
PyTargetAdd('core.pyd', input='p3express_ext_composite.obj')
PyTargetAdd('core.pyd', input='libp3express_igate.obj')

PyTargetAdd('core.pyd', input='libp3recorder_igate.obj')
PyTargetAdd('core.pyd', input='libp3pgraphnodes_igate.obj')
PyTargetAdd('core.pyd', input='libp3pgraph_igate.obj')
PyTargetAdd('core.pyd', input='libp3movies_igate.obj')
PyTargetAdd('core.pyd', input='libp3grutil_igate.obj')
PyTargetAdd('core.pyd', input='libp3chan_igate.obj')
PyTargetAdd('core.pyd', input='libp3pstatclient_igate.obj')
PyTargetAdd('core.pyd', input='libp3char_igate.obj')
PyTargetAdd('core.pyd', input='libp3collide_igate.obj')
PyTargetAdd('core.pyd', input='libp3device_igate.obj')
PyTargetAdd('core.pyd', input='libp3dgraph_igate.obj')
PyTargetAdd('core.pyd', input='libp3display_igate.obj')
PyTargetAdd('core.pyd', input='libp3pipeline_igate.obj')
PyTargetAdd('core.pyd', input='libp3event_igate.obj')
PyTargetAdd('core.pyd', input='libp3gobj_igate.obj')
PyTargetAdd('core.pyd', input='libp3gsgbase_igate.obj')
PyTargetAdd('core.pyd', input='libp3linmath_igate.obj')
PyTargetAdd('core.pyd', input='libp3mathutil_igate.obj')
PyTargetAdd('core.pyd', input='libp3parametrics_igate.obj')
PyTargetAdd('core.pyd', input='libp3pnmimage_igate.obj')
PyTargetAdd('core.pyd', input='libp3text_igate.obj')
PyTargetAdd('core.pyd', input='libp3tform_igate.obj')
PyTargetAdd('core.pyd', input='libp3putil_igate.obj')
PyTargetAdd('core.pyd', input='libp3audio_igate.obj')
PyTargetAdd('core.pyd', input='libp3pgui_igate.obj')
PyTargetAdd('core.pyd', input='libp3net_igate.obj')
PyTargetAdd('core.pyd', input='libp3nativenet_igate.obj')
PyTargetAdd('core.pyd', input='libp3dxml_igate.obj')

if PkgSkip("FREETYPE")==0:
    PyTargetAdd('core.pyd', input="libp3pnmtext_igate.obj")

PyTargetAdd('core.pyd', input='p3pipeline_pythonThread.obj')
PyTargetAdd('core.pyd', input='p3putil_ext_composite.obj')
PyTargetAdd('core.pyd', input='p3pnmimage_pfmFile_ext.obj')
PyTargetAdd('core.pyd', input='p3event_asyncFuture_ext.obj')
PyTargetAdd('core.pyd', input='p3event_pythonTask.obj')
PyTargetAdd('core.pyd', input='p3gobj_ext_composite.obj')
PyTargetAdd('core.pyd', input='p3pgraph_ext_composite.obj')
PyTargetAdd('core.pyd', input='p3display_ext_composite.obj')
PyTargetAdd('core.pyd', input='p3collide_ext_composite.obj')

PyTargetAdd('core.pyd', input='core_module.obj')
if not GetLinkAllStatic() and GetTarget() != 'emscripten':
    PyTargetAdd('core.pyd', input='libp3tinyxml.ilb')
PyTargetAdd('core.pyd', input='libp3interrogatedb.dll')
PyTargetAdd('core.pyd', input=COMMON_PANDA_LIBS)
PyTargetAdd('core.pyd', opts=['WINSOCK2'])

#
# DIRECTORY: panda/src/vision/
#

if not PkgSkip("VISION"):
  # We want to know whether we have ffmpeg so that we can override the .avi association.
    if not PkgSkip("FFMPEG"):
        DefSymbol("OPENCV", "HAVE_FFMPEG")
    if not PkgSkip("OPENCV"):
        DefSymbol("OPENCV", "HAVE_OPENCV")
        if OPENCV_VER_23:
            DefSymbol("OPENCV", "OPENCV_VER_23")

    OPTS=['DIR:panda/src/vision', 'BUILDING:VISION', 'ARTOOLKIT', 'OPENCV', 'DX9', 'DIRECTCAM', 'JPEG', 'EXCEPTIONS']
    TargetAdd('p3vision_composite1.obj', opts=OPTS, input='p3vision_composite1.cxx', dep=[
        'dtool_have_ffmpeg.dat',
        'dtool_have_opencv.dat',
        'dtool_have_directcam.dat',
    ])

    TargetAdd('libp3vision.dll', input='p3vision_composite1.obj')
    TargetAdd('libp3vision.dll', input=COMMON_PANDA_LIBS)
    TargetAdd('libp3vision.dll', opts=OPTS)

    OPTS=['DIR:panda/src/vision', 'ARTOOLKIT', 'OPENCV', 'DX9', 'DIRECTCAM', 'JPEG', 'EXCEPTIONS']
    IGATEFILES=GetDirectoryContents('panda/src/vision', ["*.h", "*_composite*.cxx"])
    TargetAdd('libp3vision.in', opts=OPTS, input=IGATEFILES)
    TargetAdd('libp3vision.in', opts=['IMOD:panda3d.vision', 'ILIB:libp3vision', 'SRCDIR:panda/src/vision'])

    PyTargetAdd('vision_module.obj', input='libp3vision.in')
    PyTargetAdd('vision_module.obj', opts=OPTS)
    PyTargetAdd('vision_module.obj', opts=['IMOD:panda3d.vision', 'ILIB:vision', 'IMPORT:panda3d.core'])

    PyTargetAdd('vision.pyd', input='vision_module.obj')
    PyTargetAdd('vision.pyd', input='libp3vision_igate.obj')
    PyTargetAdd('vision.pyd', input='libp3vision.dll')
    PyTargetAdd('vision.pyd', input='libp3interrogatedb.dll')
    PyTargetAdd('vision.pyd', input=COMMON_PANDA_LIBS)

#
# DIRECTORY: panda/src/p3skel
#

if not PkgSkip('SKEL'):
    OPTS=['DIR:panda/src/skel', 'BUILDING:PANDASKEL', 'ADVAPI']
    TargetAdd('p3skel_composite1.obj', opts=OPTS, input='p3skel_composite1.cxx')

    OPTS=['DIR:panda/src/skel', 'ADVAPI']
    IGATEFILES=GetDirectoryContents("panda/src/skel", ["*.h", "*_composite*.cxx"])
    TargetAdd('libp3skel.in', opts=OPTS, input=IGATEFILES)
    TargetAdd('libp3skel.in', opts=['IMOD:panda3d.skel', 'ILIB:libp3skel', 'SRCDIR:panda/src/skel'])

#
# DIRECTORY: panda/src/p3skel
#

if not PkgSkip('SKEL'):
    OPTS=['BUILDING:PANDASKEL', 'ADVAPI']
    TargetAdd('libpandaskel.dll', input='p3skel_composite1.obj')
    TargetAdd('libpandaskel.dll', input=COMMON_PANDA_LIBS)
    TargetAdd('libpandaskel.dll', opts=OPTS)

    PyTargetAdd('skel_module.obj', input='libp3skel.in')
    PyTargetAdd('skel_module.obj', opts=['IMOD:panda3d.skel', 'ILIB:skel', 'IMPORT:panda3d.core'])

    PyTargetAdd('skel.pyd', input='skel_module.obj')
    PyTargetAdd('skel.pyd', input='libp3skel_igate.obj')
    PyTargetAdd('skel.pyd', input='libpandaskel.dll')
    PyTargetAdd('skel.pyd', input='libp3interrogatedb.dll')
    PyTargetAdd('skel.pyd', input=COMMON_PANDA_LIBS)

#
# DIRECTORY: panda/src/distort/
#

if not PkgSkip('PANDAFX'):
    OPTS=['DIR:panda/src/distort', 'BUILDING:PANDAFX']
    TargetAdd('p3distort_composite1.obj', opts=OPTS, input='p3distort_composite1.cxx')

    OPTS=['DIR:panda/metalibs/pandafx', 'DIR:panda/src/distort', 'NVIDIACG']
    IGATEFILES=GetDirectoryContents('panda/src/distort', ["*.h", "*_composite*.cxx"])
    TargetAdd('libp3distort.in', opts=OPTS, input=IGATEFILES)
    TargetAdd('libp3distort.in', opts=['IMOD:panda3d.fx', 'ILIB:libp3distort', 'SRCDIR:panda/src/distort'])

#
# DIRECTORY: panda/metalibs/pandafx/
#

if not PkgSkip('PANDAFX'):
    OPTS=['DIR:panda/metalibs/pandafx', 'DIR:panda/src/distort', 'BUILDING:PANDAFX', 'NVIDIACG']
    TargetAdd('pandafx_pandafx.obj', opts=OPTS, input='pandafx.cxx')

    TargetAdd('libpandafx.dll', input='pandafx_pandafx.obj')
    TargetAdd('libpandafx.dll', input='p3distort_composite1.obj')
    TargetAdd('libpandafx.dll', input=COMMON_PANDA_LIBS)
    TargetAdd('libpandafx.dll', opts=['ADVAPI', 'NVIDIACG'])

    OPTS=['DIR:panda/metalibs/pandafx', 'DIR:panda/src/distort', 'NVIDIACG']
    PyTargetAdd('fx_module.obj', input='libp3distort.in')
    PyTargetAdd('fx_module.obj', opts=OPTS)
    PyTargetAdd('fx_module.obj', opts=['IMOD:panda3d.fx', 'ILIB:fx', 'IMPORT:panda3d.core'])

    PyTargetAdd('fx.pyd', input='fx_module.obj')
    PyTargetAdd('fx.pyd', input='libp3distort_igate.obj')
    PyTargetAdd('fx.pyd', input='libpandafx.dll')
    PyTargetAdd('fx.pyd', input='libp3interrogatedb.dll')
    PyTargetAdd('fx.pyd', input=COMMON_PANDA_LIBS)

#
# DIRECTORY: panda/src/vrpn/
#

if not PkgSkip("VRPN"):
    OPTS=['DIR:panda/src/vrpn', 'BUILDING:VRPN', 'VRPN']
    TargetAdd('p3vrpn_composite1.obj', opts=OPTS, input='p3vrpn_composite1.cxx')
    TargetAdd('libp3vrpn.dll', input='p3vrpn_composite1.obj')
    TargetAdd('libp3vrpn.dll', input=COMMON_PANDA_LIBS)
    TargetAdd('libp3vrpn.dll', opts=['VRPN'])

    OPTS=['DIR:panda/src/vrpn', 'VRPN']
    IGATEFILES=GetDirectoryContents('panda/src/vrpn', ["*.h", "*_composite*.cxx"])
    TargetAdd('libp3vrpn.in', opts=OPTS, input=IGATEFILES)
    TargetAdd('libp3vrpn.in', opts=['IMOD:panda3d.vrpn', 'ILIB:libp3vrpn', 'SRCDIR:panda/src/vrpn'])

    PyTargetAdd('vrpn_module.obj', input='libp3vrpn.in')
    PyTargetAdd('vrpn_module.obj', opts=OPTS)
    PyTargetAdd('vrpn_module.obj', opts=['IMOD:panda3d.vrpn', 'ILIB:vrpn', 'IMPORT:panda3d.core'])

    PyTargetAdd('vrpn.pyd', input='vrpn_module.obj')
    PyTargetAdd('vrpn.pyd', input='libp3vrpn_igate.obj')
    PyTargetAdd('vrpn.pyd', input='libp3vrpn.dll')
    PyTargetAdd('vrpn.pyd', input='libp3interrogatedb.dll')
    PyTargetAdd('vrpn.pyd', input=COMMON_PANDA_LIBS)

#
# DIRECTORY: panda/src/ffmpeg
#
if PkgSkip("FFMPEG") == 0:
    if not PkgSkip("SWSCALE"):
        DefSymbol("FFMPEG", "HAVE_SWSCALE")
    if not PkgSkip("SWRESAMPLE"):
        DefSymbol("FFMPEG", "HAVE_SWRESAMPLE")

    OPTS=['DIR:panda/src/ffmpeg', 'BUILDING:FFMPEG', 'FFMPEG', 'SWSCALE', 'SWRESAMPLE']
    TargetAdd('p3ffmpeg_composite1.obj', opts=OPTS, input='p3ffmpeg_composite1.cxx', dep=[
        'dtool_have_swscale.dat', 'dtool_have_swresample.dat'])

    TargetAdd('libp3ffmpeg.dll', input='p3ffmpeg_composite1.obj')
    TargetAdd('libp3ffmpeg.dll', input=COMMON_PANDA_LIBS)
    TargetAdd('libp3ffmpeg.dll', opts=OPTS)

#
# DIRECTORY: panda/src/audiotraits/
#

if PkgSkip("FMODEX") == 0:
    OPTS=['DIR:panda/src/audiotraits', 'BUILDING:FMOD_AUDIO', 'FMODEX']
    TargetAdd('fmod_audio_fmod_audio_composite1.obj', opts=OPTS, input='fmod_audio_composite1.cxx')
    TargetAdd('libp3fmod_audio.dll', input='fmod_audio_fmod_audio_composite1.obj')
    TargetAdd('libp3fmod_audio.dll', input=COMMON_PANDA_LIBS)
    TargetAdd('libp3fmod_audio.dll', opts=['MODULE', 'ADVAPI', 'WINUSER', 'WINMM', 'FMODEX'])

if PkgSkip("OPENAL") == 0:
    OPTS=['DIR:panda/src/audiotraits', 'BUILDING:OPENAL_AUDIO', 'OPENAL']
    TargetAdd('openal_audio_openal_audio_composite1.obj', opts=OPTS, input='openal_audio_composite1.cxx')
    TargetAdd('libp3openal_audio.dll', input='openal_audio_openal_audio_composite1.obj')
    TargetAdd('libp3openal_audio.dll', input=COMMON_PANDA_LIBS)
    TargetAdd('libp3openal_audio.dll', opts=['MODULE', 'ADVAPI', 'WINUSER', 'WINMM', 'WINSHELL', 'WINOLE', 'OPENAL'])

#
# DIRECTORY: panda/src/downloadertools/
#

if not PkgSkip("OPENSSL") and not PkgSkip("DEPLOYTOOLS"):
    OPTS=['DIR:panda/src/downloadertools', 'ADVAPI', 'WINSOCK2', 'WINSHELL', 'WINGDI', 'WINUSER']

    TargetAdd('pdecrypt_pdecrypt.obj', opts=OPTS, input='pdecrypt.cxx')
    TargetAdd('pdecrypt.exe', input=['pdecrypt_pdecrypt.obj'])
    TargetAdd('pdecrypt.exe', input=COMMON_PANDA_LIBS)
    TargetAdd('pdecrypt.exe', opts=OPTS)

    TargetAdd('pencrypt_pencrypt.obj', opts=OPTS, input='pencrypt.cxx')
    TargetAdd('pencrypt.exe', input=['pencrypt_pencrypt.obj'])
    TargetAdd('pencrypt.exe', input=COMMON_PANDA_LIBS)
    TargetAdd('pencrypt.exe', opts=OPTS)

#
# DIRECTORY: panda/src/downloadertools/
#

if not PkgSkip("ZLIB") and not PkgSkip("DEPLOYTOOLS"):
    OPTS=['DIR:panda/src/downloadertools', 'ZLIB', 'ADVAPI', 'WINSOCK2', 'WINSHELL', 'WINGDI', 'WINUSER']

    TargetAdd('multify_multify.obj', opts=OPTS, input='multify.cxx')
    TargetAdd('multify.exe', input=['multify_multify.obj'])
    TargetAdd('multify.exe', input=COMMON_PANDA_LIBS)
    TargetAdd('multify.exe', opts=OPTS)

    TargetAdd('pzip_pzip.obj', opts=OPTS, input='pzip.cxx')
    TargetAdd('pzip.exe', input=['pzip_pzip.obj'])
    TargetAdd('pzip.exe', input=COMMON_PANDA_LIBS)
    TargetAdd('pzip.exe', opts=OPTS)

    TargetAdd('punzip_punzip.obj', opts=OPTS, input='punzip.cxx')
    TargetAdd('punzip.exe', input=['punzip_punzip.obj'])
    TargetAdd('punzip.exe', input=COMMON_PANDA_LIBS)
    TargetAdd('punzip.exe', opts=OPTS)

#
# DIRECTORY: panda/src/windisplay/
#

if GetTarget() == 'windows':
    OPTS=['DIR:panda/src/windisplay', 'BUILDING:PANDAWIN']
    TargetAdd('p3windisplay_composite1.obj', opts=OPTS+["BIGOBJ"], input='p3windisplay_composite1.cxx')
    TargetAdd('p3windisplay_windetectdx9.obj', opts=OPTS + ["DX9"], input='winDetectDx9.cxx')
    TargetAdd('libp3windisplay.dll', input='p3windisplay_composite1.obj')
    TargetAdd('libp3windisplay.dll', input='p3windisplay_windetectdx9.obj')
    TargetAdd('libp3windisplay.dll', input=COMMON_PANDA_LIBS)
    TargetAdd('libp3windisplay.dll', opts=['WINIMM', 'WINGDI', 'WINKERNEL', 'WINOLDNAMES', 'WINUSER', 'WINMM',"BIGOBJ"])

#
# DIRECTORY: panda/metalibs/pandadx9/
#

if GetTarget() == 'windows' and not PkgSkip("DX9"):
    OPTS=['DIR:panda/src/dxgsg9', 'BUILDING:PANDADX', 'DX9', 'NVIDIACG', 'CGDX9']
    TargetAdd('p3dxgsg9_dxGraphicsStateGuardian9.obj', opts=OPTS, input='dxGraphicsStateGuardian9.cxx')
    TargetAdd('p3dxgsg9_composite1.obj', opts=OPTS, input='p3dxgsg9_composite1.cxx')
    OPTS=['DIR:panda/metalibs/pandadx9', 'BUILDING:PANDADX', 'DX9', 'NVIDIACG', 'CGDX9']
    TargetAdd('pandadx9_pandadx9.obj', opts=OPTS, input='pandadx9.cxx')
    TargetAdd('libpandadx9.dll', input='pandadx9_pandadx9.obj')
    TargetAdd('libpandadx9.dll', input='p3dxgsg9_dxGraphicsStateGuardian9.obj')
    TargetAdd('libpandadx9.dll', input='p3dxgsg9_composite1.obj')
    TargetAdd('libpandadx9.dll', input='libp3windisplay.dll')
    TargetAdd('libpandadx9.dll', input=COMMON_PANDA_LIBS)
    TargetAdd('libpandadx9.dll', opts=['MODULE', 'ADVAPI', 'WINGDI', 'WINKERNEL', 'WINUSER', 'WINMM', 'DX9', 'NVIDIACG', 'CGDX9'])

#
# DIRECTORY: panda/src/egg/
#

if not PkgSkip("EGG"):
    OPTS=['DIR:panda/src/egg', 'BUILDING:PANDAEGG', 'ZLIB', 'BISONPREFIX_eggyy', 'FLEXDASHI', 'FLEXVERSION:2.5.6']
    CreateFile(GetOutputDir()+"/include/parser.h")
    TargetAdd('p3egg_parser.obj', opts=OPTS, input='parser.yxx')
    TargetAdd('parser.h', input='p3egg_parser.obj', opts=['DEPENDENCYONLY'])
    TargetAdd('p3egg_lexer.obj', opts=OPTS, input='lexer.lxx')
    TargetAdd('p3egg_composite1.obj', opts=OPTS, input='p3egg_composite1.cxx')
    TargetAdd('p3egg_composite2.obj', opts=OPTS, input='p3egg_composite2.cxx')

    OPTS=['DIR:panda/src/egg', 'ZLIB']
    IGATEFILES=GetDirectoryContents('panda/src/egg', ["*.h", "*_composite*.cxx"])
    if "parser.h" in IGATEFILES:
        IGATEFILES.remove("parser.h")
    TargetAdd('libp3egg.in', opts=OPTS, input=IGATEFILES)
    TargetAdd('libp3egg.in', opts=['IMOD:panda3d.egg', 'ILIB:libp3egg', 'SRCDIR:panda/src/egg'])
    PyTargetAdd('p3egg_ext_composite.obj', opts=OPTS, input='p3egg_ext_composite.cxx')

#
# DIRECTORY: panda/src/egg2pg/
#

if not PkgSkip("EGG"):
    OPTS=['DIR:panda/src/egg2pg', 'BUILDING:PANDAEGG']
    TargetAdd('p3egg2pg_composite1.obj', opts=OPTS, input='p3egg2pg_composite1.cxx')
    TargetAdd('p3egg2pg_composite2.obj', opts=OPTS, input='p3egg2pg_composite2.cxx')

    OPTS=['DIR:panda/src/egg2pg']
    IGATEFILES=['load_egg_file.h', 'save_egg_file.h']
    TargetAdd('libp3egg2pg.in', opts=OPTS, input=IGATEFILES)
    TargetAdd('libp3egg2pg.in', opts=['IMOD:panda3d.egg', 'ILIB:libp3egg2pg', 'SRCDIR:panda/src/egg2pg'])

#
# DIRECTORY: panda/src/framework/
#

deps = []
# Framework wants to link in a renderer when building statically, so tell it what is available.
if GetLinkAllStatic():
    deps = ['dtool_have_gl.dat', 'dtool_have_tinydisplay.dat', 'dtool_have_egg.dat']
    if not PkgSkip("GL"):
        DefSymbol("FRAMEWORK", "HAVE_GL")
    if not PkgSkip("TINYDISPLAY"):
        DefSymbol("FRAMEWORK", "HAVE_TINYDISPLAY")
    if not PkgSkip("EGG"):
        DefSymbol("FRAMEWORK", "HAVE_EGG")

OPTS=['DIR:panda/src/framework', 'BUILDING:FRAMEWORK', 'FRAMEWORK']
TargetAdd('p3framework_composite1.obj', opts=OPTS, input='p3framework_composite1.cxx', dep=deps)
TargetAdd('libp3framework.dll', input='p3framework_composite1.obj')
TargetAdd('libp3framework.dll', input=COMMON_PANDA_LIBS)
TargetAdd('libp3framework.dll', opts=['ADVAPI'])

#
# DIRECTORY: panda/src/glgsg/
#

if not PkgSkip("GL"):
    OPTS=['DIR:panda/src/glgsg', 'DIR:panda/src/glstuff', 'BUILDING:PANDAGL', 'GL', 'NVIDIACG']
    TargetAdd('p3glgsg_config_glgsg.obj', opts=OPTS, input='config_glgsg.cxx')
    TargetAdd('p3glgsg_glgsg.obj', opts=OPTS, input='glgsg.cxx')

#
# DIRECTORY: panda/src/glesgsg/
#

if not PkgSkip("GLES"):
    OPTS=['DIR:panda/src/glesgsg', 'DIR:panda/src/glstuff', 'BUILDING:PANDAGLES', 'GLES']
    TargetAdd('p3glesgsg_config_glesgsg.obj', opts=OPTS, input='config_glesgsg.cxx')
    TargetAdd('p3glesgsg_glesgsg.obj', opts=OPTS, input='glesgsg.cxx')

#
# DIRECTORY: panda/src/gles2gsg/
#

if not PkgSkip("GLES2"):
    OPTS=['DIR:panda/src/gles2gsg', 'DIR:panda/src/glstuff', 'BUILDING:PANDAGLES2', 'GLES2']
    TargetAdd('p3gles2gsg_config_gles2gsg.obj', opts=OPTS, input='config_gles2gsg.cxx')
    TargetAdd('p3gles2gsg_gles2gsg.obj', opts=OPTS, input='gles2gsg.cxx')

#
# DIRECTORY: panda/metalibs/pandaegg/
#

if not PkgSkip("EGG"):
    OPTS=['DIR:panda/metalibs/pandaegg', 'DIR:panda/src/egg', 'BUILDING:PANDAEGG']
    TargetAdd('pandaegg_pandaegg.obj', opts=OPTS, input='pandaegg.cxx')

    TargetAdd('libpandaegg.dll', input='pandaegg_pandaegg.obj')
    TargetAdd('libpandaegg.dll', input='p3egg2pg_composite1.obj')
    TargetAdd('libpandaegg.dll', input='p3egg2pg_composite2.obj')
    TargetAdd('libpandaegg.dll', input='p3egg_composite1.obj')
    TargetAdd('libpandaegg.dll', input='p3egg_composite2.obj')
    TargetAdd('libpandaegg.dll', input='p3egg_parser.obj')
    TargetAdd('libpandaegg.dll', input='p3egg_lexer.obj')
    TargetAdd('libpandaegg.dll', input=COMMON_PANDA_LIBS)
    TargetAdd('libpandaegg.dll', opts=['ADVAPI'])

    OPTS=['DIR:panda/metalibs/pandaegg', 'DIR:panda/src/egg']
    PyTargetAdd('egg_module.obj', input='libp3egg2pg.in')
    PyTargetAdd('egg_module.obj', input='libp3egg.in')
    PyTargetAdd('egg_module.obj', opts=OPTS)
    PyTargetAdd('egg_module.obj', opts=['IMOD:panda3d.egg', 'ILIB:egg', 'IMPORT:panda3d.core'])

    PyTargetAdd('egg.pyd', input='egg_module.obj')
    PyTargetAdd('egg.pyd', input='p3egg_ext_composite.obj')
    PyTargetAdd('egg.pyd', input='libp3egg_igate.obj')
    PyTargetAdd('egg.pyd', input='libp3egg2pg_igate.obj')
    PyTargetAdd('egg.pyd', input='libpandaegg.dll')
    PyTargetAdd('egg.pyd', input='libp3interrogatedb.dll')
    PyTargetAdd('egg.pyd', input=COMMON_PANDA_LIBS)

#
# DIRECTORY: panda/src/x11display/
#

if GetTarget() not in ['windows', 'darwin'] and not PkgSkip("X11"):
    OPTS=['DIR:panda/src/x11display', 'BUILDING:PANDAX11', 'X11']
    TargetAdd('p3x11display_composite1.obj', opts=OPTS, input='p3x11display_composite1.cxx')

#
# DIRECTORY: panda/src/glxdisplay/
#

if GetTarget() not in ['windows', 'darwin'] and not PkgSkip("GL") and not PkgSkip("X11"):
    DefSymbol('GLX', 'HAVE_GLX', '')
    OPTS=['DIR:panda/src/glxdisplay', 'BUILDING:PANDAGL', 'GL', 'NVIDIACG', 'CGGL', 'GLX']
    TargetAdd('p3glxdisplay_composite1.obj', opts=OPTS, input='p3glxdisplay_composite1.cxx')
    OPTS=['DIR:panda/metalibs/pandagl', 'BUILDING:PANDAGL', 'GL', 'NVIDIACG', 'CGGL', 'GLX']
    TargetAdd('pandagl_pandagl.obj', opts=OPTS, input='pandagl.cxx')
    TargetAdd('libpandagl.dll', input='p3x11display_composite1.obj')
    TargetAdd('libpandagl.dll', input='pandagl_pandagl.obj')
    TargetAdd('libpandagl.dll', input='p3glgsg_config_glgsg.obj')
    TargetAdd('libpandagl.dll', input='p3glgsg_glgsg.obj')
    TargetAdd('libpandagl.dll', input='p3glxdisplay_composite1.obj')
    TargetAdd('libpandagl.dll', input=COMMON_PANDA_LIBS)
    TargetAdd('libpandagl.dll', opts=['MODULE', 'GL', 'NVIDIACG', 'CGGL', 'X11'])

#
# DIRECTORY: panda/src/cocoadisplay/
#

if GetTarget() == 'darwin' and PkgSkip("COCOA")==0 and not PkgSkip("GL"):
    OPTS=['DIR:panda/src/cocoadisplay', 'BUILDING:PANDAGL', 'GL', 'NVIDIACG', 'CGGL']
    TargetAdd('p3cocoadisplay_composite1.obj', opts=OPTS, input='p3cocoadisplay_composite1.mm')
    OPTS=['DIR:panda/metalibs/pandagl', 'BUILDING:PANDAGL', 'GL', 'NVIDIACG', 'CGGL']
    TargetAdd('pandagl_pandagl.obj', opts=OPTS, input='pandagl.cxx')
    TargetAdd('libpandagl.dll', input='pandagl_pandagl.obj')
    TargetAdd('libpandagl.dll', input='p3glgsg_config_glgsg.obj')
    TargetAdd('libpandagl.dll', input='p3glgsg_glgsg.obj')
    TargetAdd('libpandagl.dll', input='p3cocoadisplay_composite1.obj')
    if not PkgSkip('PANDAFX'):
        TargetAdd('libpandagl.dll', input='libpandafx.dll')
    TargetAdd('libpandagl.dll', input=COMMON_PANDA_LIBS)
    TargetAdd('libpandagl.dll', opts=['MODULE', 'GL', 'NVIDIACG', 'CGGL', 'COCOA', 'CARBON', 'QUARTZ'])

#
# DIRECTORY: panda/src/wgldisplay/
#

if GetTarget() == 'windows' and not PkgSkip("GL"):
    OPTS=['DIR:panda/src/wgldisplay', 'DIR:panda/src/glstuff', 'BUILDING:PANDAGL', 'NVIDIACG', 'CGGL']
    TargetAdd('p3wgldisplay_composite1.obj', opts=OPTS, input='p3wgldisplay_composite1.cxx')
    OPTS=['DIR:panda/metalibs/pandagl', 'BUILDING:PANDAGL', 'NVIDIACG', 'CGGL']
    TargetAdd('pandagl_pandagl.obj', opts=OPTS, input='pandagl.cxx')
    TargetAdd('libpandagl.dll', input='pandagl_pandagl.obj')
    TargetAdd('libpandagl.dll', input='p3glgsg_config_glgsg.obj')
    TargetAdd('libpandagl.dll', input='p3glgsg_glgsg.obj')
    TargetAdd('libpandagl.dll', input='p3wgldisplay_composite1.obj')
    TargetAdd('libpandagl.dll', input='libp3windisplay.dll')
    if not PkgSkip('PANDAFX'):
        TargetAdd('libpandagl.dll', input='libpandafx.dll')
    TargetAdd('libpandagl.dll', input=COMMON_PANDA_LIBS)
    TargetAdd('libpandagl.dll', opts=['MODULE', 'WINGDI', 'GL', 'WINKERNEL', 'WINOLDNAMES', 'WINUSER', 'WINMM', 'NVIDIACG', 'CGGL'])

#
# DIRECTORY: panda/src/egldisplay/
#

# If we're not compiling with any windowing system at all, but we do have EGL,
# we can use that to create a headless libpandagl instead.
if not PkgSkip("EGL") and not PkgSkip("GL") and PkgSkip("X11") and GetTarget() not in ('windows', 'darwin'):
    DefSymbol('EGL', 'HAVE_EGL', '')
    OPTS=['DIR:panda/src/egldisplay', 'DIR:panda/src/glstuff', 'BUILDING:PANDAGL', 'GL', 'EGL']
    TargetAdd('pandagl_egldisplay_composite1.obj', opts=OPTS, input='p3egldisplay_composite1.cxx')
    OPTS=['DIR:panda/metalibs/pandagl', 'BUILDING:PANDAGL', 'GL', 'EGL']
    TargetAdd('pandagl_pandagl.obj', opts=OPTS, input='pandagl.cxx')
    TargetAdd('libpandagl.dll', input='pandagl_pandagl.obj')
    TargetAdd('libpandagl.dll', input='p3glgsg_config_glgsg.obj')
    TargetAdd('libpandagl.dll', input='p3glgsg_glgsg.obj')
    TargetAdd('libpandagl.dll', input='pandagl_egldisplay_composite1.obj')
    TargetAdd('libpandagl.dll', input=COMMON_PANDA_LIBS)
    TargetAdd('libpandagl.dll', opts=['MODULE', 'GL', 'EGL', 'CGGL'])

#
# DIRECTORY: panda/src/egldisplay/
#

if not PkgSkip("EGL") and not PkgSkip("GLES"):
    DefSymbol('GLES', 'OPENGLES_1', '')
    OPTS=['DIR:panda/src/egldisplay', 'DIR:panda/src/glstuff', 'BUILDING:PANDAGLES', 'GLES', 'EGL']
    TargetAdd('pandagles_egldisplay_composite1.obj', opts=OPTS, input='p3egldisplay_composite1.cxx')
    OPTS=['DIR:panda/metalibs/pandagles', 'BUILDING:PANDAGLES', 'GLES', 'EGL']
    TargetAdd('pandagles_pandagles.obj', opts=OPTS, input='pandagles.cxx')
    if not PkgSkip("X11"):
        TargetAdd('libpandagles.dll', input='p3x11display_composite1.obj')
    TargetAdd('libpandagles.dll', input='pandagles_pandagles.obj')
    TargetAdd('libpandagles.dll', input='p3glesgsg_config_glesgsg.obj')
    TargetAdd('libpandagles.dll', input='p3glesgsg_glesgsg.obj')
    TargetAdd('libpandagles.dll', input='pandagles_egldisplay_composite1.obj')
    TargetAdd('libpandagles.dll', input=COMMON_PANDA_LIBS)
    TargetAdd('libpandagles.dll', opts=['MODULE', 'GLES', 'EGL', 'X11'])

#
# DIRECTORY: panda/src/egldisplay/
#

if not PkgSkip("EGL") and not PkgSkip("GLES2"):
    DefSymbol('GLES2', 'OPENGLES_2', '')
    OPTS=['DIR:panda/src/egldisplay', 'DIR:panda/src/glstuff', 'BUILDING:PANDAGLES2', 'GLES2', 'EGL']
    TargetAdd('pandagles2_egldisplay_composite1.obj', opts=OPTS, input='p3egldisplay_composite1.cxx')
    OPTS=['DIR:panda/metalibs/pandagles2', 'BUILDING:PANDAGLES2', 'GLES2', 'EGL']
    TargetAdd('pandagles2_pandagles2.obj', opts=OPTS, input='pandagles2.cxx')
    if not PkgSkip("X11"):
        TargetAdd('libpandagles2.dll', input='p3x11display_composite1.obj')
    TargetAdd('libpandagles2.dll', input='pandagles2_pandagles2.obj')
    TargetAdd('libpandagles2.dll', input='p3gles2gsg_config_gles2gsg.obj')
    TargetAdd('libpandagles2.dll', input='p3gles2gsg_gles2gsg.obj')
    TargetAdd('libpandagles2.dll', input='pandagles2_egldisplay_composite1.obj')
    TargetAdd('libpandagles2.dll', input=COMMON_PANDA_LIBS)
    TargetAdd('libpandagles2.dll', opts=['MODULE', 'GLES2', 'EGL', 'X11'])

#
# DIRECTORY: panda/src/ode/
#
if not PkgSkip("ODE"):
    OPTS=['DIR:panda/src/ode', 'BUILDING:PANDAODE', 'ODE']
    TargetAdd('p3ode_composite1.obj', opts=OPTS, input='p3ode_composite1.cxx')
    TargetAdd('p3ode_composite2.obj', opts=OPTS, input='p3ode_composite2.cxx')
    TargetAdd('p3ode_composite3.obj', opts=OPTS, input='p3ode_composite3.cxx')

    OPTS=['DIR:panda/src/ode', 'ODE']
    IGATEFILES=GetDirectoryContents('panda/src/ode', ["*.h", "*_composite*.cxx"])
    IGATEFILES.remove("odeConvexGeom.h")
    IGATEFILES.remove("odeHelperStructs.h")
    TargetAdd('libpandaode.in', opts=OPTS, input=IGATEFILES)
    TargetAdd('libpandaode.in', opts=['IMOD:panda3d.ode', 'ILIB:libpandaode', 'SRCDIR:panda/src/ode'])
    PyTargetAdd('p3ode_ext_composite.obj', opts=OPTS, input='p3ode_ext_composite.cxx')

#
# DIRECTORY: panda/metalibs/pandaode/
#
if not PkgSkip("ODE"):
    OPTS=['DIR:panda/metalibs/pandaode', 'BUILDING:PANDAODE', 'ODE']
    TargetAdd('pandaode_pandaode.obj', opts=OPTS, input='pandaode.cxx')

    TargetAdd('libpandaode.dll', input='pandaode_pandaode.obj')
    TargetAdd('libpandaode.dll', input='p3ode_composite1.obj')
    TargetAdd('libpandaode.dll', input='p3ode_composite2.obj')
    TargetAdd('libpandaode.dll', input='p3ode_composite3.obj')
    TargetAdd('libpandaode.dll', input=COMMON_PANDA_LIBS)
    TargetAdd('libpandaode.dll', opts=['WINUSER', 'ODE'])

    OPTS=['DIR:panda/metalibs/pandaode', 'ODE']
    PyTargetAdd('ode_module.obj', input='libpandaode.in')
    PyTargetAdd('ode_module.obj', opts=OPTS)
    PyTargetAdd('ode_module.obj', opts=['IMOD:panda3d.ode', 'ILIB:ode', 'IMPORT:panda3d.core'])

    PyTargetAdd('ode.pyd', input='ode_module.obj')
    PyTargetAdd('ode.pyd', input='libpandaode_igate.obj')
    PyTargetAdd('ode.pyd', input='p3ode_ext_composite.obj')
    PyTargetAdd('ode.pyd', input='libpandaode.dll')
    PyTargetAdd('ode.pyd', input='libp3interrogatedb.dll')
    PyTargetAdd('ode.pyd', input=COMMON_PANDA_LIBS)
    PyTargetAdd('ode.pyd', opts=['WINUSER', 'ODE'])

#
# DIRECTORY: panda/src/bullet/
#
if not PkgSkip("BULLET"):
    OPTS=['DIR:panda/src/bullet', 'BUILDING:PANDABULLET', 'BULLET']
    TargetAdd('p3bullet_composite.obj', opts=OPTS, input='p3bullet_composite.cxx')

    OPTS=['DIR:panda/src/bullet', 'BULLET']
    IGATEFILES=GetDirectoryContents('panda/src/bullet', ["*.h", "*_composite*.cxx"])
    TargetAdd('libpandabullet.in', opts=OPTS, input=IGATEFILES)
    TargetAdd('libpandabullet.in', opts=['IMOD:panda3d.bullet', 'ILIB:libpandabullet', 'SRCDIR:panda/src/bullet'])

#
# DIRECTORY: panda/metalibs/pandabullet/
#
if not PkgSkip("BULLET"):
    OPTS=['DIR:panda/metalibs/pandabullet', 'BUILDING:PANDABULLET', 'BULLET']
    TargetAdd('pandabullet_pandabullet.obj', opts=OPTS, input='pandabullet.cxx')

    TargetAdd('libpandabullet.dll', input='pandabullet_pandabullet.obj')
    TargetAdd('libpandabullet.dll', input='p3bullet_composite.obj')
    TargetAdd('libpandabullet.dll', input=COMMON_PANDA_LIBS)
    TargetAdd('libpandabullet.dll', opts=['WINUSER', 'BULLET'])

    OPTS=['DIR:panda/metalibs/pandabullet', 'BULLET']
    PyTargetAdd('bullet_module.obj', input='libpandabullet.in')
    PyTargetAdd('bullet_module.obj', opts=OPTS)
    PyTargetAdd('bullet_module.obj', opts=['IMOD:panda3d.bullet', 'ILIB:bullet', 'IMPORT:panda3d.core'])

    PyTargetAdd('bullet.pyd', input='bullet_module.obj')
    PyTargetAdd('bullet.pyd', input='libpandabullet_igate.obj')
    PyTargetAdd('bullet.pyd', input='libpandabullet.dll')
    PyTargetAdd('bullet.pyd', input='libp3interrogatedb.dll')
    PyTargetAdd('bullet.pyd', input=COMMON_PANDA_LIBS)
    PyTargetAdd('bullet.pyd', opts=['WINUSER', 'BULLET'])

#
# DIRECTORY: panda/src/physics/
#

if not PkgSkip("PANDAPHYSICS"):
    OPTS=['DIR:panda/src/physics', 'BUILDING:PANDAPHYSICS']
    TargetAdd('p3physics_composite1.obj', opts=OPTS, input='p3physics_composite1.cxx')
    TargetAdd('p3physics_composite2.obj', opts=OPTS, input='p3physics_composite2.cxx')

    OPTS=['DIR:panda/src/physics']
    IGATEFILES=GetDirectoryContents('panda/src/physics', ["*.h", "*_composite*.cxx"])
    IGATEFILES.remove("forces.h")
    TargetAdd('libp3physics.in', opts=OPTS, input=IGATEFILES)
    TargetAdd('libp3physics.in', opts=['IMOD:panda3d.physics', 'ILIB:libp3physics', 'SRCDIR:panda/src/physics'])

#
# DIRECTORY: panda/src/particlesystem/
#

if not PkgSkip("PANDAPHYSICS") and not PkgSkip("PANDAPARTICLESYSTEM"):
    OPTS=['DIR:panda/src/particlesystem', 'BUILDING:PANDAPHYSICS']
    TargetAdd('p3particlesystem_composite1.obj', opts=OPTS, input='p3particlesystem_composite1.cxx')
    TargetAdd('p3particlesystem_composite2.obj', opts=OPTS, input='p3particlesystem_composite2.cxx')

    OPTS=['DIR:panda/src/particlesystem']
    IGATEFILES=GetDirectoryContents('panda/src/particlesystem', ["*.h", "*_composite*.cxx"])
    IGATEFILES.remove('orientedParticle.h')
    IGATEFILES.remove('orientedParticleFactory.h')
    IGATEFILES.remove('particlefactories.h')
    IGATEFILES.remove('emitters.h')
    IGATEFILES.remove('particles.h')
    TargetAdd('libp3particlesystem.in', opts=OPTS, input=IGATEFILES)
    TargetAdd('libp3particlesystem.in', opts=['IMOD:panda3d.physics', 'ILIB:libp3particlesystem', 'SRCDIR:panda/src/particlesystem'])

#
# DIRECTORY: panda/metalibs/pandaphysics/
#

if not PkgSkip("PANDAPHYSICS"):
    OPTS=['DIR:panda/metalibs/pandaphysics', 'BUILDING:PANDAPHYSICS']
    TargetAdd('pandaphysics_pandaphysics.obj', opts=OPTS, input='pandaphysics.cxx')

    TargetAdd('libpandaphysics.dll', input='pandaphysics_pandaphysics.obj')
    TargetAdd('libpandaphysics.dll', input='p3physics_composite1.obj')
    TargetAdd('libpandaphysics.dll', input='p3physics_composite2.obj')
    TargetAdd('libpandaphysics.dll', input='p3particlesystem_composite1.obj')
    TargetAdd('libpandaphysics.dll', input='p3particlesystem_composite2.obj')
    TargetAdd('libpandaphysics.dll', input=COMMON_PANDA_LIBS)
    TargetAdd('libpandaphysics.dll', opts=['ADVAPI'])

    OPTS=['DIR:panda/metalibs/pandaphysics']
    PyTargetAdd('physics_module.obj', input='libp3physics.in')
    if not PkgSkip("PANDAPARTICLESYSTEM"):
        PyTargetAdd('physics_module.obj', input='libp3particlesystem.in')
    PyTargetAdd('physics_module.obj', opts=OPTS)
    PyTargetAdd('physics_module.obj', opts=['IMOD:panda3d.physics', 'ILIB:physics', 'IMPORT:panda3d.core'])

    PyTargetAdd('physics.pyd', input='physics_module.obj')
    PyTargetAdd('physics.pyd', input='libp3physics_igate.obj')
    if not PkgSkip("PANDAPARTICLESYSTEM"):
        PyTargetAdd('physics.pyd', input='libp3particlesystem_igate.obj')
    PyTargetAdd('physics.pyd', input='libpandaphysics.dll')
    PyTargetAdd('physics.pyd', input='libp3interrogatedb.dll')
    PyTargetAdd('physics.pyd', input=COMMON_PANDA_LIBS)

#
# DIRECTORY: contrib/src/speedtree/
#

if not PkgSkip("SPEEDTREE"):
    OPTS=['DIR:contrib/src/speedtree', 'BUILDING:PANDASPEEDTREE', 'SPEEDTREE']
    TargetAdd('pandaspeedtree_composite1.obj', opts=OPTS, input='pandaspeedtree_composite1.cxx')
    IGATEFILES=GetDirectoryContents('contrib/src/speedtree', ["*.h", "*_composite*.cxx"])
    TargetAdd('libpandaspeedtree.in', opts=OPTS, input=IGATEFILES)
    TargetAdd('libpandaspeedtree.in', opts=['IMOD:libpandaspeedtree', 'ILIB:libpandaspeedtree', 'SRCDIR:contrib/src/speedtree'])

    PyTargetAdd('libpandaspeedtree_module.obj', input='libpandaspeedtree.in')
    PyTargetAdd('libpandaspeedtree_module.obj', opts=OPTS)
    PyTargetAdd('libpandaspeedtree_module.obj', opts=['IMOD:libpandaspeedtree', 'ILIB:libpandaspeedtree'])
    TargetAdd('libpandaspeedtree.dll', input='pandaspeedtree_composite1.obj')
    PyTargetAdd('libpandaspeedtree.dll', input='libpandaspeedtree_igate.obj')
    TargetAdd('libpandaspeedtree.dll', input='libpandaspeedtree_module.obj')
    TargetAdd('libpandaspeedtree.dll', input=COMMON_PANDA_LIBS)
    TargetAdd('libpandaspeedtree.dll', opts=['SPEEDTREE'])
    if SDK["SPEEDTREEAPI"] == 'OpenGL':
        TargetAdd('libpandaspeedtree.dll', opts=['GL', 'NVIDIACG', 'CGGL'])
    elif SDK["SPEEDTREEAPI"] == 'DirectX9':
        TargetAdd('libpandaspeedtree.dll', opts=['DX9', 'NVIDIACG', 'CGDX9'])

#
# DIRECTORY: panda/src/testbed/
#

if not PkgSkip("PVIEW"):
    OPTS=['DIR:panda/src/testbed']
    TargetAdd('pview_pview.obj', opts=OPTS, input='pview.cxx')
    TargetAdd('pview.exe', input='pview_pview.obj')
    TargetAdd('pview.exe', input='libp3framework.dll')
    if not PkgSkip("EGG"):
        TargetAdd('pview.exe', input='libpandaegg.dll')
    TargetAdd('pview.exe', input=COMMON_PANDA_LIBS)
    TargetAdd('pview.exe', opts=['ADVAPI', 'WINSOCK2', 'WINSHELL'])

    if GetLinkAllStatic() and not PkgSkip("GL"):
        TargetAdd('pview.exe', input='libpandagl.dll')

#
# DIRECTORY: panda/src/android/
#

if GetTarget() == 'android':
    OPTS=['DIR:panda/src/android']
    TargetAdd('org/panda3d/android/NativeIStream.class', opts=OPTS, input='NativeIStream.java')
    TargetAdd('org/panda3d/android/NativeOStream.class', opts=OPTS, input='NativeOStream.java')
    TargetAdd('org/panda3d/android/PandaActivity.class', opts=OPTS, input='PandaActivity.java')
    TargetAdd('org/panda3d/android/PythonActivity.class', opts=OPTS, input='PythonActivity.java')

    TargetAdd('p3android_composite1.obj', opts=OPTS, input='p3android_composite1.cxx')
    TargetAdd('libp3android.dll', input='p3android_composite1.obj')
    TargetAdd('libp3android.dll', input=COMMON_PANDA_LIBS)
    TargetAdd('libp3android.dll', opts=['JNIGRAPHICS'])

    TargetAdd('android_native_app_glue.obj', opts=OPTS + ['NOHIDDEN'], input='android_native_app_glue.c')
    TargetAdd('android_main.obj', opts=OPTS, input='android_main.cxx')

    if not PkgSkip("PVIEW"):
        TargetAdd('libpview_pview.obj', opts=OPTS, input='pview.cxx')
        TargetAdd('libpview.dll', input='android_native_app_glue.obj')
        TargetAdd('libpview.dll', input='android_main.obj')
        TargetAdd('libpview.dll', input='libpview_pview.obj')
        TargetAdd('libpview.dll', input='libp3framework.dll')
        if not PkgSkip("EGG"):
            TargetAdd('libpview.dll', input='libpandaegg.dll')
        TargetAdd('libpview.dll', input='libp3android.dll')
        TargetAdd('libpview.dll', input=COMMON_PANDA_LIBS)
        TargetAdd('libpview.dll', opts=['MODULE', 'ANDROID'])

    if not PkgSkip("PYTHON"):
        OPTS += ['PYTHON']
        TargetAdd('ppython_ppython.obj', opts=OPTS, input='python_main.cxx')
        TargetAdd('libppython.dll', input='android_native_app_glue.obj')
        TargetAdd('libppython.dll', input='android_main.obj')
        TargetAdd('libppython.dll', input='ppython_ppython.obj')
        TargetAdd('libppython.dll', input='libp3framework.dll')
        TargetAdd('libppython.dll', input='libp3android.dll')
        TargetAdd('libppython.dll', input=COMMON_PANDA_LIBS)
        TargetAdd('libppython.dll', opts=['MODULE', 'ANDROID', 'PYTHON'])

#
# DIRECTORY: panda/src/androiddisplay/
#

if GetTarget() == 'android' and not PkgSkip("EGL") and not PkgSkip("GLES"):
    DefSymbol('GLES', 'OPENGLES_1', '')
    OPTS=['DIR:panda/src/androiddisplay', 'DIR:panda/src/glstuff', 'BUILDING:PANDAGLES', 'GLES', 'EGL']
    TargetAdd('pandagles_androiddisplay_composite1.obj', opts=OPTS, input='p3androiddisplay_composite1.cxx')
    OPTS=['DIR:panda/metalibs/pandagles', 'BUILDING:PANDAGLES', 'GLES', 'EGL']
    TargetAdd('pandagles_pandagles.obj', opts=OPTS, input='pandagles.cxx')
    TargetAdd('libpandagles.dll', input='pandagles_pandagles.obj')
    TargetAdd('libpandagles.dll', input='p3glesgsg_config_glesgsg.obj')
    TargetAdd('libpandagles.dll', input='p3glesgsg_glesgsg.obj')
    TargetAdd('libpandagles.dll', input='pandagles_androiddisplay_composite1.obj')
    TargetAdd('libpandagles.dll', input='libp3android.dll')
    TargetAdd('libpandagles.dll', input=COMMON_PANDA_LIBS)
    TargetAdd('libpandagles.dll', opts=['MODULE', 'GLES', 'EGL'])

#
# DIRECTORY: panda/src/tinydisplay/
#

if (GetTarget() in ('windows', 'darwin') or not PkgSkip("X11")) and not PkgSkip("TINYDISPLAY"):
    OPTS=['DIR:panda/src/tinydisplay', 'BUILDING:TINYDISPLAY', 'X11']
    TargetAdd('p3tinydisplay_composite1.obj', opts=OPTS, input='p3tinydisplay_composite1.cxx')
    TargetAdd('p3tinydisplay_composite2.obj', opts=OPTS, input='p3tinydisplay_composite2.cxx')
    TargetAdd('p3tinydisplay_ztriangle_1.obj', opts=OPTS, input='ztriangle_1.cxx')
    TargetAdd('p3tinydisplay_ztriangle_2.obj', opts=OPTS, input='ztriangle_2.cxx')
    TargetAdd('p3tinydisplay_ztriangle_3.obj', opts=OPTS, input='ztriangle_3.cxx')
    TargetAdd('p3tinydisplay_ztriangle_4.obj', opts=OPTS, input='ztriangle_4.cxx')
    TargetAdd('p3tinydisplay_ztriangle_table.obj', opts=OPTS, input='ztriangle_table.cxx')
    if GetTarget() == 'windows':
        TargetAdd('libp3tinydisplay.dll', input='libp3windisplay.dll')
        TargetAdd('libp3tinydisplay.dll', opts=['WINIMM', 'WINGDI', 'WINKERNEL', 'WINOLDNAMES', 'WINUSER', 'WINMM'])
    elif GetTarget() != 'darwin':
        TargetAdd('libp3tinydisplay.dll', input='p3x11display_composite1.obj')
        TargetAdd('libp3tinydisplay.dll', opts=['X11'])
    TargetAdd('libp3tinydisplay.dll', input='p3tinydisplay_composite1.obj')
    TargetAdd('libp3tinydisplay.dll', input='p3tinydisplay_composite2.obj')
    TargetAdd('libp3tinydisplay.dll', input='p3tinydisplay_ztriangle_1.obj')
    TargetAdd('libp3tinydisplay.dll', input='p3tinydisplay_ztriangle_2.obj')
    TargetAdd('libp3tinydisplay.dll', input='p3tinydisplay_ztriangle_3.obj')
    TargetAdd('libp3tinydisplay.dll', input='p3tinydisplay_ztriangle_4.obj')
    TargetAdd('libp3tinydisplay.dll', input='p3tinydisplay_ztriangle_table.obj')
    TargetAdd('libp3tinydisplay.dll', input=COMMON_PANDA_LIBS)

#
# DIRECTORY: direct/src/directbase/
#

if not PkgSkip("DIRECT"):
    OPTS=['DIR:direct/src/directbase']
    TargetAdd('p3directbase_directbase.obj', opts=OPTS+['BUILDING:DIRECT'], input='directbase.cxx')

#
# DIRECTORY: direct/src/dcparser/
#

if not PkgSkip("DIRECT"):
    OPTS=['DIR:direct/src/dcparser', 'BUILDING:DIRECT_DCPARSER', 'WITHINPANDA', 'BISONPREFIX_dcyy']
    CreateFile(GetOutputDir()+"/include/dcParser.h")
    TargetAdd('p3dcparser_dcParser.obj', opts=OPTS, input='dcParser.yxx')
    TargetAdd('dcParser.h', input='p3dcparser_dcParser.obj', opts=['DEPENDENCYONLY'])
    TargetAdd('p3dcparser_dcLexer.obj', opts=OPTS, input='dcLexer.lxx')
    TargetAdd('p3dcparser_composite1.obj', opts=OPTS, input='p3dcparser_composite1.cxx')
    TargetAdd('p3dcparser_composite2.obj', opts=OPTS, input='p3dcparser_composite2.cxx')

    OPTS=['DIR:direct/src/dcparser', 'WITHINPANDA']
    IGATEFILES=GetDirectoryContents('direct/src/dcparser', ["*.h", "*_composite*.cxx"])
    if "dcParser.h" in IGATEFILES:
        IGATEFILES.remove("dcParser.h")
    if "dcmsgtypes.h" in IGATEFILES:
        IGATEFILES.remove('dcmsgtypes.h')
    TargetAdd('libp3dcparser.in', opts=OPTS, input=IGATEFILES)
    TargetAdd('libp3dcparser.in', opts=['IMOD:panda3d.direct', 'ILIB:libp3dcparser', 'SRCDIR:direct/src/dcparser'])
    PyTargetAdd('p3dcparser_ext_composite.obj', opts=OPTS, input='p3dcparser_ext_composite.cxx')

#
# DIRECTORY: direct/src/deadrec/
#

if not PkgSkip("DIRECT"):
    OPTS=['DIR:direct/src/deadrec', 'BUILDING:DIRECT']
    TargetAdd('p3deadrec_composite1.obj', opts=OPTS, input='p3deadrec_composite1.cxx')

    OPTS=['DIR:direct/src/deadrec']
    IGATEFILES=GetDirectoryContents('direct/src/deadrec', ["*.h", "*_composite*.cxx"])
    TargetAdd('libp3deadrec.in', opts=OPTS, input=IGATEFILES)
    TargetAdd('libp3deadrec.in', opts=['IMOD:panda3d.direct', 'ILIB:libp3deadrec', 'SRCDIR:direct/src/deadrec'])

#
# DIRECTORY: direct/src/distributed/
#

if not PkgSkip("DIRECT"):
    OPTS=['DIR:direct/src/distributed', 'DIR:direct/src/dcparser', 'WITHINPANDA', 'BUILDING:DIRECT']
    TargetAdd('p3distributed_config_distributed.obj', opts=OPTS, input='config_distributed.cxx')

    OPTS=['DIR:direct/src/distributed', 'WITHINPANDA']
    IGATEFILES=GetDirectoryContents('direct/src/distributed', ["*.h", "*.cxx"])
    TargetAdd('libp3distributed.in', opts=OPTS, input=IGATEFILES)
    TargetAdd('libp3distributed.in', opts=['IMOD:panda3d.direct', 'ILIB:libp3distributed', 'SRCDIR:direct/src/distributed'])
    PyTargetAdd('p3distributed_cConnectionRepository.obj', opts=OPTS, input='cConnectionRepository.cxx')
    PyTargetAdd('p3distributed_cDistributedSmoothNodeBase.obj', opts=OPTS, input='cDistributedSmoothNodeBase.cxx')

#
# DIRECTORY: direct/src/interval/
#

if not PkgSkip("DIRECT"):
    OPTS=['DIR:direct/src/interval', 'BUILDING:DIRECT']
    TargetAdd('p3interval_composite1.obj', opts=OPTS, input='p3interval_composite1.cxx')

    OPTS=['DIR:direct/src/interval']
    IGATEFILES=GetDirectoryContents('direct/src/interval', ["*.h", "*_composite*.cxx"])
    TargetAdd('libp3interval.in', opts=OPTS, input=IGATEFILES)
    TargetAdd('libp3interval.in', opts=['IMOD:panda3d.direct', 'ILIB:libp3interval', 'SRCDIR:direct/src/interval'])
    PyTargetAdd('p3interval_cInterval_ext.obj', opts=OPTS, input='cInterval_ext.cxx')

#
# DIRECTORY: direct/src/showbase/
#

if not PkgSkip("DIRECT"):
    OPTS=['DIR:direct/src/showbase', 'BUILDING:DIRECT']
    TargetAdd('p3showbase_showBase.obj', opts=OPTS, input='showBase.cxx')
    if GetTarget() == 'darwin':
        TargetAdd('p3showbase_showBase_assist.obj', opts=OPTS, input='showBase_assist.mm')

    OPTS=['DIR:direct/src/showbase']
    IGATEFILES=GetDirectoryContents('direct/src/showbase', ["*.h", "showBase.cxx"])
    TargetAdd('libp3showbase.in', opts=OPTS, input=IGATEFILES)
    TargetAdd('libp3showbase.in', opts=['IMOD:panda3d.direct', 'ILIB:libp3showbase', 'SRCDIR:direct/src/showbase'])

#
# DIRECTORY: direct/src/motiontrail/
#

if not PkgSkip("DIRECT"):
    OPTS=['DIR:direct/src/motiontrail', 'BUILDING:DIRECT']
    TargetAdd('p3motiontrail_cMotionTrail.obj', opts=OPTS, input='cMotionTrail.cxx')
    TargetAdd('p3motiontrail_config_motiontrail.obj', opts=OPTS, input='config_motiontrail.cxx')

    OPTS=['DIR:direct/src/motiontrail']
    IGATEFILES=GetDirectoryContents('direct/src/motiontrail', ["*.h", "cMotionTrail.cxx"])
    TargetAdd('libp3motiontrail.in', opts=OPTS, input=IGATEFILES)
    TargetAdd('libp3motiontrail.in', opts=['IMOD:panda3d.direct', 'ILIB:libp3motiontrail', 'SRCDIR:direct/src/motiontrail'])

#
# DIRECTORY: direct/metalibs/direct/
#

if not PkgSkip("DIRECT"):
    TargetAdd('libp3direct.dll', input='p3directbase_directbase.obj')
    TargetAdd('libp3direct.dll', input='p3dcparser_composite1.obj')
    TargetAdd('libp3direct.dll', input='p3dcparser_composite2.obj')
    TargetAdd('libp3direct.dll', input='p3dcparser_dcParser.obj')
    TargetAdd('libp3direct.dll', input='p3dcparser_dcLexer.obj')
    TargetAdd('libp3direct.dll', input='p3showbase_showBase.obj')
    if GetTarget() == 'darwin':
        TargetAdd('libp3direct.dll', input='p3showbase_showBase_assist.obj')
    TargetAdd('libp3direct.dll', input='p3deadrec_composite1.obj')
    TargetAdd('libp3direct.dll', input='p3distributed_config_distributed.obj')
    TargetAdd('libp3direct.dll', input='p3interval_composite1.obj')
    TargetAdd('libp3direct.dll', input='p3motiontrail_config_motiontrail.obj')
    TargetAdd('libp3direct.dll', input='p3motiontrail_cMotionTrail.obj')
    TargetAdd('libp3direct.dll', input=COMMON_PANDA_LIBS)
    TargetAdd('libp3direct.dll', opts=['ADVAPI', 'WINUSER', 'WINGDI'])

    PyTargetAdd('direct_module.obj', input='libp3dcparser.in')
    PyTargetAdd('direct_module.obj', input='libp3showbase.in')
    PyTargetAdd('direct_module.obj', input='libp3deadrec.in')
    PyTargetAdd('direct_module.obj', input='libp3interval.in')
    PyTargetAdd('direct_module.obj', input='libp3distributed.in')
    PyTargetAdd('direct_module.obj', input='libp3motiontrail.in')
    PyTargetAdd('direct_module.obj', opts=['IMOD:panda3d.direct', 'ILIB:direct', 'IMPORT:panda3d.core'])

    PyTargetAdd('direct.pyd', input='libp3dcparser_igate.obj')
    PyTargetAdd('direct.pyd', input='libp3showbase_igate.obj')
    PyTargetAdd('direct.pyd', input='libp3deadrec_igate.obj')
    PyTargetAdd('direct.pyd', input='libp3interval_igate.obj')
    PyTargetAdd('direct.pyd', input='p3interval_cInterval_ext.obj')
    PyTargetAdd('direct.pyd', input='libp3distributed_igate.obj')
    PyTargetAdd('direct.pyd', input='libp3motiontrail_igate.obj')

    # These are part of direct.pyd, not libp3direct.dll, because they rely on
    # the Python libraries.  If a C++ user needs these modules, we can move them
    # back and filter out the Python-specific code.
    PyTargetAdd('direct.pyd', input='p3dcparser_ext_composite.obj')
    PyTargetAdd('direct.pyd', input='p3distributed_cConnectionRepository.obj')
    PyTargetAdd('direct.pyd', input='p3distributed_cDistributedSmoothNodeBase.obj')

    PyTargetAdd('direct.pyd', input='direct_module.obj')
    PyTargetAdd('direct.pyd', input='libp3direct.dll')
    PyTargetAdd('direct.pyd', input='libp3interrogatedb.dll')
    PyTargetAdd('direct.pyd', input=COMMON_PANDA_LIBS)
    PyTargetAdd('direct.pyd', opts=['WINUSER', 'WINGDI', 'WINSOCK2'])

#
# DIRECTORY: direct/src/dcparse/
#

if not PkgSkip("DIRECT"):
    OPTS=['DIR:direct/src/dcparse', 'DIR:direct/src/dcparser', 'WITHINPANDA', 'ADVAPI']
    TargetAdd('dcparse_dcparse.obj', opts=OPTS, input='dcparse.cxx')
    TargetAdd('p3dcparse.exe', input='dcparse_dcparse.obj')
    TargetAdd('p3dcparse.exe', input='libp3direct.dll')
    TargetAdd('p3dcparse.exe', input=COMMON_PANDA_LIBS)
    TargetAdd('p3dcparse.exe', opts=['ADVAPI'])

#
# DIRECTORY: pandatool/src/pandatoolbase/
#

if not PkgSkip("PANDATOOL"):
    OPTS=['DIR:pandatool/src/pandatoolbase']
    TargetAdd('p3pandatoolbase_composite1.obj', opts=OPTS, input='p3pandatoolbase_composite1.cxx')
    TargetAdd('libp3pandatoolbase.lib', input='p3pandatoolbase_composite1.obj')

#
# DIRECTORY: pandatool/src/converter/
#

if not PkgSkip("PANDATOOL") and not PkgSkip("EGG"):
    OPTS=['DIR:pandatool/src/converter']
    TargetAdd('p3converter_somethingToEggConverter.obj', opts=OPTS, input='somethingToEggConverter.cxx')
    TargetAdd('p3converter_eggToSomethingConverter.obj', opts=OPTS, input='eggToSomethingConverter.cxx')
    TargetAdd('libp3converter.lib', input='p3converter_somethingToEggConverter.obj')
    TargetAdd('libp3converter.lib', input='p3converter_eggToSomethingConverter.obj')

#
# DIRECTORY: pandatool/src/progbase/
#

if not PkgSkip("PANDATOOL"):
    OPTS=['DIR:pandatool/src/progbase', 'ZLIB']
    TargetAdd('p3progbase_composite1.obj', opts=OPTS, input='p3progbase_composite1.cxx')
    TargetAdd('libp3progbase.lib', input='p3progbase_composite1.obj')

#
# DIRECTORY: pandatool/src/eggbase/
#

if not PkgSkip("PANDATOOL") and not PkgSkip("EGG"):
    OPTS=['DIR:pandatool/src/eggbase']
    TargetAdd('p3eggbase_composite1.obj', opts=OPTS, input='p3eggbase_composite1.cxx')
    TargetAdd('libp3eggbase.lib', input='p3eggbase_composite1.obj')

#
# DIRECTORY: pandatool/src/bam/
#

if not PkgSkip("PANDATOOL"):
    OPTS=['DIR:pandatool/src/bam']
    TargetAdd('bam-info_bamInfo.obj', opts=OPTS, input='bamInfo.cxx')
    TargetAdd('bam-info.exe', input='bam-info_bamInfo.obj')
    TargetAdd('bam-info.exe', input='libp3progbase.lib')
    TargetAdd('bam-info.exe', input='libp3pandatoolbase.lib')
    TargetAdd('bam-info.exe', input=COMMON_PANDA_LIBS)
    TargetAdd('bam-info.exe', opts=['ADVAPI', 'FFTW'])

    if not PkgSkip("EGG"):
        TargetAdd('bam2egg_bamToEgg.obj', opts=OPTS, input='bamToEgg.cxx')
        TargetAdd('bam2egg.exe', input='bam2egg_bamToEgg.obj')
        TargetAdd('bam2egg.exe', input=COMMON_EGG2X_LIBS)
        TargetAdd('bam2egg.exe', opts=['ADVAPI', 'FFTW'])

        TargetAdd('egg2bam_eggToBam.obj', opts=OPTS, input='eggToBam.cxx')
        TargetAdd('egg2bam.exe', input='egg2bam_eggToBam.obj')
        TargetAdd('egg2bam.exe', input=COMMON_EGG2X_LIBS)
        TargetAdd('egg2bam.exe', opts=['ADVAPI', 'FFTW'])

#
# DIRECTORY: pandatool/src/daeegg/
#
if not PkgSkip("PANDATOOL") and not PkgSkip("FCOLLADA") and not PkgSkip("EGG"):
    OPTS=['DIR:pandatool/src/daeegg', 'FCOLLADA']
    TargetAdd('p3daeegg_composite1.obj', opts=OPTS, input='p3daeegg_composite1.cxx')
    TargetAdd('libp3daeegg.lib', input='p3daeegg_composite1.obj')
    TargetAdd('libp3daeegg.lib', opts=['FCOLLADA', 'CARBON'])

#
# DIRECTORY: pandatool/src/assimp
#
if not PkgSkip("PANDATOOL") and not PkgSkip("ASSIMP"):
    OPTS=['DIR:pandatool/src/assimp', 'BUILDING:ASSIMP', 'ASSIMP', 'MODULE']
    TargetAdd('p3assimp_composite1.obj', opts=OPTS, input='p3assimp_composite1.cxx')
    TargetAdd('libp3assimp.dll', input='p3assimp_composite1.obj')
    TargetAdd('libp3assimp.dll', input=COMMON_PANDA_LIBS)
    TargetAdd('libp3assimp.dll', opts=OPTS+['ZLIB', 'ADVAPI'])

#
# DIRECTORY: pandatool/src/daeprogs/
#
if not PkgSkip("PANDATOOL") and not PkgSkip("FCOLLADA") and not PkgSkip("EGG"):
    OPTS=['DIR:pandatool/src/daeprogs', 'FCOLLADA']
    TargetAdd('dae2egg_daeToEgg.obj', opts=OPTS, input='daeToEgg.cxx')
    TargetAdd('dae2egg.exe', input='dae2egg_daeToEgg.obj')
    TargetAdd('dae2egg.exe', input='libp3daeegg.lib')
    TargetAdd('dae2egg.exe', input=COMMON_EGG2X_LIBS)
    TargetAdd('dae2egg.exe', opts=['WINUSER', 'FCOLLADA', 'CARBON'])

#
# DIRECTORY: pandatool/src/dxf/
#

if not PkgSkip("PANDATOOL"):
    OPTS=['DIR:pandatool/src/dxf']
    TargetAdd('p3dxf_composite1.obj', opts=OPTS, input='p3dxf_composite1.cxx')
    TargetAdd('libp3dxf.lib', input='p3dxf_composite1.obj')

#
# DIRECTORY: pandatool/src/dxfegg/
#

if not PkgSkip("PANDATOOL") and not PkgSkip("EGG"):
    OPTS=['DIR:pandatool/src/dxfegg']
    TargetAdd('p3dxfegg_dxfToEggConverter.obj', opts=OPTS, input='dxfToEggConverter.cxx')
    TargetAdd('p3dxfegg_dxfToEggLayer.obj', opts=OPTS, input='dxfToEggLayer.cxx')
    TargetAdd('libp3dxfegg.lib', input='p3dxfegg_dxfToEggConverter.obj')
    TargetAdd('libp3dxfegg.lib', input='p3dxfegg_dxfToEggLayer.obj')

#
# DIRECTORY: pandatool/src/dxfprogs/
#

if not PkgSkip("PANDATOOL"):
    OPTS=['DIR:pandatool/src/dxfprogs']
    TargetAdd('dxf-points_dxfPoints.obj', opts=OPTS, input='dxfPoints.cxx')
    TargetAdd('dxf-points.exe', input='dxf-points_dxfPoints.obj')
    TargetAdd('dxf-points.exe', input='libp3progbase.lib')
    TargetAdd('dxf-points.exe', input='libp3dxf.lib')
    TargetAdd('dxf-points.exe', input='libp3pandatoolbase.lib')
    TargetAdd('dxf-points.exe', input=COMMON_PANDA_LIBS)
    TargetAdd('dxf-points.exe', opts=['ADVAPI', 'FFTW'])

    if not PkgSkip("EGG"):
        TargetAdd('dxf2egg_dxfToEgg.obj', opts=OPTS, input='dxfToEgg.cxx')
        TargetAdd('dxf2egg.exe', input='dxf2egg_dxfToEgg.obj')
        TargetAdd('dxf2egg.exe', input='libp3dxfegg.lib')
        TargetAdd('dxf2egg.exe', input='libp3dxf.lib')
        TargetAdd('dxf2egg.exe', input=COMMON_EGG2X_LIBS)
        TargetAdd('dxf2egg.exe', opts=['ADVAPI', 'FFTW'])

        TargetAdd('egg2dxf_eggToDXF.obj', opts=OPTS, input='eggToDXF.cxx')
        TargetAdd('egg2dxf_eggToDXFLayer.obj', opts=OPTS, input='eggToDXFLayer.cxx')
        TargetAdd('egg2dxf.exe', input='egg2dxf_eggToDXF.obj')
        TargetAdd('egg2dxf.exe', input='egg2dxf_eggToDXFLayer.obj')
        TargetAdd('egg2dxf.exe', input='libp3dxf.lib')
        TargetAdd('egg2dxf.exe', input=COMMON_EGG2X_LIBS)
        TargetAdd('egg2dxf.exe', opts=['ADVAPI', 'FFTW'])

#
# DIRECTORY: pandatool/src/objegg/
#

if not PkgSkip("PANDATOOL") and not PkgSkip("EGG"):
    OPTS=['DIR:pandatool/src/objegg']
    TargetAdd('p3objegg_objToEggConverter.obj', opts=OPTS, input='objToEggConverter.cxx')
    TargetAdd('p3objegg_eggToObjConverter.obj', opts=OPTS, input='eggToObjConverter.cxx')
    TargetAdd('p3objegg_config_objegg.obj', opts=OPTS, input='config_objegg.cxx')
    TargetAdd('libp3objegg.lib', input='p3objegg_objToEggConverter.obj')
    TargetAdd('libp3objegg.lib', input='p3objegg_eggToObjConverter.obj')
    TargetAdd('libp3objegg.lib', input='p3objegg_config_objegg.obj')

#
# DIRECTORY: pandatool/src/objprogs/
#

if not PkgSkip("PANDATOOL") and not PkgSkip("EGG"):
    OPTS=['DIR:pandatool/src/objprogs']
    TargetAdd('obj2egg_objToEgg.obj', opts=OPTS, input='objToEgg.cxx')
    TargetAdd('obj2egg.exe', input='obj2egg_objToEgg.obj')
    TargetAdd('obj2egg.exe', input='libp3objegg.lib')
    TargetAdd('obj2egg.exe', input=COMMON_EGG2X_LIBS)

    TargetAdd('egg2obj_eggToObj.obj', opts=OPTS, input='eggToObj.cxx')
    TargetAdd('egg2obj.exe', input='egg2obj_eggToObj.obj')
    TargetAdd('egg2obj.exe', input='libp3objegg.lib')
    TargetAdd('egg2obj.exe', input=COMMON_EGG2X_LIBS)

#
# DIRECTORY: pandatool/src/palettizer/
#

if not PkgSkip("PANDATOOL") and not PkgSkip("EGG"):
    OPTS=['DIR:pandatool/src/palettizer']
    TargetAdd('p3palettizer_composite1.obj', opts=OPTS, input='p3palettizer_composite1.cxx')
    TargetAdd('libp3palettizer.lib', input='p3palettizer_composite1.obj')

#
# DIRECTORY: pandatool/src/egg-mkfont/
#

if not PkgSkip("FREETYPE") and not PkgSkip("PANDATOOL") and not PkgSkip("EGG"):
    OPTS=['DIR:pandatool/src/egg-mkfont', 'DIR:pandatool/src/palettizer', 'FREETYPE']
    TargetAdd('egg-mkfont_eggMakeFont.obj', opts=OPTS, input='eggMakeFont.cxx')
    TargetAdd('egg-mkfont_rangeDescription.obj', opts=OPTS, input='rangeDescription.cxx')
    TargetAdd('egg-mkfont_rangeIterator.obj', opts=OPTS, input='rangeIterator.cxx')
    TargetAdd('egg-mkfont.exe', input='egg-mkfont_eggMakeFont.obj')
    TargetAdd('egg-mkfont.exe', input='egg-mkfont_rangeDescription.obj')
    TargetAdd('egg-mkfont.exe', input='egg-mkfont_rangeIterator.obj')
    TargetAdd('egg-mkfont.exe', input='libp3palettizer.lib')
    TargetAdd('egg-mkfont.exe', input=COMMON_EGG2X_LIBS)
    TargetAdd('egg-mkfont.exe', opts=['ADVAPI', 'FREETYPE'])

#
# DIRECTORY: pandatool/src/eggcharbase/
#

if not PkgSkip("PANDATOOL") and not PkgSkip("EGG"):
    OPTS=['DIR:pandatool/src/eggcharbase', 'ZLIB']
    TargetAdd('p3eggcharbase_composite1.obj', opts=OPTS, input='p3eggcharbase_composite1.cxx')
    TargetAdd('libp3eggcharbase.lib', input='p3eggcharbase_composite1.obj')

#
# DIRECTORY: pandatool/src/egg-optchar/
#

if not PkgSkip("PANDATOOL") and not PkgSkip("EGG"):
    OPTS=['DIR:pandatool/src/egg-optchar']
    TargetAdd('egg-optchar_config_egg_optchar.obj', opts=OPTS, input='config_egg_optchar.cxx')
    TargetAdd('egg-optchar_eggOptchar.obj', opts=OPTS, input='eggOptchar.cxx')
    TargetAdd('egg-optchar_eggOptcharUserData.obj', opts=OPTS, input='eggOptcharUserData.cxx')
    TargetAdd('egg-optchar_vertexMembership.obj', opts=OPTS, input='vertexMembership.cxx')
    TargetAdd('egg-optchar.exe', input='egg-optchar_config_egg_optchar.obj')
    TargetAdd('egg-optchar.exe', input='egg-optchar_eggOptchar.obj')
    TargetAdd('egg-optchar.exe', input='egg-optchar_eggOptcharUserData.obj')
    TargetAdd('egg-optchar.exe', input='egg-optchar_vertexMembership.obj')
    TargetAdd('egg-optchar.exe', input='libp3eggcharbase.lib')
    TargetAdd('egg-optchar.exe', input=COMMON_EGG2X_LIBS)
    TargetAdd('egg-optchar.exe', opts=['ADVAPI', 'FREETYPE'])

#
# DIRECTORY: pandatool/src/egg-palettize/
#

if not PkgSkip("PANDATOOL") and not PkgSkip("EGG"):
    OPTS=['DIR:pandatool/src/egg-palettize', 'DIR:pandatool/src/palettizer']
    TargetAdd('egg-palettize_eggPalettize.obj', opts=OPTS, input='eggPalettize.cxx')
    TargetAdd('egg-palettize.exe', input='egg-palettize_eggPalettize.obj')
    TargetAdd('egg-palettize.exe', input='libp3palettizer.lib')
    TargetAdd('egg-palettize.exe', input=COMMON_EGG2X_LIBS)
    TargetAdd('egg-palettize.exe', opts=['ADVAPI'])

#
# DIRECTORY: pandatool/src/egg-qtess/
#

if not PkgSkip("PANDATOOL") and not PkgSkip("EGG"):
    OPTS=['DIR:pandatool/src/egg-qtess']
    TargetAdd('egg-qtess_composite1.obj', opts=OPTS, input='egg-qtess_composite1.cxx')
    TargetAdd('egg-qtess.exe', input='egg-qtess_composite1.obj')
    TargetAdd('egg-qtess.exe', input='libp3eggbase.lib')
    TargetAdd('egg-qtess.exe', input='libp3progbase.lib')
    TargetAdd('egg-qtess.exe', input='libp3converter.lib')
    TargetAdd('egg-qtess.exe', input=COMMON_EGG2X_LIBS)
    TargetAdd('egg-qtess.exe', opts=['ADVAPI'])

#
# DIRECTORY: pandatool/src/eggprogs/
#

if not PkgSkip("PANDATOOL") and not PkgSkip("EGG"):
    OPTS=['DIR:pandatool/src/eggprogs']
    TargetAdd('egg-crop_eggCrop.obj', opts=OPTS, input='eggCrop.cxx')
    TargetAdd('egg-crop.exe', input='egg-crop_eggCrop.obj')
    TargetAdd('egg-crop.exe', input=COMMON_EGG2X_LIBS)
    TargetAdd('egg-crop.exe', opts=['ADVAPI'])

    TargetAdd('egg-make-tube_eggMakeTube.obj', opts=OPTS, input='eggMakeTube.cxx')
    TargetAdd('egg-make-tube.exe', input='egg-make-tube_eggMakeTube.obj')
    TargetAdd('egg-make-tube.exe', input=COMMON_EGG2X_LIBS)
    TargetAdd('egg-make-tube.exe', opts=['ADVAPI'])

    TargetAdd('egg-texture-cards_eggTextureCards.obj', opts=OPTS, input='eggTextureCards.cxx')
    TargetAdd('egg-texture-cards.exe', input='egg-texture-cards_eggTextureCards.obj')
    TargetAdd('egg-texture-cards.exe', input=COMMON_EGG2X_LIBS)
    TargetAdd('egg-texture-cards.exe', opts=['ADVAPI'])

    TargetAdd('egg-topstrip_eggTopstrip.obj', opts=OPTS, input='eggTopstrip.cxx')
    TargetAdd('egg-topstrip.exe', input='egg-topstrip_eggTopstrip.obj')
    TargetAdd('egg-topstrip.exe', input='libp3eggcharbase.lib')
    TargetAdd('egg-topstrip.exe', input=COMMON_EGG2X_LIBS)
    TargetAdd('egg-topstrip.exe', opts=['ADVAPI'])

    TargetAdd('egg-trans_eggTrans.obj', opts=OPTS, input='eggTrans.cxx')
    TargetAdd('egg-trans.exe', input='egg-trans_eggTrans.obj')
    TargetAdd('egg-trans.exe', input=COMMON_EGG2X_LIBS)
    TargetAdd('egg-trans.exe', opts=['ADVAPI'])

    TargetAdd('egg2c_eggToC.obj', opts=OPTS, input='eggToC.cxx')
    TargetAdd('egg2c.exe', input='egg2c_eggToC.obj')
    TargetAdd('egg2c.exe', input=COMMON_EGG2X_LIBS)
    TargetAdd('egg2c.exe', opts=['ADVAPI'])

    TargetAdd('egg-rename_eggRename.obj', opts=OPTS, input='eggRename.cxx')
    TargetAdd('egg-rename.exe', input='egg-rename_eggRename.obj')
    TargetAdd('egg-rename.exe', input=COMMON_EGG2X_LIBS)
    TargetAdd('egg-rename.exe', opts=['ADVAPI'])

    TargetAdd('egg-retarget-anim_eggRetargetAnim.obj', opts=OPTS, input='eggRetargetAnim.cxx')
    TargetAdd('egg-retarget-anim.exe', input='egg-retarget-anim_eggRetargetAnim.obj')
    TargetAdd('egg-retarget-anim.exe', input='libp3eggcharbase.lib')
    TargetAdd('egg-retarget-anim.exe', input=COMMON_EGG2X_LIBS)
    TargetAdd('egg-retarget-anim.exe', opts=['ADVAPI'])

    TargetAdd('egg-list-textures_eggListTextures.obj', opts=OPTS, input='eggListTextures.cxx')
    TargetAdd('egg-list-textures.exe', input='egg-list-textures_eggListTextures.obj')
    TargetAdd('egg-list-textures.exe', input=COMMON_EGG2X_LIBS)
    TargetAdd('egg-list-textures.exe', opts=['ADVAPI'])

#
# DIRECTORY: pandatool/src/flt/
#

if not PkgSkip("PANDATOOL"):
    OPTS=['DIR:pandatool/src/flt', 'ZLIB']
    TargetAdd('p3flt_composite1.obj', opts=OPTS, input='p3flt_composite1.cxx')
    TargetAdd('libp3flt.lib', input=['p3flt_composite1.obj'])

#
# DIRECTORY: pandatool/src/fltegg/
#

if not PkgSkip("PANDATOOL") and not PkgSkip("EGG"):
    OPTS=['DIR:pandatool/src/fltegg']
    TargetAdd('p3fltegg_fltToEggConverter.obj', opts=OPTS, input='fltToEggConverter.cxx')
    TargetAdd('p3fltegg_fltToEggLevelState.obj', opts=OPTS, input='fltToEggLevelState.cxx')
    TargetAdd('libp3fltegg.lib', input=['p3fltegg_fltToEggConverter.obj', 'p3fltegg_fltToEggLevelState.obj'])

#
# DIRECTORY: pandatool/src/fltprogs/
#

if not PkgSkip("PANDATOOL"):
    OPTS=['DIR:pandatool/src/fltprogs', 'DIR:pandatool/src/flt']
    TargetAdd('flt-info_fltInfo.obj', opts=OPTS, input='fltInfo.cxx')
    TargetAdd('flt-info.exe', input='flt-info_fltInfo.obj')
    TargetAdd('flt-info.exe', input='libp3flt.lib')
    TargetAdd('flt-info.exe', input='libp3progbase.lib')
    TargetAdd('flt-info.exe', input='libp3pandatoolbase.lib')
    TargetAdd('flt-info.exe', input=COMMON_PANDA_LIBS)
    TargetAdd('flt-info.exe', opts=['ADVAPI'])

    TargetAdd('flt-trans_fltTrans.obj', opts=OPTS, input='fltTrans.cxx')
    TargetAdd('flt-trans.exe', input='flt-trans_fltTrans.obj')
    TargetAdd('flt-trans.exe', input='libp3flt.lib')
    TargetAdd('flt-trans.exe', input='libp3progbase.lib')
    TargetAdd('flt-trans.exe', input='libp3pandatoolbase.lib')
    TargetAdd('flt-trans.exe', input=COMMON_PANDA_LIBS)
    TargetAdd('flt-trans.exe', opts=['ADVAPI'])

    if not PkgSkip("EGG"):
        TargetAdd('egg2flt_eggToFlt.obj', opts=OPTS, input='eggToFlt.cxx')
        TargetAdd('egg2flt.exe', input='egg2flt_eggToFlt.obj')
        TargetAdd('egg2flt.exe', input='libp3flt.lib')
        TargetAdd('egg2flt.exe', input=COMMON_EGG2X_LIBS)
        TargetAdd('egg2flt.exe', opts=['ADVAPI'])

        TargetAdd('flt2egg_fltToEgg.obj', opts=OPTS, input='fltToEgg.cxx')
        TargetAdd('flt2egg.exe', input='flt2egg_fltToEgg.obj')
        TargetAdd('flt2egg.exe', input='libp3flt.lib')
        TargetAdd('flt2egg.exe', input='libp3fltegg.lib')
        TargetAdd('flt2egg.exe', input=COMMON_EGG2X_LIBS)
        TargetAdd('flt2egg.exe', opts=['ADVAPI'])

#
# DIRECTORY: pandatool/src/imagebase/
#

if not PkgSkip("PANDATOOL"):
    OPTS=['DIR:pandatool/src/imagebase']
    TargetAdd('p3imagebase_composite1.obj', opts=OPTS, input='p3imagebase_composite1.cxx')
    TargetAdd('libp3imagebase.lib', input='p3imagebase_composite1.obj')

#
# DIRECTORY: pandatool/src/imageprogs/
#

if not PkgSkip("PANDATOOL"):
    OPTS=['DIR:pandatool/src/imageprogs']
    TargetAdd('image-info_imageInfo.obj', opts=OPTS, input='imageInfo.cxx')
    TargetAdd('image-info.exe', input='image-info_imageInfo.obj')
    TargetAdd('image-info.exe', input='libp3imagebase.lib')
    TargetAdd('image-info.exe', input='libp3progbase.lib')
    TargetAdd('image-info.exe', input='libp3pandatoolbase.lib')
    TargetAdd('image-info.exe', input=COMMON_PANDA_LIBS)
    TargetAdd('image-info.exe', opts=['ADVAPI'])

    TargetAdd('image-resize_imageResize.obj', opts=OPTS, input='imageResize.cxx')
    TargetAdd('image-resize.exe', input='image-resize_imageResize.obj')
    TargetAdd('image-resize.exe', input='libp3imagebase.lib')
    TargetAdd('image-resize.exe', input='libp3progbase.lib')
    TargetAdd('image-resize.exe', input='libp3pandatoolbase.lib')
    TargetAdd('image-resize.exe', input=COMMON_PANDA_LIBS)
    TargetAdd('image-resize.exe', opts=['ADVAPI'])

    TargetAdd('image-trans_imageTrans.obj', opts=OPTS, input='imageTrans.cxx')
    TargetAdd('image-trans.exe', input='image-trans_imageTrans.obj')
    TargetAdd('image-trans.exe', input='libp3imagebase.lib')
    TargetAdd('image-trans.exe', input='libp3progbase.lib')
    TargetAdd('image-trans.exe', input='libp3pandatoolbase.lib')
    TargetAdd('image-trans.exe', input=COMMON_PANDA_LIBS)
    TargetAdd('image-trans.exe', opts=['ADVAPI'])

#
# DIRECTORY: pandatool/src/pfmprogs/
#

if not PkgSkip("PANDATOOL"):
    OPTS=['DIR:pandatool/src/pfmprogs']
    TargetAdd('pfm-trans_pfmTrans.obj', opts=OPTS, input='pfmTrans.cxx')
    TargetAdd('pfm-trans.exe', input='pfm-trans_pfmTrans.obj')
    TargetAdd('pfm-trans.exe', input='libp3progbase.lib')
    TargetAdd('pfm-trans.exe', input='libp3pandatoolbase.lib')
    TargetAdd('pfm-trans.exe', input=COMMON_PANDA_LIBS)
    TargetAdd('pfm-trans.exe', opts=['ADVAPI'])

    TargetAdd('pfm-bba_pfmBba.obj', opts=OPTS, input='pfmBba.cxx')
    TargetAdd('pfm-bba_config_pfmprogs.obj', opts=OPTS, input='config_pfmprogs.cxx')
    TargetAdd('pfm-bba.exe', input='pfm-bba_pfmBba.obj')
    TargetAdd('pfm-bba.exe', input='pfm-bba_config_pfmprogs.obj')
    TargetAdd('pfm-bba.exe', input='libp3progbase.lib')
    TargetAdd('pfm-bba.exe', input='libp3pandatoolbase.lib')
    TargetAdd('pfm-bba.exe', input=COMMON_PANDA_LIBS)
    TargetAdd('pfm-bba.exe', opts=['ADVAPI'])

#
# DIRECTORY: pandatool/src/lwo/
#

if not PkgSkip("PANDATOOL"):
    OPTS=['DIR:pandatool/src/lwo']
    TargetAdd('p3lwo_composite1.obj', opts=OPTS, input='p3lwo_composite1.cxx')
    TargetAdd('libp3lwo.lib', input='p3lwo_composite1.obj')

#
# DIRECTORY: pandatool/src/lwoegg/
#

if not PkgSkip("PANDATOOL") and not PkgSkip("EGG"):
    OPTS=['DIR:pandatool/src/lwoegg']
    TargetAdd('p3lwoegg_composite1.obj', opts=OPTS, input='p3lwoegg_composite1.cxx')
    TargetAdd('libp3lwoegg.lib', input='p3lwoegg_composite1.obj')

#
# DIRECTORY: pandatool/src/lwoprogs/
#

if not PkgSkip("PANDATOOL"):
    OPTS=['DIR:pandatool/src/lwoprogs', 'DIR:pandatool/src/lwo']
    TargetAdd('lwo-scan_lwoScan.obj', opts=OPTS, input='lwoScan.cxx')
    TargetAdd('lwo-scan.exe', input='lwo-scan_lwoScan.obj')
    TargetAdd('lwo-scan.exe', input='libp3lwo.lib')
    TargetAdd('lwo-scan.exe', input='libp3progbase.lib')
    TargetAdd('lwo-scan.exe', input='libp3pandatoolbase.lib')
    TargetAdd('lwo-scan.exe', input=COMMON_PANDA_LIBS)
    TargetAdd('lwo-scan.exe', opts=['ADVAPI'])

    if not PkgSkip("EGG"):
        TargetAdd('lwo2egg_lwoToEgg.obj', opts=OPTS, input='lwoToEgg.cxx')
        TargetAdd('lwo2egg.exe', input='lwo2egg_lwoToEgg.obj')
        TargetAdd('lwo2egg.exe', input='libp3lwo.lib')
        TargetAdd('lwo2egg.exe', input='libp3lwoegg.lib')
        TargetAdd('lwo2egg.exe', input=COMMON_EGG2X_LIBS)
        TargetAdd('lwo2egg.exe', opts=['ADVAPI'])

#
# DIRECTORY: pandatool/src/maya/
#

for VER in MAYAVERSIONS:
    VNUM = VER[4:]
    if PkgSkip(VER) or PkgSkip("PANDATOOL"):
        continue

    OPTS=['DIR:pandatool/src/maya', VER]
    TargetAdd('maya'+VNUM+'_composite1.obj', opts=OPTS, input='p3maya_composite1.cxx')
    TargetAdd('libmaya'+VNUM+'.lib', input='maya'+VNUM+'_composite1.obj')

#
# DIRECTORY: pandatool/src/mayaegg/
#

for VER in MAYAVERSIONS:
    VNUM = VER[4:]
    if PkgSkip(VER) or PkgSkip("PANDATOOL") or PkgSkip("EGG"):
        continue

    OPTS=['DIR:pandatool/src/mayaegg', 'DIR:pandatool/src/maya', VER]
    TargetAdd('mayaegg'+VNUM+'_loader.obj', opts=OPTS, input='mayaEggLoader.cxx')
    TargetAdd('mayaegg'+VNUM+'_composite1.obj', opts=OPTS, input='p3mayaegg_composite1.cxx')
    TargetAdd('libmayaegg'+VNUM+'.lib', input='mayaegg'+VNUM+'_loader.obj')
    TargetAdd('libmayaegg'+VNUM+'.lib', input='mayaegg'+VNUM+'_composite1.obj')

#
# DIRECTORY: pandatool/src/maxegg/
#

for VER in MAXVERSIONS:
    VNUM = VER[3:]
    if PkgSkip(VER) or PkgSkip("PANDATOOL") or PkgSkip("EGG"):
        continue

    OPTS=['DIR:pandatool/src/maxegg', VER,  "WINCOMCTL", "WINCOMDLG", "WINUSER", "MSFORSCOPE", "RTTI"]
    TargetAdd('maxEgg'+VNUM+'.res', opts=OPTS, input='maxEgg.rc')
    TargetAdd('maxegg'+VNUM+'_loader.obj', opts=OPTS, input='maxEggLoader.cxx')
    TargetAdd('maxegg'+VNUM+'_composite1.obj', opts=OPTS, input='p3maxegg_composite1.cxx')
    TargetAdd('maxegg'+VNUM+'.dlo', input='maxegg'+VNUM+'_composite1.obj')
    TargetAdd('maxegg'+VNUM+'.dlo', input='maxEgg'+VNUM+'.res')
    TargetAdd('maxegg'+VNUM+'.dlo', input='maxEgg.def', ipath=OPTS)
    TargetAdd('maxegg'+VNUM+'.dlo', input=COMMON_EGG2X_LIBS)
    TargetAdd('maxegg'+VNUM+'.dlo', opts=OPTS)

#
# DIRECTORY: pandatool/src/maxprogs/
#

for VER in MAXVERSIONS:
    VNUM = VER[3:]
    if PkgSkip(VER) or PkgSkip("PANDATOOL") or PkgSkip("EGG"):
        continue

    OPTS=['DIR:pandatool/src/maxprogs', VER,  "WINCOMCTL", "WINCOMDLG", "WINUSER", "MSFORSCOPE", "RTTI"]
    TargetAdd('maxImportRes.res', opts=OPTS, input='maxImportRes.rc')
    TargetAdd('maxprogs'+VNUM+'_maxeggimport.obj', opts=OPTS, input='maxEggImport.cxx')
    TargetAdd('maxeggimport'+VNUM+'.dle', input='maxegg'+VNUM+'_loader.obj')
    TargetAdd('maxeggimport'+VNUM+'.dle', input='maxprogs'+VNUM+'_maxeggimport.obj')
    TargetAdd('maxeggimport'+VNUM+'.dle', input='libpandaegg.dll')
    TargetAdd('maxeggimport'+VNUM+'.dle', input='libpanda.dll')
    TargetAdd('maxeggimport'+VNUM+'.dle', input='libpandaexpress.dll')
    TargetAdd('maxeggimport'+VNUM+'.dle', input='maxImportRes.res')
    TargetAdd('maxeggimport'+VNUM+'.dle', input='maxEggImport.def', ipath=OPTS)
    TargetAdd('maxeggimport'+VNUM+'.dle', input=COMMON_DTOOL_LIBS)
    TargetAdd('maxeggimport'+VNUM+'.dle', opts=OPTS)

#
# DIRECTORY: pandatool/src/vrml/
#

if not PkgSkip("PANDATOOL"):
    OPTS=['DIR:pandatool/src/vrml', 'ZLIB', 'BISONPREFIX_vrmlyy']
    CreateFile(GetOutputDir() + "/include/vrmlParser.h")
    TargetAdd('p3vrml_vrmlParser.obj', opts=OPTS, input='vrmlParser.yxx')
    TargetAdd('vrmlParser.h', input='p3vrml_vrmlParser.obj', opts=['DEPENDENCYONLY'])
    TargetAdd('p3vrml_vrmlLexer.obj', opts=OPTS, input='vrmlLexer.lxx')
    TargetAdd('p3vrml_parse_vrml.obj', opts=OPTS, input='parse_vrml.cxx')
    TargetAdd('p3vrml_standard_nodes.obj', opts=OPTS, input='standard_nodes.cxx')
    TargetAdd('p3vrml_vrmlNode.obj', opts=OPTS, input='vrmlNode.cxx')
    TargetAdd('p3vrml_vrmlNodeType.obj', opts=OPTS, input='vrmlNodeType.cxx')
    TargetAdd('libp3vrml.lib', input='p3vrml_parse_vrml.obj')
    TargetAdd('libp3vrml.lib', input='p3vrml_standard_nodes.obj')
    TargetAdd('libp3vrml.lib', input='p3vrml_vrmlNode.obj')
    TargetAdd('libp3vrml.lib', input='p3vrml_vrmlNodeType.obj')
    TargetAdd('libp3vrml.lib', input='p3vrml_vrmlParser.obj')
    TargetAdd('libp3vrml.lib', input='p3vrml_vrmlLexer.obj')

#
# DIRECTORY: pandatool/src/vrmlegg/
#

if not PkgSkip("PANDATOOL") and not PkgSkip("EGG"):
    OPTS=['DIR:pandatool/src/vrmlegg', 'DIR:pandatool/src/vrml']
    TargetAdd('p3vrmlegg_indexedFaceSet.obj', opts=OPTS, input='indexedFaceSet.cxx')
    TargetAdd('p3vrmlegg_vrmlAppearance.obj', opts=OPTS, input='vrmlAppearance.cxx')
    TargetAdd('p3vrmlegg_vrmlToEggConverter.obj', opts=OPTS, input='vrmlToEggConverter.cxx')
    TargetAdd('libp3vrmlegg.lib', input='p3vrmlegg_indexedFaceSet.obj')
    TargetAdd('libp3vrmlegg.lib', input='p3vrmlegg_vrmlAppearance.obj')
    TargetAdd('libp3vrmlegg.lib', input='p3vrmlegg_vrmlToEggConverter.obj')

#
# DIRECTORY: pandatool/src/xfile/
#

if not PkgSkip("PANDATOOL"):
    OPTS=['DIR:pandatool/src/xfile', 'ZLIB', 'BISONPREFIX_xyy', 'FLEXDASHI']
    CreateFile(GetOutputDir() + "/include/xParser.h")
    TargetAdd('p3xfile_xParser.obj', opts=OPTS, input='xParser.yxx')
    TargetAdd('xParser.h', input='p3xfile_xParser.obj', opts=['DEPENDENCYONLY'])
    TargetAdd('p3xfile_xLexer.obj', opts=OPTS, input='xLexer.lxx')
    TargetAdd('p3xfile_composite1.obj', opts=OPTS, input='p3xfile_composite1.cxx')
    TargetAdd('libp3xfile.lib', input='p3xfile_composite1.obj')
    TargetAdd('libp3xfile.lib', input='p3xfile_xParser.obj')
    TargetAdd('libp3xfile.lib', input='p3xfile_xLexer.obj')

#
# DIRECTORY: pandatool/src/xfileegg/
#

if not PkgSkip("PANDATOOL") and not PkgSkip("EGG"):
    OPTS=['DIR:pandatool/src/xfileegg', 'DIR:pandatool/src/xfile']
    TargetAdd('p3xfileegg_composite1.obj', opts=OPTS, input='p3xfileegg_composite1.cxx')
    TargetAdd('libp3xfileegg.lib', input='p3xfileegg_composite1.obj')

#
# DIRECTORY: pandatool/src/ptloader/
#

if not PkgSkip("PANDATOOL") and not PkgSkip("EGG"):
    if not PkgSkip("FCOLLADA"):
        DefSymbol("FCOLLADA", "HAVE_FCOLLADA")

    OPTS=['DIR:pandatool/src/ptloader', 'DIR:pandatool/src/flt', 'DIR:pandatool/src/lwo', 'DIR:pandatool/src/xfile', 'DIR:pandatool/src/xfileegg', 'DIR:pandatool/src/daeegg', 'BUILDING:PTLOADER', 'FCOLLADA']
    TargetAdd('p3ptloader_config_ptloader.obj', opts=OPTS, input='config_ptloader.cxx', dep='dtool_have_fcollada.dat')
    TargetAdd('p3ptloader_loaderFileTypePandatool.obj', opts=OPTS, input='loaderFileTypePandatool.cxx')
    TargetAdd('libp3ptloader.dll', input='p3ptloader_config_ptloader.obj')
    TargetAdd('libp3ptloader.dll', input='p3ptloader_loaderFileTypePandatool.obj')
    TargetAdd('libp3ptloader.dll', input='libp3fltegg.lib')
    TargetAdd('libp3ptloader.dll', input='libp3flt.lib')
    TargetAdd('libp3ptloader.dll', input='libp3lwoegg.lib')
    TargetAdd('libp3ptloader.dll', input='libp3lwo.lib')
    TargetAdd('libp3ptloader.dll', input='libp3dxfegg.lib')
    TargetAdd('libp3ptloader.dll', input='libp3dxf.lib')
    TargetAdd('libp3ptloader.dll', input='libp3objegg.lib')
    TargetAdd('libp3ptloader.dll', input='libp3vrmlegg.lib')
    TargetAdd('libp3ptloader.dll', input='libp3vrml.lib')
    TargetAdd('libp3ptloader.dll', input='libp3xfileegg.lib')
    TargetAdd('libp3ptloader.dll', input='libp3xfile.lib')
    if not PkgSkip("FCOLLADA"): TargetAdd('libp3ptloader.dll', input='libp3daeegg.lib')
    TargetAdd('libp3ptloader.dll', input='libp3eggbase.lib')
    TargetAdd('libp3ptloader.dll', input='libp3progbase.lib')
    TargetAdd('libp3ptloader.dll', input='libp3converter.lib')
    TargetAdd('libp3ptloader.dll', input='libp3pandatoolbase.lib')
    TargetAdd('libp3ptloader.dll', input='libpandaegg.dll')
    TargetAdd('libp3ptloader.dll', input=COMMON_PANDA_LIBS)
    TargetAdd('libp3ptloader.dll', opts=['MODULE', 'ADVAPI', 'FCOLLADA', 'WINUSER'])

#
# DIRECTORY: pandatool/src/miscprogs/
#

# This is a bit of an esoteric tool, and it causes issues because
# it conflicts with tools of the same name in different packages.
#if not PkgSkip("PANDATOOL"):
#    OPTS=['DIR:pandatool/src/miscprogs']
#    TargetAdd('bin2c_binToC.obj', opts=OPTS, input='binToC.cxx')
#    TargetAdd('bin2c.exe', input='bin2c_binToC.obj')
#    TargetAdd('bin2c.exe', input='libp3progbase.lib')
#    TargetAdd('bin2c.exe', input='libp3pandatoolbase.lib')
#    TargetAdd('bin2c.exe', input=COMMON_PANDA_LIBS)
#    TargetAdd('bin2c.exe', opts=['ADVAPI'])

#
# DIRECTORY: pandatool/src/pstatserver/
#

if not PkgSkip("PANDATOOL"):
    OPTS=['DIR:pandatool/src/pstatserver']
    TargetAdd('p3pstatserver_composite1.obj', opts=OPTS, input='p3pstatserver_composite1.cxx')
    TargetAdd('libp3pstatserver.lib', input='p3pstatserver_composite1.obj')

#
# DIRECTORY: pandatool/src/text-stats/
#

if not PkgSkip("PANDATOOL"):
    OPTS=['DIR:pandatool/src/text-stats']
    TargetAdd('text-stats_textMonitor.obj', opts=OPTS, input='textMonitor.cxx')
    TargetAdd('text-stats_textStats.obj', opts=OPTS, input='textStats.cxx')
    TargetAdd('text-stats.exe', input='text-stats_textMonitor.obj')
    TargetAdd('text-stats.exe', input='text-stats_textStats.obj')
    TargetAdd('text-stats.exe', input='libp3progbase.lib')
    TargetAdd('text-stats.exe', input='libp3pstatserver.lib')
    TargetAdd('text-stats.exe', input='libp3pandatoolbase.lib')
    TargetAdd('text-stats.exe', input=COMMON_PANDA_LIBS)
    TargetAdd('text-stats.exe', opts=['ADVAPI'])

#
# DIRECTORY: pandatool/src/vrmlprogs/
#

if not PkgSkip("PANDATOOL"):
    OPTS=['DIR:pandatool/src/vrmlprogs', 'DIR:pandatool/src/vrml', 'DIR:pandatool/src/vrmlegg']
    TargetAdd('vrml-trans_vrmlTrans.obj', opts=OPTS, input='vrmlTrans.cxx')
    TargetAdd('vrml-trans.exe', input='vrml-trans_vrmlTrans.obj')
    TargetAdd('vrml-trans.exe', input='libp3vrml.lib')
    TargetAdd('vrml-trans.exe', input='libp3progbase.lib')
    TargetAdd('vrml-trans.exe', input='libp3pandatoolbase.lib')
    TargetAdd('vrml-trans.exe', input=COMMON_PANDA_LIBS)
    TargetAdd('vrml-trans.exe', opts=['ADVAPI'])

    if not PkgSkip("EGG"):
        TargetAdd('vrml2egg_vrmlToEgg.obj', opts=OPTS, input='vrmlToEgg.cxx')
        TargetAdd('vrml2egg.exe', input='vrml2egg_vrmlToEgg.obj')
        TargetAdd('vrml2egg.exe', input='libp3vrmlegg.lib')
        TargetAdd('vrml2egg.exe', input='libp3vrml.lib')
        TargetAdd('vrml2egg.exe', input=COMMON_EGG2X_LIBS)
        TargetAdd('vrml2egg.exe', opts=['ADVAPI'])

#
# DIRECTORY: pandatool/src/win-stats/
# DIRECTORY: pandatool/src/gtk-stats/
#

if not PkgSkip("PANDATOOL") and (GetTarget() == 'windows' or not PkgSkip("GTK2")):
    if GetTarget() == 'windows':
        OPTS=['DIR:pandatool/src/win-stats']
        TargetAdd('pstats_composite1.obj', opts=OPTS, input='winstats_composite1.cxx')
    else:
        OPTS=['DIR:pandatool/src/gtk-stats', 'GTK2']
        TargetAdd('pstats_composite1.obj', opts=OPTS, input='gtkstats_composite1.cxx')
    TargetAdd('pstats.exe', input='pstats_composite1.obj')
    TargetAdd('pstats.exe', input='libp3pstatserver.lib')
    TargetAdd('pstats.exe', input='libp3progbase.lib')
    TargetAdd('pstats.exe', input='libp3pandatoolbase.lib')
    TargetAdd('pstats.exe', input=COMMON_PANDA_LIBS)
    TargetAdd('pstats.exe', opts=['SUBSYSTEM:WINDOWS', 'WINSOCK', 'WINIMM', 'WINGDI', 'WINKERNEL', 'WINOLDNAMES', 'WINUSER', 'WINMM', 'GTK2'])

#
# DIRECTORY: pandatool/src/xfileprogs/
#

if not PkgSkip("PANDATOOL"):
    OPTS=['DIR:pandatool/src/xfileprogs', 'DIR:pandatool/src/xfile', 'DIR:pandatool/src/xfileegg']
    TargetAdd('x-trans_xFileTrans.obj', opts=OPTS, input='xFileTrans.cxx')
    TargetAdd('x-trans.exe', input='x-trans_xFileTrans.obj')
    TargetAdd('x-trans.exe', input='libp3progbase.lib')
    TargetAdd('x-trans.exe', input='libp3xfile.lib')
    TargetAdd('x-trans.exe', input='libp3pandatoolbase.lib')
    TargetAdd('x-trans.exe', input=COMMON_PANDA_LIBS)
    TargetAdd('x-trans.exe', opts=['ADVAPI'])

    if not PkgSkip("EGG"):
        TargetAdd('egg2x_eggToX.obj', opts=OPTS, input='eggToX.cxx')
        TargetAdd('egg2x.exe', input='egg2x_eggToX.obj')
        TargetAdd('egg2x.exe', input='libp3xfileegg.lib')
        TargetAdd('egg2x.exe', input='libp3xfile.lib')
        TargetAdd('egg2x.exe', input=COMMON_EGG2X_LIBS)
        TargetAdd('egg2x.exe', opts=['ADVAPI'])

        TargetAdd('x2egg_xFileToEgg.obj', opts=OPTS, input='xFileToEgg.cxx')
        TargetAdd('x2egg.exe', input='x2egg_xFileToEgg.obj')
        TargetAdd('x2egg.exe', input='libp3xfileegg.lib')
        TargetAdd('x2egg.exe', input='libp3xfile.lib')
        TargetAdd('x2egg.exe', input=COMMON_EGG2X_LIBS)
        TargetAdd('x2egg.exe', opts=['ADVAPI'])

#
# DIRECTORY: pandatool/src/mayaprogs/
#

MAYA_BUILT = False

for VER in MAYAVERSIONS:
    VNUM = VER[4:]
    if PkgSkip(VER) or PkgSkip("PANDATOOL") or PkgSkip("EGG"):
        continue

    if GetTarget() == 'darwin':
        if int(VNUM) < 2009:
            # No x86_64 support.
            continue
        if tuple(OSX_ARCHS) == ('arm64',):
            # No arm64 support.
            continue
        ARCH_OPTS = ['NOARCH:ARM64']
    else:
        ARCH_OPTS = []

    MAYA_BUILT = True

    OPTS=['DIR:pandatool/src/mayaprogs', 'DIR:pandatool/src/maya', 'DIR:pandatool/src/mayaegg', 'BUILDING:MISC', VER] + ARCH_OPTS
    TargetAdd('mayaeggimport'+VNUM+'_mayaeggimport.obj', opts=OPTS, input='mayaEggImport.cxx')
    TargetAdd('mayaeggimport'+VNUM+'.mll', input='mayaegg'+VNUM+'_loader.obj')
    TargetAdd('mayaeggimport'+VNUM+'.mll', input='mayaeggimport'+VNUM+'_mayaeggimport.obj')
    TargetAdd('mayaeggimport'+VNUM+'.mll', input='libpandaegg.dll')
    TargetAdd('mayaeggimport'+VNUM+'.mll', input=COMMON_PANDA_LIBS)
    TargetAdd('mayaeggimport'+VNUM+'.mll', opts=['ADVAPI', VER]+ARCH_OPTS)

    TargetAdd('mayaloader'+VNUM+'_config_mayaloader.obj', opts=OPTS, input='config_mayaloader.cxx')
    TargetAdd('libp3mayaloader'+VNUM+'.dll', input='mayaloader'+VNUM+'_config_mayaloader.obj')
    TargetAdd('libp3mayaloader'+VNUM+'.dll', input='libmayaegg'+VNUM+'.lib')
    TargetAdd('libp3mayaloader'+VNUM+'.dll', input='libp3ptloader.dll')
    TargetAdd('libp3mayaloader'+VNUM+'.dll', input='libmaya'+VNUM+'.lib')
    TargetAdd('libp3mayaloader'+VNUM+'.dll', input='libp3fltegg.lib')
    TargetAdd('libp3mayaloader'+VNUM+'.dll', input='libp3flt.lib')
    TargetAdd('libp3mayaloader'+VNUM+'.dll', input='libp3lwoegg.lib')
    TargetAdd('libp3mayaloader'+VNUM+'.dll', input='libp3lwo.lib')
    TargetAdd('libp3mayaloader'+VNUM+'.dll', input='libp3dxfegg.lib')
    TargetAdd('libp3mayaloader'+VNUM+'.dll', input='libp3dxf.lib')
    TargetAdd('libp3mayaloader'+VNUM+'.dll', input='libp3objegg.lib')
    TargetAdd('libp3mayaloader'+VNUM+'.dll', input='libp3vrmlegg.lib')
    TargetAdd('libp3mayaloader'+VNUM+'.dll', input='libp3vrml.lib')
    TargetAdd('libp3mayaloader'+VNUM+'.dll', input='libp3xfileegg.lib')
    TargetAdd('libp3mayaloader'+VNUM+'.dll', input='libp3xfile.lib')
    TargetAdd('libp3mayaloader'+VNUM+'.dll', input='libp3eggbase.lib')
    TargetAdd('libp3mayaloader'+VNUM+'.dll', input='libp3progbase.lib')
    TargetAdd('libp3mayaloader'+VNUM+'.dll', input='libp3converter.lib')
    TargetAdd('libp3mayaloader'+VNUM+'.dll', input='libp3pandatoolbase.lib')
    TargetAdd('libp3mayaloader'+VNUM+'.dll', input='libpandaegg.dll')
    TargetAdd('libp3mayaloader'+VNUM+'.dll', input=COMMON_PANDA_LIBS)
    TargetAdd('libp3mayaloader'+VNUM+'.dll', opts=['ADVAPI', VER]+ARCH_OPTS)

    TargetAdd('mayapview'+VNUM+'_mayaPview.obj', opts=OPTS, input='mayaPview.cxx')
    TargetAdd('libmayapview'+VNUM+'.mll', input='mayapview'+VNUM+'_mayaPview.obj')
    TargetAdd('libmayapview'+VNUM+'.mll', input='libmayaegg'+VNUM+'.lib')
    TargetAdd('libmayapview'+VNUM+'.mll', input='libmaya'+VNUM+'.lib')
    TargetAdd('libmayapview'+VNUM+'.mll', input='libp3framework.dll')
    TargetAdd('libmayapview'+VNUM+'.mll', input=COMMON_EGG2X_LIBS)
    TargetAdd('libmayapview'+VNUM+'.mll', opts=['ADVAPI', VER]+ARCH_OPTS)

    TargetAdd('mayaprogs'+VNUM+'_eggToMaya.obj', opts=OPTS, input='eggToMaya.cxx')
    TargetAdd('mayaprogs'+VNUM+'_mayaToEgg.obj', opts=OPTS, input='mayaToEgg.cxx')
    TargetAdd('mayaprogs_mayaConversionServer.obj', opts=OPTS, input='mayaConversionServer.cxx')

    TargetAdd('maya2egg'+VNUM+'_mayaToEggBin.obj', opts=OPTS, input='mayaToEggBin.cxx')
    TargetAdd('maya2egg'+VNUM+'_bin.exe', input='mayaprogs'+VNUM+'_eggToMaya.obj')
    TargetAdd('maya2egg'+VNUM+'_bin.exe', input='mayaprogs'+VNUM+'_mayaToEgg.obj')
    TargetAdd('maya2egg'+VNUM+'_bin.exe', input='mayaprogs_mayaConversionServer.obj')
    TargetAdd('maya2egg'+VNUM+'_bin.exe', input='maya2egg'+VNUM+'_mayaToEggBin.obj')
    TargetAdd('maya2egg'+VNUM+'_bin.exe', input='libmayaegg'+VNUM+'.lib')
    TargetAdd('maya2egg'+VNUM+'_bin.exe', input='libmaya'+VNUM+'.lib')
    TargetAdd('maya2egg'+VNUM+'_bin.exe', input=COMMON_EGG2X_LIBS)
    TargetAdd('maya2egg'+VNUM+'_bin.exe', opts=['ADVAPI', VER]+ARCH_OPTS)

    TargetAdd('egg2maya'+VNUM+'_eggToMayaBin.obj', opts=OPTS, input='eggToMayaBin.cxx')
    TargetAdd('egg2maya'+VNUM+'_bin.exe', input='mayaprogs'+VNUM+'_eggToMaya.obj')
    TargetAdd('egg2maya'+VNUM+'_bin.exe', input='mayaprogs'+VNUM+'_mayaToEgg.obj')
    TargetAdd('egg2maya'+VNUM+'_bin.exe', input='mayaprogs_mayaConversionServer.obj')
    TargetAdd('egg2maya'+VNUM+'_bin.exe', input='egg2maya'+VNUM+'_eggToMayaBin.obj')
    TargetAdd('egg2maya'+VNUM+'_bin.exe', input='libmayaegg'+VNUM+'.lib')
    TargetAdd('egg2maya'+VNUM+'_bin.exe', input='libmaya'+VNUM+'.lib')
    TargetAdd('egg2maya'+VNUM+'_bin.exe', input=COMMON_EGG2X_LIBS)
    TargetAdd('egg2maya'+VNUM+'_bin.exe', opts=['ADVAPI', VER]+ARCH_OPTS)

    TargetAdd('mayasavepview'+VNUM+'_mayaSavePview.obj', opts=OPTS, input='mayaSavePview.cxx')
    TargetAdd('libmayasavepview'+VNUM+'.mll', input='mayasavepview'+VNUM+'_mayaSavePview.obj')
    TargetAdd('libmayasavepview'+VNUM+'.mll', opts=['ADVAPI', VER]+ARCH_OPTS)

    TargetAdd('mayapath'+VNUM+'.obj', opts=OPTS, input='mayapath.cxx')

    TargetAdd('maya2egg'+VNUM+'.exe', input='mayapath'+VNUM+'.obj')
    TargetAdd('maya2egg'+VNUM+'.exe', input='libpandaexpress.dll')
    TargetAdd('maya2egg'+VNUM+'.exe', input=COMMON_DTOOL_LIBS)
    TargetAdd('maya2egg'+VNUM+'.exe', opts=['ADVAPI']+ARCH_OPTS)

    TargetAdd('egg2maya'+VNUM+'.exe', input='mayapath'+VNUM+'.obj')
    TargetAdd('egg2maya'+VNUM+'.exe', input='libpandaexpress.dll')
    TargetAdd('egg2maya'+VNUM+'.exe', input=COMMON_DTOOL_LIBS)
    TargetAdd('egg2maya'+VNUM+'.exe', opts=['ADVAPI']+ARCH_OPTS)

if MAYA_BUILT:
    TargetAdd('mayaprogs_mayaConversionClient.obj', opts=OPTS, input='mayaConversionClient.cxx')

    TargetAdd('maya2egg_mayaToEggClient.obj', opts=OPTS, input='mayaToEggClient.cxx')
    TargetAdd('maya2egg_client.exe', input='mayaprogs_mayaConversionClient.obj')
    TargetAdd('maya2egg_client.exe', input='maya2egg_mayaToEggClient.obj')
    TargetAdd('maya2egg_client.exe', input=COMMON_EGG2X_LIBS)

    TargetAdd('egg2maya_eggToMayaClient.obj', opts=OPTS, input='eggToMayaClient.cxx')
    TargetAdd('egg2maya_client.exe', input='mayaprogs_mayaConversionClient.obj')
    TargetAdd('egg2maya_client.exe', input='egg2maya_eggToMayaClient.obj')
    TargetAdd('egg2maya_client.exe', input=COMMON_EGG2X_LIBS)

#
# DIRECTORY: contrib/src/ai/
#
if not PkgSkip("CONTRIB"):
    OPTS=['DIR:contrib/src/ai', 'BUILDING:PANDAAI']
    TargetAdd('p3ai_composite1.obj', opts=OPTS, input='p3ai_composite1.cxx')
    TargetAdd('libpandaai.dll', input='p3ai_composite1.obj')
    TargetAdd('libpandaai.dll', input=COMMON_PANDA_LIBS)

    OPTS=['DIR:contrib/src/ai']
    IGATEFILES=GetDirectoryContents('contrib/src/ai', ["*.h", "*_composite*.cxx"])
    TargetAdd('libpandaai.in', opts=OPTS, input=IGATEFILES)
    TargetAdd('libpandaai.in', opts=['IMOD:panda3d.ai', 'ILIB:libpandaai', 'SRCDIR:contrib/src/ai'])

    PyTargetAdd('ai_module.obj', input='libpandaai.in')
    PyTargetAdd('ai_module.obj', opts=OPTS)
    PyTargetAdd('ai_module.obj', opts=['IMOD:panda3d.ai', 'ILIB:ai', 'IMPORT:panda3d.core'])

    PyTargetAdd('ai.pyd', input='ai_module.obj')
    PyTargetAdd('ai.pyd', input='libpandaai_igate.obj')
    PyTargetAdd('ai.pyd', input='libpandaai.dll')
    PyTargetAdd('ai.pyd', input='libp3interrogatedb.dll')
    PyTargetAdd('ai.pyd', input=COMMON_PANDA_LIBS)

#
# DIRECTORY: contrib/src/rplight/
#
if not PkgSkip("CONTRIB") and not PkgSkip("PYTHON"):
    OPTS=['DIR:contrib/src/rplight', 'BUILDING:RPLIGHT']
    TargetAdd('p3rplight_composite1.obj', opts=OPTS, input='p3rplight_composite1.cxx')

    IGATEFILES=GetDirectoryContents('contrib/src/rplight', ["*.h", "*_composite*.cxx"])
    TargetAdd('libp3rplight.in', opts=OPTS, input=IGATEFILES)
    TargetAdd('libp3rplight.in', opts=['IMOD:panda3d._rplight', 'ILIB:libp3rplight', 'SRCDIR:contrib/src/rplight'])

    PyTargetAdd('rplight_module.obj', input='libp3rplight.in')
    PyTargetAdd('rplight_module.obj', opts=OPTS)
    PyTargetAdd('rplight_module.obj', opts=['IMOD:panda3d._rplight', 'ILIB:_rplight', 'IMPORT:panda3d.core'])

    PyTargetAdd('_rplight.pyd', input='rplight_module.obj')
    PyTargetAdd('_rplight.pyd', input='libp3rplight_igate.obj')
    PyTargetAdd('_rplight.pyd', input='p3rplight_composite1.obj')
    PyTargetAdd('_rplight.pyd', input='libp3interrogatedb.dll')
    PyTargetAdd('_rplight.pyd', input=COMMON_PANDA_LIBS)

#
# DIRECTORY: pandatool/src/deploy-stub
#
if PkgSkip("PYTHON") == 0:
    OPTS=['DIR:pandatool/src/deploy-stub', 'BUILDING:DEPLOYSTUB']
    PyTargetAdd('deploy-stub.obj', opts=OPTS, input='deploy-stub.c')
    if GetTarget() == 'windows':
        PyTargetAdd('frozen_dllmain.obj', opts=OPTS, input='frozen_dllmain.c')

    if GetTarget() == 'linux' or GetTarget() == 'freebsd':
        # Setup rpath so libs can be found in the same directory as the deployed game
        LibName('DEPLOYSTUB', "-Wl,-rpath,\\$ORIGIN")
        LibName('DEPLOYSTUB', "-Wl,-z,origin")
        LibName('DEPLOYSTUB', "-rdynamic")
    PyTargetAdd('deploy-stub.exe', input='deploy-stub.obj')
    if GetTarget() == 'windows':
        PyTargetAdd('deploy-stub.exe', input='frozen_dllmain.obj')
    PyTargetAdd('deploy-stub.exe', opts=['WINSHELL', 'DEPLOYSTUB', 'NOICON'])

    if GetTarget() == 'windows':
        PyTargetAdd('deploy-stubw.exe', input='deploy-stub.obj')
        PyTargetAdd('deploy-stubw.exe', input='frozen_dllmain.obj')
        PyTargetAdd('deploy-stubw.exe', opts=['SUBSYSTEM:WINDOWS', 'WINSHELL', 'DEPLOYSTUB', 'NOICON'])
    elif GetTarget() == 'darwin':
        DefSymbol('MACOS_APP_BUNDLE', 'MACOS_APP_BUNDLE')
        OPTS = OPTS + ['MACOS_APP_BUNDLE']
        PyTargetAdd('deploy-stubw.obj', opts=OPTS, input='deploy-stub.c')
        PyTargetAdd('deploy-stubw.exe', input='deploy-stubw.obj')
        PyTargetAdd('deploy-stubw.exe', opts=['MACOS_APP_BUNDLE', 'DEPLOYSTUB', 'NOICON'])

#
# Generate the models directory and samples directory
#

if not PkgSkip("DIRECT") and not PkgSkip("EGG"):
    model_extensions = ["*.egg"]

    for model in GetDirectoryContents("models/misc", model_extensions):
        if not PkgSkip("ZLIB") and not PkgSkip("DEPLOYTOOLS"):
            newname = model[:-4] + ".egg.pz"
        else:
            newname = model[:-4] + ".egg"
        TargetAdd(GetOutputDir()+"/models/misc/"+newname, input="models/misc/"+model)

    for model in GetDirectoryContents("models/gui", model_extensions):
        if not PkgSkip("ZLIB") and not PkgSkip("DEPLOYTOOLS"):
            newname = model[:-4] + ".egg.pz"
        else:
            newname = model[:-4] + ".egg"
        TargetAdd(GetOutputDir()+"/models/gui/"+newname, input="models/gui/"+model)

    for model in GetDirectoryContents("models", model_extensions):
        if not PkgSkip("ZLIB") and not PkgSkip("DEPLOYTOOLS"):
            newname = model[:-4] + ".egg.pz"
        else:
            newname = model[:-4] + ".egg"
        TargetAdd(GetOutputDir()+"/models/"+newname, input="models/"+model)

if not PkgSkip("DIRECT"):
    CopyAllFiles(GetOutputDir()+"/models/audio/sfx/",  "models/audio/sfx/",      ".wav")
    CopyAllFiles(GetOutputDir()+"/models/icons/",      "models/icons/",          ".gif")

    CopyAllFiles(GetOutputDir()+"/models/maps/",       "models/maps/",           ".jpg")
    CopyAllFiles(GetOutputDir()+"/models/maps/",       "models/maps/",           ".png")
    CopyAllFiles(GetOutputDir()+"/models/maps/",       "models/maps/",           ".rgb")
    CopyAllFiles(GetOutputDir()+"/models/maps/",       "models/maps/",           ".rgba")


##########################################################################################
#
# Dependency-Based Distributed Build System.
#
##########################################################################################

DEPENDENCYQUEUE=[]

for target in TARGET_LIST:
    name = target.name
    inputs = target.inputs
    opts = target.opts
    deps = target.deps
    DEPENDENCYQUEUE.append([CompileAnything, [name, inputs, opts], [name], deps, []])

def BuildWorker(taskqueue, donequeue):
    while True:
        try:
            task = taskqueue.get(timeout=1)
        except:
            ProgressOutput(None, "Waiting for tasks...")
            task = taskqueue.get()
        sys.stdout.flush()
        if task == 0:
            return
        try:
            task[0](*task[1])
            donequeue.put(task)
        except:
            donequeue.put(0)

def AllSourcesReady(task, pending):
    sources = task[3]
    for x in sources:
        if x in pending:
            return False
    sources = task[1][1]
    for x in sources:
        if x in pending:
            return False
    altsources = task[4]
    for x in altsources:
        if x in pending:
            return False
    return True

def ParallelMake(tasklist):
    # Create the communication queues.
    donequeue = queue.Queue()
    taskqueue = queue.Queue()
    # Build up a table listing all the pending targets
    #task = [CompileAnything, [name, inputs, opts], [name], deps, []]
    # task[2] = [name]
    # task[3] = deps
    pending = {}
    for task in tasklist:
        for target in task[2]:
            pending[target] = 1
    # Create the workers
    for slave in range(THREADCOUNT):
        th = threading.Thread(target=BuildWorker, args=[taskqueue, donequeue])
        th.setDaemon(1)
        th.start()
    # Feed tasks to the workers.
    tasksqueued = 0
    while True:
        if tasksqueued < THREADCOUNT:
            extras = []
            for task in tasklist:
                if tasksqueued < THREADCOUNT and AllSourcesReady(task, pending):
                    if NeedsBuild(task[2], task[3]):
                        tasksqueued += 1
                        taskqueue.put(task)
                    else:
                        for target in task[2]:
                            del pending[target]
                else:
                    extras.append(task)
            tasklist = extras
        sys.stdout.flush()
        if tasksqueued == 0:
            break
        donetask = donequeue.get()
        if donetask == 0:
            exit("Build process aborting.")
        sys.stdout.flush()
        tasksqueued -= 1
        JustBuilt(donetask[2], donetask[3])
        for target in donetask[2]:
            del pending[target]
    # Kill the workers.
    for slave in range(THREADCOUNT):
        taskqueue.put(0)
    # Make sure there aren't any unsatisfied tasks
    if len(tasklist) > 0:
        exit("Dependency problems: {0} tasks not finished. First task unsatisfied: {1}".format(len(tasklist), tasklist[0][2]))


def SequentialMake(tasklist):
    i = 0
    for task in tasklist:
        if NeedsBuild(task[2], task[3]):
            task[0](*task[1] + [(i * 100.0) / len(tasklist)])
            JustBuilt(task[2], task[3])
        i += 1


def RunDependencyQueue(tasklist):
    if THREADCOUNT != 0:
        ParallelMake(tasklist)
    else:
        SequentialMake(tasklist)


try:
    RunDependencyQueue(DEPENDENCYQUEUE)
finally:
    SaveDependencyCache()

# Run the test suite.
if RUNTESTS:
    cmdstr = BracketNameWithQuotes(SDK["PYTHONEXEC"].replace('\\', '/'))
    cmdstr += " -B -m pytest tests"
    if GetVerbose():
        cmdstr += " --verbose"
    oscmd(cmdstr)

# Write out information about the Python versions in the built dir.
python_version_info = GetCurrentPythonVersionInfo()
UpdatePythonVersionInfoFile(python_version_info)

##########################################################################################
#
# The Installers
#
# Under windows, we can build an 'exe' package using NSIS
# Under linux, we can build a 'deb' package or an 'rpm' package.
# Under OSX, we can make a 'dmg' package.
#
##########################################################################################

if INSTALLER:
    ProgressOutput(100.0, "Building installer")
    from makepackage import MakeInstaller

    # When using the --installer flag, only install for the current version.
    python_versions = []
    if python_version_info:
        python_versions.append(python_version_info)

    MakeInstaller(version=VERSION, outputdir=GetOutputDir(),
                  optimize=GetOptimize(), compressor=COMPRESSOR,
                  debversion=DEBVERSION, rpmrelease=RPMRELEASE,
                  python_versions=python_versions)

if WHEEL:
    ProgressOutput(100.0, "Building wheel")
    from makewheel import makewheel
    makewheel(WHLVERSION, GetOutputDir())

##########################################################################################
#
# Print final status report.
#
##########################################################################################

WARNINGS.append("Elapsed Time: "+PrettyTime(time.time() - STARTTIME))

printStatus("Makepanda Final Status Report", WARNINGS)
print(GetColor("green") + "Build successfully finished, elapsed time: " + PrettyTime(time.time() - STARTTIME) + GetColor())<|MERGE_RESOLUTION|>--- conflicted
+++ resolved
@@ -945,12 +945,8 @@
         # CgGL is covered by the Cg framework, and we don't need X11 components on OSX
         if not PkgSkip("NVIDIACG"):
             SmartPkgEnable("CGGL", "", ("CgGL"), "Cg/cgGL.h", thirdparty_dir = "nvidiacg")
-<<<<<<< HEAD
-        SmartPkgEnable("X11", "x11", "X11", ("X11", "X11/Xlib.h", "X11/XKBlib.h"))
-=======
-        if not RUNTIME and GetTarget() != "android":
+        if GetTarget() != "android":
             SmartPkgEnable("X11", "x11", "X11", ("X11", "X11/Xlib.h", "X11/XKBlib.h"))
->>>>>>> 8f55d32c
 
     if GetHost() != "darwin":
         # Workaround for an issue where pkg-config does not include this path
