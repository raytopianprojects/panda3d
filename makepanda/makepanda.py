--- conflicted
+++ resolved
@@ -290,30 +290,6 @@
     if target is not None or target_arch is not None:
         SetTarget(target, target_arch)
 
-<<<<<<< HEAD
-=======
-    if universal:
-        if target_arch:
-            exit("--universal is incompatible with --arch")
-
-        if OSXTARGET:
-            osxver = OSXTARGET
-        else:
-            maj, min = platform.mac_ver()[0].split('.')[:2]
-            osxver = int(maj), int(min)
-
-        if osxver[1] < 15:
-            OSX_ARCHS.append("i386")
-
-        if osxver[1] < 6:
-            OSX_ARCHS.append("ppc")
-        else:
-            OSX_ARCHS.append("x86_64")
-
-    elif HasTargetArch():
-        OSX_ARCHS.append(GetTargetArch())
-
->>>>>>> 45461e66
     try:
         SetOptimize(int(optimize))
         assert GetOptimize() in [1, 2, 3, 4]
