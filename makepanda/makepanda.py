#!/usr/bin/env python
########################################################################
#
# To build panda using this script, type 'makepanda.py' on unix
# or 'makepanda.bat' on windows, and examine the help-text.
# Then run the script again with the appropriate options to compile
# panda3d.
#
########################################################################
try:
    import sys, os, platform, time, stat, re, getopt, threading, signal, shutil
    if sys.platform == "darwin" or sys.version_info >= (2, 6):
        import plistlib
    if sys.version_info >= (3, 0):
        import queue
    else:
        import Queue as queue
except:
    print("You are either using an incomplete or an old version of Python!")
    print("Please install the development package of Python 2.x and try again.")
    exit(1)

from makepandacore import *
from installpanda import *
import time
import os
import sys

########################################################################
##
## PARSING THE COMMAND LINE OPTIONS
##
## You might be tempted to change the defaults by editing them
## here.  Don't do it.  Instead, create a script that compiles
## panda with your preferred options.  Or, create
## a 'makepandaPreferences' file and put it into your python path.
##
########################################################################

COMPILER=0
INSTALLER=0
GENMAN=0
COMPRESSOR="zlib"
THREADCOUNT=0
CFLAGS=""
CXXFLAGS=""
LDFLAGS=""
RTDIST=0
RTDIST_VERSION=None
RUNTIME=0
DISTRIBUTOR=""
VERSION=None
DEBVERSION=None
RPMRELEASE="1"
GIT_COMMIT=None
P3DSUFFIX=None
MAJOR_VERSION=None
COREAPI_VERSION=None
PLUGIN_VERSION=None
OSXTARGET=None
OSX_ARCHS=[]
HOST_URL=None
global STRDXSDKVERSION, BOOUSEINTELCOMPILER
STRDXSDKVERSION = 'default'
WINDOWS_SDK = None
MSVC_VERSION = None
BOOUSEINTELCOMPILER = False
OPENCV_VER_23 = False

if "MACOSX_DEPLOYMENT_TARGET" in os.environ:
    OSXTARGET=os.environ["MACOSX_DEPLOYMENT_TARGET"]

PkgListSet(["PYTHON", "DIRECT",                        # Python support
  "GL", "GLES", "GLES2"] + DXVERSIONS + ["TINYDISPLAY", "NVIDIACG", # 3D graphics
  "EGL",                                               # OpenGL (ES) integration
  "EIGEN",                                             # Linear algebra acceleration
  "OPENAL", "FMODEX",                                  # Audio playback
  "VORBIS", "FFMPEG", "SWSCALE", "SWRESAMPLE",         # Audio decoding
  "ODE", "PHYSX", "BULLET", "PANDAPHYSICS",            # Physics
  "SPEEDTREE",                                         # SpeedTree
  "ZLIB", "PNG", "JPEG", "TIFF", "OPENEXR", "SQUISH", "FREETYPE", # 2D Formats support
  ] + MAYAVERSIONS + MAXVERSIONS + [ "FCOLLADA", "ASSIMP", # 3D Formats support
  "VRPN", "OPENSSL",                                   # Transport
  "FFTW",                                              # Algorithm helpers
  "ARTOOLKIT", "OPENCV", "DIRECTCAM", "VISION",        # Augmented Reality
  "GTK2",                                              # GTK2 is used for PStats on Unix
  "MFC", "WX", "FLTK",                                 # Used for web plug-in only
  "ROCKET", "AWESOMIUM",                               # GUI libraries
  "CARBON", "COCOA",                                   # Mac OS X toolkits
  "X11", "XF86DGA", "XRANDR", "XCURSOR",               # Unix platform support
  "PANDATOOL", "PVIEW", "DEPLOYTOOLS",                 # Toolchain
  "SKEL",                                              # Example SKEL project
  "PANDAFX",                                           # Some distortion special lenses
  "PANDAPARTICLESYSTEM",                               # Built in particle system
  "CONTRIB",                                           # Experimental
  "SSE2", "NEON",                                      # Compiler features
  "TOUCHINPUT",                                        # Touchinput interface (requires Windows 7)
])

CheckPandaSourceTree()

def keyboardInterruptHandler(x,y):
    exit("keyboard interrupt")

signal.signal(signal.SIGINT, keyboardInterruptHandler)

########################################################################
##
## Command-line parser.
##
## You can type "makepanda --help" to see all the options.
##
########################################################################

def usage(problem):
    if (problem):
        print("")
        print("Error parsing command-line input: %s" % (problem))

    print("")
    print("Makepanda generates a 'built' subdirectory containing a")
    print("compiled copy of Panda3D.  Command-line arguments are:")
    print("")
    print("  --help            (print the help message you're reading now)")
    print("  --verbose         (print out more information)")
    print("  --runtime         (build a runtime build instead of an SDK build)")
    print("  --installer       (build an installer)")
    print("  --optimize X      (optimization level can be 1,2,3,4)")
    print("  --version X       (set the panda version number)")
    print("  --lzma            (use lzma compression when building Windows installer)")
    print("  --distributor X   (short string identifying the distributor of the build)")
    print("  --outputdir X     (use the specified directory instead of 'built')")
    print("  --host URL        (set the host url (runtime build only))")
    print("  --threads N       (use the multithreaded build system. see manual)")
    print("  --osxtarget N     (the OS X version number to build for (OS X only))")
    print("  --universal       (build universal binaries (OS X only))")
    print("  --override \"O=V\"  (override dtool_config/prc option value)")
    print("  --static          (builds libraries for static linking)")
    print("  --target X        (experimental cross-compilation (android only))")
    print("  --arch X          (target architecture for cross-compilation)")
    print("")
    for pkg in PkgListGet():
        p = pkg.lower()
        print("  --use-%-9s   --no-%-9s (enable/disable use of %s)"%(p, p, pkg))
    if sys.platform != 'win32':
        print("  --<PKG>-incdir    (custom location for header files of thirdparty package)")
        print("  --<PKG>-libdir    (custom location for library files of thirdparty package)")
    print("")
    print("  --nothing         (disable every third-party lib)")
    print("  --everything      (enable every third-party lib)")
    print("  --directx-sdk=X   (specify version of DirectX SDK to use: jun2010, aug2009, mar2009, aug2006)")
    print("  --windows-sdk=X   (specify Windows SDK version, eg. 7.0, 7.1 or 10.  Default is 7.1)")
    print("  --msvc-version=X  (specify Visual C++ version, eg. 10, 11, 12, 14.  Default is 10)")
    print("  --use-icl         (experimental setting to use an intel compiler instead of MSVC on Windows)")
    print("")
    print("The simplest way to compile panda is to just type:")
    print("")
    print("  makepanda --everything")
    print("")
    os._exit(1)

def parseopts(args):
    global INSTALLER,RTDIST,RUNTIME,GENMAN,DISTRIBUTOR,VERSION
    global COMPRESSOR,THREADCOUNT,OSXTARGET,OSX_ARCHS,HOST_URL
    global DEBVERSION,RPMRELEASE,GIT_COMMIT,P3DSUFFIX,RTDIST_VERSION
    global STRDXSDKVERSION, WINDOWS_SDK, MSVC_VERSION, BOOUSEINTELCOMPILER
    longopts = [
        "help","distributor=","verbose","runtime","osxtarget=",
        "optimize=","everything","nothing","installer","rtdist","nocolor",
        "version=","lzma","no-python","threads=","outputdir=","override=",
        "static","host=","debversion=","rpmrelease=","p3dsuffix=","rtdist-version=",
        "directx-sdk=", "windows-sdk=", "msvc-version=", "clean", "use-icl",
        "universal", "target=", "arch=", "git-commit="]
    anything = 0
    optimize = ""
    target = None
    target_arch = None
    universal = False
    clean_build = False
    for pkg in PkgListGet():
        longopts.append("use-" + pkg.lower())
        longopts.append("no-" + pkg.lower())
        longopts.append(pkg.lower() + "-incdir=")
        longopts.append(pkg.lower() + "-libdir=")
    try:
        opts, extras = getopt.getopt(args, "", longopts)
        for option, value in opts:
            if (option=="--help"): raise Exception
            elif (option=="--optimize"): optimize=value
            elif (option=="--installer"): INSTALLER=1
            elif (option=="--verbose"): SetVerbose(True)
            elif (option=="--distributor"): DISTRIBUTOR=value
            elif (option=="--rtdist"): RTDIST=1
            elif (option=="--runtime"): RUNTIME=1
            elif (option=="--genman"): GENMAN=1
            elif (option=="--everything"): PkgEnableAll()
            elif (option=="--nothing"): PkgDisableAll()
            elif (option=="--threads"): THREADCOUNT=int(value)
            elif (option=="--outputdir"): SetOutputDir(value.strip())
            elif (option=="--osxtarget"): OSXTARGET=value.strip()
            elif (option=="--universal"): universal = True
            elif (option=="--target"): target = value.strip()
            elif (option=="--arch"): target_arch = value.strip()
            elif (option=="--nocolor"): DisableColors()
            elif (option=="--version"):
                VERSION=value
                if (len(VERSION.split(".")) != 3): raise Exception
            elif (option=="--lzma"): COMPRESSOR="lzma"
            elif (option=="--override"): AddOverride(value.strip())
            elif (option=="--static"): SetLinkAllStatic(True)
            elif (option=="--host"): HOST_URL=value
            elif (option=="--debversion"): DEBVERSION=value
            elif (option=="--rpmrelease"): RPMRELEASE=value
            elif (option=="--git-commit"): GIT_COMMIT=value
            elif (option=="--p3dsuffix"): P3DSUFFIX=value
            elif (option=="--rtdist-version"): RTDIST_VERSION=value
            # Backward compatibility, OPENGL was renamed to GL
            elif (option=="--use-opengl"): PkgEnable("GL")
            elif (option=="--no-opengl"): PkgDisable("GL")
            elif (option=="--directx-sdk"):
                STRDXSDKVERSION = value.strip().lower()
                if STRDXSDKVERSION == '':
                    print("No DirectX SDK version specified. Using 'default' DirectX SDK search")
                    STRDXSDKVERSION = 'default'
            elif (option=="--windows-sdk"):
                WINDOWS_SDK = value.strip().lower()
            elif (option=="--msvc-version"):
                MSVC_VERSION = value.strip().lower()
            elif (option=="--use-icl"): BOOUSEINTELCOMPILER = True
            elif (option=="--clean"): clean_build = True
            else:
                for pkg in PkgListGet():
                    if option == "--use-" + pkg.lower():
                        PkgEnable(pkg)
                        break
                    elif option == "--no-" + pkg.lower():
                        PkgDisable(pkg)
                        break
                    elif option == "--" + pkg.lower() + "-incdir":
                        PkgSetCustomLocation(pkg)
                        IncDirectory(pkg, value)
                        break
                    elif option == "--" + pkg.lower() + "-libdir":
                        PkgSetCustomLocation(pkg)
                        LibDirectory(pkg, value)
                        break
            if (option == "--everything" or option.startswith("--use-")
                or option == "--nothing" or option.startswith("--no-")):
                anything = 1
    except:
        usage(sys.exc_info()[1])

    if not anything:
        if RUNTIME:
            PkgEnableAll()
        else:
            usage("You should specify a list of packages to use or --everything to enable all packages.")

    if (RTDIST and RUNTIME):
        usage("Options --runtime and --rtdist cannot be specified at the same time!")
    if (optimize=="" and (RTDIST or RUNTIME)): optimize = "4"
    elif (optimize==""): optimize = "3"

    if OSXTARGET:
        try:
            maj, min = OSXTARGET.strip().split('.')
            OSXTARGET = int(maj), int(min)
            assert OSXTARGET[0] == 10
        except:
            usage("Invalid setting for OSXTARGET")
    else:
        OSXTARGET = None

    if target is not None or target_arch is not None:
        SetTarget(target, target_arch)

    if universal:
        if target_arch:
            exit("--universal is incompatible with --arch")

        OSX_ARCHS.append("i386")
        if OSXTARGET:
            osxver = OSXTARGET
        else:
            maj, min = platform.mac_ver()[0].split('.')[:2]
            osxver = int(maj), int(min)

        if osxver[1] < 6:
            OSX_ARCHS.append("ppc")
        else:
            OSX_ARCHS.append("x86_64")

    elif HasTargetArch():
        OSX_ARCHS.append(GetTargetArch())

    try:
        SetOptimize(int(optimize))
        assert GetOptimize() in [1, 2, 3, 4]
    except:
        usage("Invalid setting for OPTIMIZE")

    if GIT_COMMIT is not None and not re.match("^[a-f0-9]{40}$", GIT_COMMIT):
        usage("Invalid SHA-1 hash given for --git-commit option!")

    if GetTarget() == 'windows':
        if not MSVC_VERSION:
            print("No MSVC version specified. Defaulting to 10 (Visual Studio 2010).")
            MSVC_VERSION = 10

        try:
            MSVC_VERSION = int(MSVC_VERSION)
        except:
            usage("Invalid setting for --msvc-version")

        if not WINDOWS_SDK:
            print("No Windows SDK version specified. Defaulting to '7.1'.")
            WINDOWS_SDK = '7.1'

        is_win7 = False
        if sys.platform == 'win32':
            # Note: not available in cygwin.
            winver = sys.getwindowsversion()
            if winver[0] >= 6 and winver[1] >= 1:
                is_win7 = True

        if RUNTIME or not is_win7:
            PkgDisable("TOUCHINPUT")
    else:
        PkgDisable("TOUCHINPUT")

    if clean_build and os.path.isdir(GetOutputDir()):
        print("Deleting %s" % (GetOutputDir()))
        shutil.rmtree(GetOutputDir())

parseopts(sys.argv[1:])

########################################################################
##
## Handle environment variables.
##
########################################################################

if ("CFLAGS" in os.environ):
    CFLAGS = os.environ["CFLAGS"].strip()

if ("CXXFLAGS" in os.environ):
    CXXFLAGS = os.environ["CXXFLAGS"].strip()

if ("RPM_OPT_FLAGS" in os.environ):
    CFLAGS += " " + os.environ["RPM_OPT_FLAGS"].strip()
    CXXFLAGS += " " + os.environ["RPM_OPT_FLAGS"].strip()

if ("LDFLAGS" in os.environ):
    LDFLAGS = os.environ["LDFLAGS"].strip()

os.environ["MAKEPANDA"] = os.path.abspath(sys.argv[0])
if GetHost() == "darwin" and OSXTARGET is not None:
    os.environ["MACOSX_DEPLOYMENT_TARGET"] = "%d.%d" % OSXTARGET

########################################################################
##
## Configure things based on the command-line parameters.
##
########################################################################

PLUGIN_VERSION = ParsePluginVersion("dtool/PandaVersion.pp")
COREAPI_VERSION = PLUGIN_VERSION + "." + ParseCoreapiVersion("dtool/PandaVersion.pp")

if VERSION is None:
    if RUNTIME:
        VERSION = PLUGIN_VERSION
    else:
        VERSION = ParsePandaVersion("dtool/PandaVersion.pp")

print("Version: %s" % VERSION)
if RUNTIME or RTDIST:
    print("Core API Version: %s" % COREAPI_VERSION)

if DEBVERSION is None:
    DEBVERSION = VERSION

MAJOR_VERSION = '.'.join(VERSION.split('.')[:2])

if P3DSUFFIX is None:
    P3DSUFFIX = MAJOR_VERSION

outputdir_suffix = ""

if (RUNTIME or RTDIST):
    # Compiling Maya/Max is pointless in rtdist build
    for ver in MAYAVERSIONS + MAXVERSIONS:
        PkgDisable(ver)

    if (DISTRIBUTOR.strip() == ""):
        exit("You must provide a valid distributor name when making a runtime or rtdist build!")

    outputdir_suffix += "_" + DISTRIBUTOR.strip()
    if (RUNTIME):
        outputdir_suffix += "_rt"

if DISTRIBUTOR == "":
    DISTRIBUTOR = "makepanda"
elif not RTDIST_VERSION:
    RTDIST_VERSION = DISTRIBUTOR.strip() + "_" + MAJOR_VERSION

if not RTDIST_VERSION:
    RTDIST_VERSION = "dev"

if not IsCustomOutputDir():
    if GetTarget() == "windows" and GetTargetArch() == 'x64':
        outputdir_suffix += '_x64'

    SetOutputDir("built" + outputdir_suffix)

if (RUNTIME):
    for pkg in PkgListGet():
        if pkg in ["GTK2", "MFC"]:
            # Optional package(s) for runtime.
            pass
        elif pkg in ["OPENSSL", "ZLIB"]:
            # Required packages for runtime.
            if (PkgSkip(pkg)==1):
                exit("Runtime must be compiled with OpenSSL and ZLib support!")
        else:
            # Unused packages for runtime.
            PkgDisable(pkg)

if (INSTALLER and RTDIST):
    exit("Cannot build an installer for the rtdist build!")

if (INSTALLER) and (PkgSkip("PYTHON")) and (not RUNTIME) and GetTarget() == 'windows':
    exit("Cannot build installer on Windows without python")

if (RTDIST) and (PkgSkip("WX") and PkgSkip("FLTK")):
    exit("Cannot build rtdist without wx or fltk")

if (RUNTIME):
    SetLinkAllStatic(True)

if not os.path.isdir("contrib"):
    PkgDisable("CONTRIB")

########################################################################
##
## Load the dependency cache.
##
########################################################################

LoadDependencyCache()

########################################################################
##
## Locate various SDKs.
##
########################################################################

MakeBuildTree()

SdkLocateDirectX(STRDXSDKVERSION)
SdkLocateMaya()
SdkLocateMax()
SdkLocateMacOSX(OSXTARGET)
SdkLocatePython(RTDIST)
SdkLocateWindows(WINDOWS_SDK)
SdkLocatePhysX()
SdkLocateSpeedTree()
SdkLocateAndroid()

SdkAutoDisableDirectX()
SdkAutoDisableMaya()
SdkAutoDisableMax()
SdkAutoDisablePhysX()
SdkAutoDisableSpeedTree()

if RTDIST and DISTRIBUTOR == "cmu":
    # Some validation checks for the CMU builds.
    if (RTDIST_VERSION == "cmu_1.7" and SDK["PYTHONVERSION"] != "python2.6"):
        exit("The CMU 1.7 runtime distribution must be built against Python 2.6!")
    elif (RTDIST_VERSION == "cmu_1.8" and SDK["PYTHONVERSION"] != "python2.7"):
        exit("The CMU 1.8 runtime distribution must be built against Python 2.7!")
    elif (RTDIST_VERSION == "cmu_1.9" and SDK["PYTHONVERSION"] != "python2.7"):
        exit("The CMU 1.9 runtime distribution must be built against Python 2.7!")

if RTDIST and not HOST_URL:
    exit("You must specify a host URL when building the rtdist!")

if RUNTIME and not HOST_URL:
    # Set this to a nice default.
    HOST_URL = "https://runtime.panda3d.org/"

########################################################################
##
## Choose a Compiler.
##
## This should also set up any environment variables needed to make
## the compiler work.
##
########################################################################

if GetHost() == 'windows' and GetTarget() == 'windows':
    COMPILER = "MSVC"
    SdkLocateVisualStudio(MSVC_VERSION)
else:
    COMPILER = "GCC"

SetupBuildEnvironment(COMPILER)

########################################################################
##
## External includes, external libraries, and external defsyms.
##
########################################################################

IncDirectory("ALWAYS", GetOutputDir()+"/tmp")
IncDirectory("ALWAYS", GetOutputDir()+"/include")

if (COMPILER == "MSVC"):
    PkgDisable("X11")
    PkgDisable("XRANDR")
    PkgDisable("XF86DGA")
    PkgDisable("XCURSOR")
    PkgDisable("GLES")
    PkgDisable("GLES2")
    PkgDisable("EGL")
    PkgDisable("CARBON")
    PkgDisable("COCOA")
    if (PkgSkip("PYTHON")==0):
        IncDirectory("ALWAYS", SDK["PYTHON"] + "/include")
        LibDirectory("ALWAYS", SDK["PYTHON"] + "/libs")
    SmartPkgEnable("EIGEN",     "eigen3",     (), ("Eigen/Dense",), target_pkg = 'ALWAYS')
    for pkg in PkgListGet():
        if (PkgSkip(pkg)==0):
            if (pkg[:4]=="MAYA"):
                IncDirectory(pkg, SDK[pkg]      + "/include")
                DefSymbol(pkg, "MAYAVERSION", pkg)
                DefSymbol(pkg, "MLIBRARY_DONTUSE_MFC_MANIFEST", "")
            elif (pkg[:3]=="MAX"):
                IncDirectory(pkg, SDK[pkg]      + "/include")
                IncDirectory(pkg, SDK[pkg]      + "/include/CS")
                IncDirectory(pkg, SDK[pkg+"CS"] + "/include")
                IncDirectory(pkg, SDK[pkg+"CS"] + "/include/CS")
                DefSymbol(pkg, "MAX", pkg)
                if (int(pkg[3:]) >= 2013):
                    DefSymbol(pkg, "UNICODE", "")
                    DefSymbol(pkg, "_UNICODE", "")
            elif (pkg[:2]=="DX"):
                IncDirectory(pkg, SDK[pkg]      + "/include")
            elif GetThirdpartyDir() is not None:
                IncDirectory(pkg, GetThirdpartyDir() + pkg.lower() + "/include")
    for pkg in DXVERSIONS:
        if (PkgSkip(pkg)==0):
            vnum=pkg[2:]

            if GetTargetArch() == 'x64':
              LibDirectory(pkg, SDK[pkg] + '/lib/x64')
            else:
              LibDirectory(pkg, SDK[pkg] + '/lib/x86')
              LibDirectory(pkg, SDK[pkg] + '/lib')

            LibName(pkg, 'd3dVNUM.lib'.replace("VNUM", vnum))
            LibName(pkg, 'd3dxVNUM.lib'.replace("VNUM", vnum))
            if int(vnum) >= 9 and "GENERIC_DXERR_LIBRARY" in SDK:
                LibName(pkg, 'dxerr.lib')
            else:
                LibName(pkg, 'dxerrVNUM.lib'.replace("VNUM", vnum))
            #LibName(pkg, 'ddraw.lib')
            LibName(pkg, 'dxguid.lib')

    if not PkgSkip("FREETYPE") and os.path.isdir(GetThirdpartyDir() + "freetype/include/freetype2"):
        IncDirectory("FREETYPE", GetThirdpartyDir() + "freetype/include/freetype2")

    IncDirectory("ALWAYS", GetThirdpartyDir() + "extras/include")
    LibName("WINSOCK", "wsock32.lib")
    LibName("WINSOCK2", "wsock32.lib")
    LibName("WINSOCK2", "ws2_32.lib")
    LibName("WINCOMCTL", "comctl32.lib")
    LibName("WINCOMDLG", "comdlg32.lib")
    LibName("WINUSER", "user32.lib")
    LibName("WINMM", "winmm.lib")
    LibName("WINIMM", "imm32.lib")
    LibName("WINKERNEL", "kernel32.lib")
    LibName("WINOLE", "ole32.lib")
    LibName("WINOLEAUT", "oleaut32.lib")
    LibName("WINOLDNAMES", "oldnames.lib")
    LibName("WINSHELL", "shell32.lib")
    LibName("WINGDI", "gdi32.lib")
    LibName("ADVAPI", "advapi32.lib")
    LibName("IPHLPAPI", "iphlpapi.lib")
    LibName("GL", "opengl32.lib")
    LibName("GLES", "libgles_cm.lib")
    LibName("GLES2", "libGLESv2.lib")
    LibName("EGL", "libEGL.lib")
    LibName("MSIMG", "msimg32.lib")
    if (PkgSkip("DIRECTCAM")==0): LibName("DIRECTCAM", "strmiids.lib")
    if (PkgSkip("DIRECTCAM")==0): LibName("DIRECTCAM", "quartz.lib")
    if (PkgSkip("DIRECTCAM")==0): LibName("DIRECTCAM", "odbc32.lib")
    if (PkgSkip("DIRECTCAM")==0): LibName("DIRECTCAM", "odbccp32.lib")
    if (PkgSkip("OPENSSL")==0):
        if os.path.isfile(GetThirdpartyDir() + "openssl/lib/libpandassl.lib"):
            LibName("OPENSSL", GetThirdpartyDir() + "openssl/lib/libpandassl.lib")
            LibName("OPENSSL", GetThirdpartyDir() + "openssl/lib/libpandaeay.lib")
        else:
            LibName("OPENSSL", GetThirdpartyDir() + "openssl/lib/libeay32.lib")
            LibName("OPENSSL", GetThirdpartyDir() + "openssl/lib/ssleay32.lib")
    if (PkgSkip("PNG")==0):
        if os.path.isfile(GetThirdpartyDir() + "png/lib/libpng16_static.lib"):
            LibName("PNG", GetThirdpartyDir() + "png/lib/libpng16_static.lib")
        else:
            LibName("PNG", GetThirdpartyDir() + "png/lib/libpng_static.lib")
    if (PkgSkip("TIFF")==0):
        if os.path.isfile(GetThirdpartyDir() + "tiff/lib/libtiff.lib"):
            LibName("TIFF", GetThirdpartyDir() + "tiff/lib/libtiff.lib")
        else:
            LibName("TIFF", GetThirdpartyDir() + "tiff/lib/tiff.lib")
    if (PkgSkip("OPENEXR")==0):
        suffix = ""
        if os.path.isfile(GetThirdpartyDir() + "openexr/lib/IlmImf-2_2.lib"):
            suffix = "-2_2"
        LibName("OPENEXR", GetThirdpartyDir() + "openexr/lib/IlmImf" + suffix + ".lib")
        LibName("OPENEXR", GetThirdpartyDir() + "openexr/lib/IlmThread" + suffix + ".lib")
        LibName("OPENEXR", GetThirdpartyDir() + "openexr/lib/Iex" + suffix + ".lib")
        LibName("OPENEXR", GetThirdpartyDir() + "openexr/lib/Half.lib")
        IncDirectory("OPENEXR", GetThirdpartyDir() + "openexr/include/OpenEXR")
    if (PkgSkip("JPEG")==0):     LibName("JPEG",     GetThirdpartyDir() + "jpeg/lib/jpeg-static.lib")
    if (PkgSkip("ZLIB")==0):     LibName("ZLIB",     GetThirdpartyDir() + "zlib/lib/zlibstatic.lib")
    if (PkgSkip("VRPN")==0):     LibName("VRPN",     GetThirdpartyDir() + "vrpn/lib/vrpn.lib")
    if (PkgSkip("VRPN")==0):     LibName("VRPN",     GetThirdpartyDir() + "vrpn/lib/quat.lib")
    if (PkgSkip("NVIDIACG")==0): LibName("CGGL",     GetThirdpartyDir() + "nvidiacg/lib/cgGL.lib")
    if (PkgSkip("NVIDIACG")==0): LibName("CGDX9",    GetThirdpartyDir() + "nvidiacg/lib/cgD3D9.lib")
    if (PkgSkip("NVIDIACG")==0): LibName("NVIDIACG", GetThirdpartyDir() + "nvidiacg/lib/cg.lib")
    if (PkgSkip("FREETYPE")==0): LibName("FREETYPE", GetThirdpartyDir() + "freetype/lib/freetype.lib")
    if (PkgSkip("FFTW")==0):     LibName("FFTW",     GetThirdpartyDir() + "fftw/lib/rfftw.lib")
    if (PkgSkip("FFTW")==0):     LibName("FFTW",     GetThirdpartyDir() + "fftw/lib/fftw.lib")
    if (PkgSkip("ARTOOLKIT")==0):LibName("ARTOOLKIT",GetThirdpartyDir() + "artoolkit/lib/libAR.lib")
    if (PkgSkip("ASSIMP")==0):   PkgDisable("ASSIMP")  # Not yet supported
    if (PkgSkip("OPENCV")==0):   LibName("OPENCV",   GetThirdpartyDir() + "opencv/lib/cv.lib")
    if (PkgSkip("OPENCV")==0):   LibName("OPENCV",   GetThirdpartyDir() + "opencv/lib/highgui.lib")
    if (PkgSkip("OPENCV")==0):   LibName("OPENCV",   GetThirdpartyDir() + "opencv/lib/cvaux.lib")
    if (PkgSkip("OPENCV")==0):   LibName("OPENCV",   GetThirdpartyDir() + "opencv/lib/ml.lib")
    if (PkgSkip("OPENCV")==0):   LibName("OPENCV",   GetThirdpartyDir() + "opencv/lib/cxcore.lib")
    if (PkgSkip("AWESOMIUM")==0):LibName("AWESOMIUM",GetThirdpartyDir() + "awesomium/lib/Awesomium.lib")
    if (PkgSkip("FFMPEG")==0):   LibName("FFMPEG",   GetThirdpartyDir() + "ffmpeg/lib/avcodec.lib")
    if (PkgSkip("FFMPEG")==0):   LibName("FFMPEG",   GetThirdpartyDir() + "ffmpeg/lib/avformat.lib")
    if (PkgSkip("FFMPEG")==0):   LibName("FFMPEG",   GetThirdpartyDir() + "ffmpeg/lib/avutil.lib")
    if (PkgSkip("SWSCALE")==0):  LibName("SWSCALE",  GetThirdpartyDir() + "ffmpeg/lib/swscale.lib")
    if (PkgSkip("SWRESAMPLE")==0):LibName("SWRESAMPLE",GetThirdpartyDir() + "ffmpeg/lib/swresample.lib")
    if (PkgSkip("FCOLLADA")==0):
        LibName("FCOLLADA", GetThirdpartyDir() + "fcollada/lib/FCollada.lib")
        IncDirectory("FCOLLADA", GetThirdpartyDir() + "fcollada/include/FCollada")
    if (PkgSkip("SQUISH")==0):
        if GetOptimize() <= 2:
            LibName("SQUISH",   GetThirdpartyDir() + "squish/lib/squishd.lib")
        else:
            LibName("SQUISH",   GetThirdpartyDir() + "squish/lib/squish.lib")
    if (PkgSkip("ROCKET")==0):
        LibName("ROCKET", GetThirdpartyDir() + "rocket/lib/RocketCore.lib")
        LibName("ROCKET", GetThirdpartyDir() + "rocket/lib/RocketControls.lib")
        if (PkgSkip("PYTHON")==0):
            LibName("ROCKET", GetThirdpartyDir() + "rocket/lib/" + SDK["PYTHONVERSION"] + "/boost_python-vc100-mt-1_54.lib")
        if (GetOptimize() <= 3):
            LibName("ROCKET", GetThirdpartyDir() + "rocket/lib/RocketDebugger.lib")
    if (PkgSkip("OPENAL")==0):
        LibName("OPENAL", GetThirdpartyDir() + "openal/lib/OpenAL32.lib")
        if not os.path.isfile(GetThirdpartyDir() + "openal/bin/OpenAL32.dll"):
            # Link OpenAL Soft statically.
            DefSymbol("OPENAL", "AL_LIBTYPE_STATIC")
    if (PkgSkip("ODE")==0):
        LibName("ODE",      GetThirdpartyDir() + "ode/lib/ode_single.lib")
        DefSymbol("ODE",    "dSINGLE", "")
    if (PkgSkip("FMODEX")==0):
        if (GetTargetArch() == 'x64'):
            LibName("FMODEX",   GetThirdpartyDir() + "fmodex/lib/fmodex64_vc.lib")
        else:
            LibName("FMODEX",   GetThirdpartyDir() + "fmodex/lib/fmodex_vc.lib")
    if (PkgSkip("FLTK")==0 and RTDIST):
        LibName("FLTK", GetThirdpartyDir() + "fltk/lib/fltk.lib")
        if not PkgSkip("FLTK"):
            # If we have fltk, we don't need wx
            PkgDisable("WX")
    if (PkgSkip("WX")==0 and RTDIST):
        LibName("WX",       GetThirdpartyDir() + "wx/lib/wxbase28u.lib")
        LibName("WX",       GetThirdpartyDir() + "wx/lib/wxmsw28u_core.lib")
        DefSymbol("WX",     "__WXMSW__", "")
        DefSymbol("WX",     "_UNICODE", "")
        DefSymbol("WX",     "UNICODE", "")
    if (PkgSkip("VORBIS")==0):
        LibName("VORBIS",   GetThirdpartyDir() + "vorbis/lib/libogg_static.lib")
        LibName("VORBIS",   GetThirdpartyDir() + "vorbis/lib/libvorbis_static.lib")
        LibName("VORBIS",   GetThirdpartyDir() + "vorbis/lib/libvorbisfile_static.lib")
    for pkg in MAYAVERSIONS:
        if (PkgSkip(pkg)==0):
            LibName(pkg, '"' + SDK[pkg] + '/lib/Foundation.lib"')
            LibName(pkg, '"' + SDK[pkg] + '/lib/OpenMaya.lib"')
            LibName(pkg, '"' + SDK[pkg] + '/lib/OpenMayaAnim.lib"')
            LibName(pkg, '"' + SDK[pkg] + '/lib/OpenMayaUI.lib"')
    for pkg in MAXVERSIONS:
        if (PkgSkip(pkg)==0):
            LibName(pkg, SDK[pkg] +  '/lib/core.lib')
            LibName(pkg, SDK[pkg] +  '/lib/edmodel.lib')
            LibName(pkg, SDK[pkg] +  '/lib/gfx.lib')
            LibName(pkg, SDK[pkg] +  '/lib/geom.lib')
            LibName(pkg, SDK[pkg] +  '/lib/mesh.lib')
            LibName(pkg, SDK[pkg] +  '/lib/maxutil.lib')
            LibName(pkg, SDK[pkg] +  '/lib/paramblk2.lib')
    if (PkgSkip("PHYSX")==0):
        if GetTargetArch() == 'x64':
            LibName("PHYSX",  SDK["PHYSXLIBS"] + "/PhysXLoader64.lib")
            LibName("PHYSX",  SDK["PHYSXLIBS"] + "/NxCharacter64.lib")
        else:
            LibName("PHYSX",  SDK["PHYSXLIBS"] + "/PhysXLoader.lib")
            LibName("PHYSX",  SDK["PHYSXLIBS"] + "/NxCharacter.lib")

        IncDirectory("PHYSX", SDK["PHYSX"] + "/Physics/include")
        IncDirectory("PHYSX", SDK["PHYSX"] + "/PhysXLoader/include")
        IncDirectory("PHYSX", SDK["PHYSX"] + "/NxCharacter/include")
        IncDirectory("PHYSX", SDK["PHYSX"] + "/NxExtensions/include")
        IncDirectory("PHYSX", SDK["PHYSX"] + "/Foundation/include")
        IncDirectory("PHYSX", SDK["PHYSX"] + "/Cooking/include")

    if (PkgSkip("SPEEDTREE")==0):
        if GetTargetArch() == 'x64':
            libdir = SDK["SPEEDTREE"] + "/Lib/Windows/VC10.x64/"
            p64ext = '64'
        else:
            libdir = SDK["SPEEDTREE"] + "/Lib/Windows/VC10/"
            p64ext = ''

        debugext = ''
        if (GetOptimize() <= 2): debugext = "_d"
        libsuffix = "_v%s_VC100MT%s_Static%s.lib" % (
            SDK["SPEEDTREEVERSION"], p64ext, debugext)
        LibName("SPEEDTREE", "%sSpeedTreeCore%s" % (libdir, libsuffix))
        LibName("SPEEDTREE", "%sSpeedTreeForest%s" % (libdir, libsuffix))
        LibName("SPEEDTREE", "%sSpeedTree%sRenderer%s" % (libdir, SDK["SPEEDTREEAPI"], libsuffix))
        LibName("SPEEDTREE", "%sSpeedTreeRenderInterface%s" % (libdir, libsuffix))
        if (SDK["SPEEDTREEAPI"] == "OpenGL"):
            LibName("SPEEDTREE",  "%sglew32.lib" % (libdir))
            LibName("SPEEDTREE",  "glu32.lib")
        IncDirectory("SPEEDTREE", SDK["SPEEDTREE"] + "/Include")
    if (PkgSkip("BULLET")==0):
        suffix = '.lib'
        if GetTargetArch() == 'x64' and os.path.isfile(GetThirdpartyDir() + "bullet/lib/BulletCollision_x64.lib"):
            suffix = '_x64.lib'
        LibName("BULLET", GetThirdpartyDir() + "bullet/lib/LinearMath" + suffix)
        LibName("BULLET", GetThirdpartyDir() + "bullet/lib/BulletCollision" + suffix)
        LibName("BULLET", GetThirdpartyDir() + "bullet/lib/BulletDynamics" + suffix)
        LibName("BULLET", GetThirdpartyDir() + "bullet/lib/BulletSoftBody" + suffix)

if (COMPILER=="GCC"):
    PkgDisable("AWESOMIUM")
    if GetTarget() != "darwin":
        PkgDisable("CARBON")
        PkgDisable("COCOA")
    elif RUNTIME:
        # We don't support Cocoa in the runtime yet.
        PkgDisable("COCOA")
    if 'x86_64' in OSX_ARCHS:
        # 64-bits OS X doesn't have Carbon.
        PkgDisable("CARBON")

    if (PkgSkip("PYTHON")==0):
        IncDirectory("ALWAYS", SDK["PYTHON"])
    if (GetHost() == "darwin"):
        if (PkgSkip("FREETYPE")==0 and not os.path.isdir(GetThirdpartyDir() + 'freetype')):
          IncDirectory("FREETYPE", "/usr/X11/include")
          IncDirectory("FREETYPE", "/usr/X11/include/freetype2")
          LibDirectory("FREETYPE", "/usr/X11/lib")

    if (GetHost() == "freebsd"):
        IncDirectory("ALWAYS", "/usr/local/include")
        LibDirectory("ALWAYS", "/usr/local/lib")
        if (os.path.isdir("/usr/PCBSD")):
            IncDirectory("ALWAYS", "/usr/PCBSD/local/include")
            LibDirectory("ALWAYS", "/usr/PCBSD/local/lib")

    if GetTarget() != "windows":
        PkgDisable("DIRECTCAM")

    fcollada_libs = ("FColladaD", "FColladaSD", "FColladaS")
    # WARNING! The order of the ffmpeg libraries matters!
    ffmpeg_libs = ("libavformat", "libavcodec", "libavutil")

    #         Name         pkg-config   libs, include(dir)s
    if (not RUNTIME):
        SmartPkgEnable("EIGEN",     "eigen3",    (), ("Eigen/Dense",), target_pkg = 'ALWAYS')
        SmartPkgEnable("ARTOOLKIT", "",          ("AR"), "AR/ar.h")
        SmartPkgEnable("FCOLLADA",  "",          ChooseLib(fcollada_libs, "FCOLLADA"), ("FCollada", "FCollada/FCollada.h"))
<<<<<<< HEAD
        SmartPkgEnable("ASSIMP",    "assimp", ("assimp"), "assimp")
        SmartPkgEnable("FFMPEG",    ffmpeg_libs, ffmpeg_libs, ffmpeg_libs)
        SmartPkgEnable("SWSCALE",   "libswscale", "libswscale", ("libswscale", "libswscale/swscale.h"), target_pkg = "FFMPEG")
        SmartPkgEnable("SWRESAMPLE","libswresample", "libswresample", ("libswresample", "libswresample/swresample.h"), target_pkg = "FFMPEG")
=======
        SmartPkgEnable("FFMPEG",    ffmpeg_libs, ffmpeg_libs, ("libavformat/avformat.h", "libavcodec/avcodec.h", "libavutil/avutil.h"))
        SmartPkgEnable("SWSCALE",   "libswscale", "libswscale", ("libswscale/swscale.h"), target_pkg = "FFMPEG", thirdparty_dir = "ffmpeg")
        SmartPkgEnable("SWRESAMPLE","libswresample", "libswresample", ("libswresample/swresample.h"), target_pkg = "FFMPEG", thirdparty_dir = "ffmpeg")
>>>>>>> d53b2ca8
        SmartPkgEnable("FFTW",      "",          ("rfftw", "fftw"), ("fftw.h", "rfftw.h"))
        SmartPkgEnable("FMODEX",    "",          ("fmodex"), ("fmodex", "fmodex/fmod.h"))
        SmartPkgEnable("FREETYPE",  "freetype2", ("freetype"), ("freetype2", "freetype2/freetype/freetype.h"))
        SmartPkgEnable("GL",        "gl",        ("GL"), ("GL/gl.h"), framework = "OpenGL")
        SmartPkgEnable("GLES",      "glesv1_cm", ("GLESv1_CM"), ("GLES/gl.h"), framework = "OpenGLES")
        SmartPkgEnable("GLES2",     "glesv2",    ("GLESv2"), ("GLES2/gl2.h")) #framework = "OpenGLES"?
        SmartPkgEnable("EGL",       "egl",       ("EGL"), ("EGL/egl.h"))
        SmartPkgEnable("NVIDIACG",  "",          ("Cg"), "Cg/cg.h", framework = "Cg")
        SmartPkgEnable("ODE",       "",          ("ode"), "ode/ode.h", tool = "ode-config")
        SmartPkgEnable("OPENAL",    "openal",    ("openal"), "AL/al.h", framework = "OpenAL")
        SmartPkgEnable("SQUISH",    "",          ("squish"), "squish.h")
        SmartPkgEnable("TIFF",      "libtiff-4", ("tiff"), "tiff.h")
        SmartPkgEnable("OPENEXR",   "OpenEXR",   ("IlmImf", "Imath", "Half", "Iex", "IexMath", "IlmThread"), ("OpenEXR", "OpenEXR/ImfOutputFile.h"))
        SmartPkgEnable("VRPN",      "",          ("vrpn", "quat"), ("vrpn", "quat.h", "vrpn/vrpn_Types.h"))
        SmartPkgEnable("BULLET", "bullet", ("BulletSoftBody", "BulletDynamics", "BulletCollision", "LinearMath"), ("bullet", "bullet/btBulletDynamicsCommon.h"))
        SmartPkgEnable("VORBIS",    "vorbisfile",("vorbisfile", "vorbis", "ogg"), ("ogg/ogg.h", "vorbis/vorbisfile.h"))
        SmartPkgEnable("JPEG",      "",          ("jpeg"), "jpeglib.h")
        SmartPkgEnable("PNG",       "libpng",    ("png"), "png.h", tool = "libpng-config")

        if GetTarget() == "darwin" and not PkgSkip("FFMPEG"):
            LibName("FFMPEG", "-Wl,-read_only_relocs,suppress")
            LibName("FFMPEG", "-framework VideoDecodeAcceleration")

        cv_lib = ChooseLib(("opencv_core", "cv"), "OPENCV")
        if cv_lib == "opencv_core":
            OPENCV_VER_23 = True
            SmartPkgEnable("OPENCV", "opencv",   ("opencv_core", "opencv_highgui"), ("opencv2/core/core.hpp"))
        else:
            SmartPkgEnable("OPENCV", "opencv",   ("cv", "highgui", "cvaux", "ml", "cxcore"),
                           ("opencv", "opencv/cv.h", "opencv/cxcore.h", "opencv/highgui.h"))

        rocket_libs = ("RocketCore", "RocketControls")
        if (GetOptimize() <= 3):
            rocket_libs += ("RocketDebugger",)
        rocket_libs += ("boost_python",)
        SmartPkgEnable("ROCKET",    "",          rocket_libs, "Rocket/Core.h")

        if not PkgSkip("PYTHON"):
            if GetTarget() == "darwin" and not RTDIST and not PkgHasCustomLocation("PYTHON"):
                LibName("PYTHON", "-framework Python")
            else:
                SmartPkgEnable("PYTHON", "", SDK["PYTHONVERSION"], (SDK["PYTHONVERSION"], SDK["PYTHONVERSION"] + "/Python.h"), tool = SDK["PYTHONVERSION"] + "-config")

    SmartPkgEnable("OPENSSL",   "openssl",   ("ssl", "crypto"), ("openssl/ssl.h", "openssl/crypto.h"))
    SmartPkgEnable("ZLIB",      "zlib",      ("z"), "zlib.h")
    SmartPkgEnable("GTK2",      "gtk+-2.0")

    if (RTDIST):
        SmartPkgEnable("WX", tool = "wx-config")
        SmartPkgEnable("FLTK", "", ("fltk"), ("FL/Fl.H"), tool = "fltk-config")

    if GetTarget() != 'darwin':
        # CgGL is covered by the Cg framework, and we don't need X11 components on OSX
        if not PkgSkip("NVIDIACG") and not RUNTIME:
            SmartPkgEnable("CGGL", "", ("CgGL"), "Cg/cgGL.h")
        if not RUNTIME:
            SmartPkgEnable("X11", "x11", "X11", ("X11", "X11/Xlib.h"))
            SmartPkgEnable("XRANDR", "xrandr", "Xrandr", "X11/extensions/Xrandr.h")
            SmartPkgEnable("XF86DGA", "xxf86dga", "Xxf86dga", "X11/extensions/xf86dga.h")
            SmartPkgEnable("XCURSOR", "xcursor", "Xcursor", "X11/Xcursor/Xcursor.h")

    if GetHost() != "darwin":
        # Workaround for an issue where pkg-config does not include this path
        if GetTargetArch() in ("x86_64", "amd64"):
            if (os.path.isdir("/usr/lib64/glib-2.0/include")):
                IncDirectory("GTK2", "/usr/lib64/glib-2.0/include")
            if (os.path.isdir("/usr/lib64/gtk-2.0/include")):
                IncDirectory("GTK2", "/usr/lib64/gtk-2.0/include")

            if not PkgSkip("X11"):
                if (os.path.isdir("/usr/X11R6/lib64")):
                    LibDirectory("ALWAYS", "/usr/X11R6/lib64")
                else:
                    LibDirectory("ALWAYS", "/usr/X11R6/lib")
        elif not PkgSkip("X11"):
            LibDirectory("ALWAYS", "/usr/X11R6/lib")

    if RUNTIME:
        # For the runtime, these packages are required
        for pkg in ["OPENSSL", "ZLIB"]:
            skips = []
            if (pkg in PkgListGet() and PkgSkip(pkg)==1):
                skips.append(pkg)
            if skips:
                exit("Runtime must be compiled with OpenSSL and ZLib support (missing %s)" % (', '.join(skips)))

    for pkg in MAYAVERSIONS:
        if (PkgSkip(pkg)==0 and (pkg in SDK)):
            if (GetHost() == "darwin"):
                # Sheesh, Autodesk really can't make up their mind
                # regarding the location of the Maya devkit on OS X.
                if (os.path.isdir(SDK[pkg] + "/Maya.app/Contents/lib")):
                    LibDirectory(pkg, SDK[pkg] + "/Maya.app/Contents/lib")
                if (os.path.isdir(SDK[pkg] + "/Maya.app/Contents/MacOS")):
                    LibDirectory(pkg, SDK[pkg] + "/Maya.app/Contents/MacOS")
                if (os.path.isdir(SDK[pkg] + "/lib")):
                    LibDirectory(pkg, SDK[pkg] + "/lib")
                if (os.path.isdir(SDK[pkg] + "/Maya.app/Contents/include/maya")):
                    IncDirectory(pkg, SDK[pkg] + "/Maya.app/Contents/include")
                if (os.path.isdir(SDK[pkg] + "/devkit/include/maya")):
                    IncDirectory(pkg, SDK[pkg] + "/devkit/include")
                if (os.path.isdir(SDK[pkg] + "/include/maya")):
                    IncDirectory(pkg, SDK[pkg] + "/include")
            else:
                LibDirectory(pkg, SDK[pkg] + "/lib")
                IncDirectory(pkg, SDK[pkg] + "/include")
            DefSymbol(pkg, "MAYAVERSION", pkg)

    if GetTarget() == 'darwin':
        LibName("ALWAYS", "-framework AppKit")
        if (PkgSkip("OPENCV")==0):
            LibName("OPENCV", "-framework QuickTime")
        LibName("AGL", "-framework AGL")
        LibName("CARBON", "-framework Carbon")
        LibName("COCOA", "-framework Cocoa")
        # Fix for a bug in OSX Leopard:
        LibName("GL", "-dylib_file /System/Library/Frameworks/OpenGL.framework/Versions/A/Libraries/libGL.dylib:/System/Library/Frameworks/OpenGL.framework/Versions/A/Libraries/libGL.dylib")

    if GetTarget() == 'android':
        LibName("ALWAYS", '-llog')
        LibName("ALWAYS", '-landroid')
        LibName("JNIGRAPHICS", '-ljnigraphics')

    for pkg in MAYAVERSIONS:
        if (PkgSkip(pkg)==0 and (pkg in SDK)):
            if GetTarget() == 'darwin':
                LibName(pkg, "-Wl,-rpath," + SDK[pkg] + "/Maya.app/Contents/MacOS")
            else:
                LibName(pkg, "-Wl,-rpath," + SDK[pkg] + "/lib")
            LibName(pkg, "-lOpenMaya")
            LibName(pkg, "-lOpenMayaAnim")
            LibName(pkg, "-lAnimSlice")
            LibName(pkg, "-lDeformSlice")
            LibName(pkg, "-lModifiers")
            LibName(pkg, "-lDynSlice")
            LibName(pkg, "-lKinSlice")
            LibName(pkg, "-lModelSlice")
            LibName(pkg, "-lNurbsSlice")
            LibName(pkg, "-lPolySlice")
            LibName(pkg, "-lProjectSlice")
            LibName(pkg, "-lImage")
            LibName(pkg, "-lShared")
            LibName(pkg, "-lTranslators")
            LibName(pkg, "-lDataModel")
            LibName(pkg, "-lRenderModel")
            LibName(pkg, "-lNurbsEngine")
            LibName(pkg, "-lDependEngine")
            LibName(pkg, "-lCommandEngine")
            LibName(pkg, "-lFoundation")
            LibName(pkg, "-lIMFbase")
            if GetTarget() != 'darwin':
                LibName(pkg, "-lOpenMayalib")
            else:
                LibName(pkg, "-dylib_file /System/Library/Frameworks/OpenGL.framework/Versions/A/Libraries/libGL.dylib:/System/Library/Frameworks/OpenGL.framework/Versions/A/Libraries/libGL.dylib")

    if (PkgSkip("PHYSX")==0):
        IncDirectory("PHYSX", SDK["PHYSX"] + "/Physics/include")
        IncDirectory("PHYSX", SDK["PHYSX"] + "/PhysXLoader/include")
        IncDirectory("PHYSX", SDK["PHYSX"] + "/NxCharacter/include")
        IncDirectory("PHYSX", SDK["PHYSX"] + "/NxExtensions/include")
        IncDirectory("PHYSX", SDK["PHYSX"] + "/Foundation/include")
        IncDirectory("PHYSX", SDK["PHYSX"] + "/Cooking/include")
        LibDirectory("PHYSX", SDK["PHYSXLIBS"])
        if (GetHost() == "darwin"):
            LibName("PHYSX", SDK["PHYSXLIBS"] + "/osxstatic/PhysXCooking.a")
            LibName("PHYSX", SDK["PHYSXLIBS"] + "/osxstatic/PhysXCore.a")
        else:
            LibName("PHYSX", "-lPhysXLoader")
            LibName("PHYSX", "-lNxCharacter")

DefSymbol("WITHINPANDA", "WITHIN_PANDA", "1")
if GetLinkAllStatic():
    DefSymbol("ALWAYS", "LINK_ALL_STATIC")
if GetTarget() == 'android':
    DefSymbol("ALWAYS", "ANDROID")

if not PkgSkip("EIGEN"):
    DefSymbol("ALWAYS", "EIGEN_MPL2_ONLY")
    if GetOptimize() >= 3:
        DefSymbol("ALWAYS", "EIGEN_NO_DEBUG")
        if COMPILER == "MSVC":
            # Squeeze out a bit more performance on MSVC builds...
            # Only do this if EIGEN_NO_DEBUG is also set, otherwise it
            # will turn them into runtime assertions.
            DefSymbol("ALWAYS", "EIGEN_NO_STATIC_ASSERT")

########################################################################
##
## Give a Status Report on Command-Line Options
##
########################################################################

def printStatus(header,warnings):
    if GetVerbose():
        print("")
        print("-------------------------------------------------------------------")
        print(header)
        tkeep = ""
        tomit = ""
        for x in PkgListGet():
            if PkgSkip(x):
                tomit = tomit + x + " "
            else:
                tkeep = tkeep + x + " "

        if RTDIST:
            print("Makepanda: Runtime distribution build")
        elif RUNTIME:
            print("Makepanda: Runtime build")
        else:
            print("Makepanda: Regular build")

        print("Makepanda: Compiler: %s" % (COMPILER))
        print("Makepanda: Optimize: %d" % (GetOptimize()))
        print("Makepanda: Keep Pkg: %s" % (tkeep))
        print("Makepanda: Omit Pkg: %s" % (tomit))

        if GENMAN:
            print("Makepanda: Generate API reference manual")
        else:
            print("Makepanda: Don't generate API reference manual")

        if GetHost() == "windows" and not RTDIST:
            if INSTALLER:
                print("Makepanda: Build installer, using %s" % (COMPRESSOR))
            else:
                print("Makepanda: Don't build installer")

        print("Makepanda: Version ID: %s" % (VERSION))
        for x in warnings:
            print("Makepanda: %s" % (x))
        print("-------------------------------------------------------------------")
        print("")
        sys.stdout.flush()

########################################################################
##
## BracketNameWithQuotes
##
########################################################################

def BracketNameWithQuotes(name):
    # Workaround for OSX bug - compiler doesn't like those flags quoted.
    if (name.startswith("-framework")): return name
    if (name.startswith("-dylib_file")): return name

    # Don't add quotes when it's not necessary.
    if " " not in name: return name

    # Account for quoted name (leave as is) but quote everything else (e.g., to protect spaces within paths from improper parsing)
    if (name.startswith('"') and name.endswith('"')): return name
    else: return '"' + name + '"'

########################################################################
##
## CompileCxx
##
########################################################################

def CompileCxx(obj,src,opts):
    ipath = GetListOption(opts, "DIR:")
    optlevel = GetOptimizeOption(opts)
    if (COMPILER=="MSVC"):
        if not BOOUSEINTELCOMPILER:
            cmd = "cl "
            if GetTargetArch() == 'x64':
                cmd += "/favor:blend "
            cmd += "/wd4996 /wd4275 /wd4267 /wd4101 /wd4273 "

            # Enable Windows 7 interfaces if we need Touchinput.
            if PkgSkip("TOUCHINPUT") == 0:
                cmd += "/DWINVER=0x601 "
            else:
                cmd += "/DWINVER=0x501 "
            cmd += "/Fo" + obj + " /nologo /c"
            if GetTargetArch() != 'x64' and (not PkgSkip("SSE2") or 'SSE2' in opts):
                cmd += " /arch:SSE2"
            for x in ipath: cmd += " /I" + x
            for (opt,dir) in INCDIRECTORIES:
                if (opt=="ALWAYS") or (opt in opts): cmd += " /I" + BracketNameWithQuotes(dir)
            for (opt,var,val) in DEFSYMBOLS:
                if (opt=="ALWAYS") or (opt in opts): cmd += " /D" + var + "=" + val
            if (opts.count('MSFORSCOPE')): cmd += ' /Zc:forScope-'

            if (optlevel==1): cmd += " /MDd /Zi /RTCs /GS"
            if (optlevel==2): cmd += " /MDd /Zi"
            if (optlevel==3): cmd += " /MD /Zi /GS- /O2 /Ob2 /Oi /Ot /fp:fast"
            if (optlevel==4):
                cmd += " /MD /Zi /GS- /Ox /Ob2 /Oi /Ot /fp:fast /DFORCE_INLINING /DNDEBUG /GL"
                cmd += " /Oy /Zp16"      # jean-claude add /Zp16 insures correct static alignment for SSEx

            cmd += " /Fd" + os.path.splitext(obj)[0] + ".pdb"

            building = GetValueOption(opts, "BUILDING:")
            if (building):
                cmd += " /DBUILDING_" + building

            if ("BIGOBJ" in opts) or GetTargetArch() == 'x64':
                cmd += " /bigobj"

            cmd += " /Zm300 /DWIN32_VC /DWIN32"
            if 'EXCEPTIONS' in opts:
                cmd += " /EHsc"
            else:
                cmd += " /D_HAS_EXCEPTIONS=0"

            if 'RTTI' not in opts:
                 cmd += " /GR-"

            if GetTargetArch() == 'x64':
                cmd += " /DWIN64_VC /DWIN64"

            if WINDOWS_SDK.startswith('7.') and MSVC_VERSION > 10:
                # To preserve Windows XP compatibility.
                cmd += " /D_USING_V110_SDK71_"

            cmd += " /W3 " + BracketNameWithQuotes(src)
            oscmd(cmd)
        else:
            cmd = "icl "
            if GetTargetArch() == 'x64':
                cmd += "/favor:blend "
            cmd += "/wd4996 /wd4275 /wd4267 /wd4101 /wd4273 "

            # Enable Windows 7 interfaces if we need Touchinput.
            if PkgSkip("TOUCHINPUT") == 0:
                cmd += "/DWINVER=0x601 "
            else:
                cmd += "/DWINVER=0x501 "
            cmd += "/Fo" + obj + " /c"
            for x in ipath: cmd += " /I" + x
            for (opt,dir) in INCDIRECTORIES:
                if (opt=="ALWAYS") or (opt in opts): cmd += " /I" + BracketNameWithQuotes(dir)
            for (opt,var,val) in DEFSYMBOLS:
                if (opt=="ALWAYS") or (opt in opts): cmd += " /D" + var + "=" + val
            if (opts.count('MSFORSCOPE')):  cmd += ' /Zc:forScope-'

            if (optlevel==1): cmd += " /MDd /Zi /RTCs /GS"
            if (optlevel==2): cmd += " /MDd /Zi /arch:SSE3"
            # core changes from jean-claude (dec 2011)
            # ----------------------------------------
            # performance will be seeked at level 3 & 4
            # -----------------------------------------
            if (optlevel==3):
                cmd += " /MD /Zi /O2 /Oi /Ot /arch:SSE3"
                cmd += " /Ob0"
                cmd += " /Qipo-"                            # beware of IPO !!!
            ##      Lesson learned: Don't use /GL flag -> end result is MESSY
            ## ----------------------------------------------------------------
            if (optlevel==4):
                cmd += " /MD /Zi /O3 /Oi /Ot /Ob0 /Yc /DNDEBUG"  # /Ob0 a ete rajoute en cours de route a 47%
                cmd += " /Qipo"                              # optimization multi file

            # for 3 & 4 optimization levels
            # -----------------------------
            if (optlevel>=3):
                cmd += " /fp:fast=2"
                cmd += " /Qftz"
                cmd += " /Qfp-speculation:fast"
                cmd += " /Qopt-matmul"                        # needs /O2 or /O3
                cmd += " /Qprec-div-"
                cmd += " /Qsimd"

                cmd += " /QxHost"                            # compile for target host; Compiling for distribs should probably strictly enforce /arch:..
                cmd += " /Quse-intel-optimized-headers"        # use intel optimized headers
                cmd += " /Qparallel"                        # enable parallelization
                cmd += " /Qvc10"                                # for Microsoft Visual C++ 2010

            ## PCH files coexistence: the /Qpchi option causes the Intel C++ Compiler to name its
            ## PCH files with a .pchi filename suffix and reduce build time.
            ## The /Qpchi option is on by default but interferes with Microsoft libs; so use /Qpchi- to turn it off.
            ## I need to have a deeper look at this since the compile time is quite influenced by this setting !!!
            cmd += " /Qpchi-"                                 # keep it this way!

            ## Inlining seems to be an issue here ! (the linker doesn't find necessary info later on)
            ## ------------------------------------
            ## so don't use cmd += " /DFORCE_INLINING"        (need to check why with Panda developpers!)
            ## Inline expansion  /Ob1    :    Allow functions marked inline to be inlined.
            ## Inline any        /Ob2    :    Inline functions deemed appropriate by compiler.

            ## Ctor displacement /vd0    :    Disable constructor displacement.
            ## Choose this option only if no class constructors or destructors call virtual functions.
            ## Use /vd1 (default) to enable. Alternate: #pragma vtordisp

            ## Best case ptrs    /vmb    :    Use best case "pointer to class member" representation.
            ## Use this option if you always define a class before you declare a pointer to a member of the class.
            ## The compiler will issue an error if it encounters a pointer declaration before the class is defined.
            ## Alternate: #pragma pointers_to_members

            cmd += " /Fd" + os.path.splitext(obj)[0] + ".pdb"
            building = GetValueOption(opts, "BUILDING:")
            if (building): cmd += " /DBUILDING_" + building
            if ("BIGOBJ" in opts) or GetTargetArch() == 'x64':
                cmd += " /bigobj"

            # level of warnings and optimization reports
            if GetVerbose():
                cmd += " /W3 " # or /W4 or /Wall
                cmd += " /Qopt-report:2 /Qopt-report-phase:hlo /Qopt-report-phase:hpo"    # some optimization reports
            else:
                cmd += " /W1 "
            cmd += " /EHa /Zm300 /DWIN32_VC /DWIN32"
            if GetTargetArch() == 'x64':
                cmd += " /DWIN64_VC /DWIN64"
            cmd += " " + BracketNameWithQuotes(src)

            oscmd(cmd)

    if (COMPILER=="GCC"):
        if (src.endswith(".c")): cmd = GetCC() +' -fPIC -c -o ' + obj
        else:                    cmd = GetCXX()+' -ftemplate-depth-70 -fPIC -c -o ' + obj
        for (opt, dir) in INCDIRECTORIES:
            if (opt=="ALWAYS") or (opt in opts): cmd += ' -I' + BracketNameWithQuotes(dir)
        for (opt, dir) in FRAMEWORKDIRECTORIES:
            if (opt=="ALWAYS") or (opt in opts): cmd += ' -F' + BracketNameWithQuotes(dir)
        for (opt,var,val) in DEFSYMBOLS:
            if (opt=="ALWAYS") or (opt in opts): cmd += ' -D' + var + '=' + val
        for x in ipath: cmd += ' -I' + x

        if not GetLinkAllStatic() and 'NOHIDDEN' not in opts:
            cmd += ' -fvisibility=hidden'

        # Mac-specific flags.
        if GetTarget() == "darwin":
            cmd += " -Wno-deprecated-declarations"
            if OSXTARGET is not None:
                cmd += " -isysroot " + SDK["MACOSX"]
                cmd += " -mmacosx-version-min=%d.%d" % (OSXTARGET)

            for arch in OSX_ARCHS:
                if 'NOARCH:' + arch.upper() not in opts:
                    cmd += " -arch %s" % arch

        if "SYSROOT" in SDK:
            cmd += ' --sysroot=%s -no-canonical-prefixes' % (SDK["SYSROOT"])

        # Android-specific flags.
        arch = GetTargetArch()

        if GetTarget() == "android":
            # Most of the specific optimization flags here were
            # just copied from the default Android Makefiles.
            cmd += ' -I%s/include' % (SDK["ANDROID_STL"])
            cmd += ' -I%s/libs/%s/include' % (SDK["ANDROID_STL"], SDK["ANDROID_ABI"])
            cmd += ' -ffunction-sections -funwind-tables'
            if arch == 'armv7a':
                cmd += ' -D__ARM_ARCH_5__ -D__ARM_ARCH_5T__ -D__ARM_ARCH_5E__ -D__ARM_ARCH_5TE__'
                cmd += ' -fstack-protector -march=armv7-a -mfloat-abi=softfp -mfpu=vfpv3-d16'
            elif arch == 'arm':
                cmd += ' -D__ARM_ARCH_5__ -D__ARM_ARCH_5T__ -D__ARM_ARCH_5E__ -D__ARM_ARCH_5TE__'
                cmd += ' -fstack-protector -march=armv5te -mtune=xscale -msoft-float'
            elif arch == 'mips':
                cmd += ' -fno-strict-aliasing -finline-functions -fmessage-length=0'
                cmd += ' -fno-inline-functions-called-once -fgcse-after-reload'
                cmd += ' -frerun-cse-after-loop -frename-registers'

            cmd += " -Wa,--noexecstack"

            # Now add specific release/debug flags.
            if optlevel >= 3:
                cmd += " -fomit-frame-pointer"
                if arch.startswith('arm'):
                    cmd += ' -fno-strict-aliasing -finline-limit=64 -mthumb'
                elif arch == 'x86':
                    cmd += ' -fstrict-aliasing'
                elif arch == 'mips':
                    cmd += ' -funswitch-loops -finline-limit=300'
            else:
                cmd += ' -fno-omit-frame-pointer'
                if arch.startswith('arm'):
                    cmd += ' -marm'
                elif arch == 'x86':
                    cmd += ' -fno-strict-aliasing'

            # Enable SIMD instructions if requested
            if arch.startswith('arm') and PkgSkip("NEON") == 0:
                cmd += ' -mfpu=neon'

        else:
            cmd += " -pthread"

        if not src.endswith(".c"):
            # We don't use exceptions for most modules.
            if 'EXCEPTIONS' in opts:
                cmd += " -fexceptions"
            else:
                cmd += " -fno-exceptions"

                if src.endswith(".mm"):
                    # Work around Apple compiler bug.
                    cmd += " -U__EXCEPTIONS"

            if 'RTTI' not in opts:
                # We always disable RTTI on Android for memory usage reasons.
                if optlevel >= 4 or GetTarget() == "android":
                    cmd += " -fno-rtti"

        if ('SSE2' in opts or not PkgSkip("SSE2")) and not arch.startswith("arm"):
            cmd += " -msse2"

        if optlevel >= 3:
            cmd += " -ffast-math"
        if optlevel == 3:
            # Fast math is nice, but we'd like to see NaN in dev builds.
            cmd += " -fno-finite-math-only"

        if (optlevel==1): cmd += " -ggdb -D_DEBUG"
        if (optlevel==2): cmd += " -O1 -D_DEBUG"
        if (optlevel==3): cmd += " -O2"
        if (optlevel==4): cmd += " -O3 -DNDEBUG"

        if src.endswith(".c"):
            cmd += ' ' + CFLAGS
        else:
            cmd += ' ' + CXXFLAGS
        cmd = cmd.rstrip()

        building = GetValueOption(opts, "BUILDING:")
        if (building): cmd += " -DBUILDING_" + building
        cmd += ' ' + BracketNameWithQuotes(src)
        oscmd(cmd)

########################################################################
##
## CompileBison
##
########################################################################

def CompileBison(wobj, wsrc, opts):
    ifile = os.path.basename(wsrc)
    wdsth = GetOutputDir()+"/include/" + ifile[:-4] + ".h"
    wdstc = GetOutputDir()+"/tmp/" + ifile + ".cxx"
    pre = GetValueOption(opts, "BISONPREFIX_")
    bison = GetBison()
    if bison is None:
        # We don't have bison.  See if there is a prebuilt file.
        base, ext = os.path.splitext(wsrc)
        if os.path.isfile(base + '.h.prebuilt') and \
           os.path.isfile(base + '.cxx.prebuilt'):
            CopyFile(wdstc, base + '.cxx.prebuilt')
            CopyFile(wdsth, base + '.h.prebuilt')
        else:
            exit('Could not find bison!')
    else:
        oscmd(bison + ' -y -d -o'+GetOutputDir()+'/tmp/'+ifile+'.c -p '+pre+' '+wsrc)
        CopyFile(wdstc, GetOutputDir()+"/tmp/"+ifile+".c")
        CopyFile(wdsth, GetOutputDir()+"/tmp/"+ifile+".h")

    # Finally, compile the generated source file.
    CompileCxx(wobj,wdstc,opts)

########################################################################
##
## CompileFlex
##
########################################################################

def CompileFlex(wobj,wsrc,opts):
    ifile = os.path.basename(wsrc)
    wdst = GetOutputDir()+"/tmp/"+ifile+".cxx"
    pre = GetValueOption(opts, "BISONPREFIX_")
    dashi = opts.count("FLEXDASHI")
    flex = GetFlex()
    if flex is None:
        # We don't have flex.  See if there is a prebuilt file.
        base, ext = os.path.splitext(wsrc)
        if os.path.isfile(base + '.cxx.prebuilt'):
            CopyFile(wdst, base + '.cxx.prebuilt')
        else:
            exit('Could not find flex!')
    else:
        if (dashi):
            oscmd(flex + " -i -P" + pre + " -o"+wdst+" "+wsrc)
        else:
            oscmd(flex +    " -P" + pre + " -o"+wdst+" "+wsrc)

    # Finally, compile the generated source file.
    CompileCxx(wobj,wdst,opts)

########################################################################
##
## CompileIgate
##
########################################################################

def CompileIgate(woutd,wsrc,opts):
    outbase = os.path.basename(woutd)[:-3]
    woutc = GetOutputDir()+"/tmp/"+outbase+"_igate.cxx"
    wobj = FindLocation(outbase + "_igate.obj", [])
    srcdir = GetValueOption(opts, "SRCDIR:")
    module = GetValueOption(opts, "IMOD:")
    library = GetValueOption(opts, "ILIB:")
    ipath = GetListOption(opts, "DIR:")
    if (PkgSkip("PYTHON")):
        WriteFile(woutc, "")
        WriteFile(woutd, "")
        ConditionalWriteFile(woutd, "")
        return (wobj, woutc, opts)

    if not CrossCompiling():
        # If we're compiling for this platform, we can use the one we've built.
        cmd = os.path.join(GetOutputDir(), 'bin', 'interrogate')
    else:
        # Assume that interrogate is on the PATH somewhere.
        cmd = 'interrogate'

    if GetVerbose():
        cmd += ' -v'

    cmd += ' -srcdir %s -I%s' % (srcdir, srcdir)
    cmd += ' -DCPPPARSER -D__STDC__=1 -D__cplusplus=201103L'
    if (COMPILER=="MSVC"):
        cmd += ' -DWIN32_VC -DWIN32 -D_WIN32'
        if GetTargetArch() == 'x64':
            cmd += ' -DWIN64_VC -DWIN64 -D_WIN64 -D_M_X64 -D_M_AMD64'
        else:
            cmd += ' -D_M_IX86'
        # NOTE: this 1600 value is the version number for VC2010.
        cmd += ' -D_MSC_VER=1600 -D"__declspec(param)=" -D__cdecl -D_near -D_far -D__near -D__far -D__stdcall'
    if (COMPILER=="GCC"):
        cmd += ' -D__attribute__\(x\)='
        if GetTargetArch() in ("x86_64", "amd64"):
            cmd += ' -D_LP64'
        else:
            cmd += ' -D__i386__'
        if GetTarget() == 'darwin':
            cmd += ' -D__APPLE__'

    optlevel = GetOptimizeOption(opts)
    if (optlevel==1): cmd += ' -D_DEBUG'
    if (optlevel==2): cmd += ' -D_DEBUG'
    if (optlevel==3): pass
    if (optlevel==4): cmd += ' -DNDEBUG'
    cmd += ' -oc ' + woutc + ' -od ' + woutd
    cmd += ' -fnames -string -refcount -assert -python-native'
    cmd += ' -S' + GetOutputDir() + '/include/parser-inc'

    # Add -I, -S and -D flags
    for x in ipath:
        cmd += ' -I' + BracketNameWithQuotes(x)
    for (opt,dir) in INCDIRECTORIES:
        if (opt=="ALWAYS") or (opt in opts):
            cmd += ' -S' + BracketNameWithQuotes(dir)
    for (opt,var,val) in DEFSYMBOLS:
        if (opt=="ALWAYS") or (opt in opts):
            cmd += ' -D' + var + '=' + val

    #building = GetValueOption(opts, "BUILDING:")
    #if (building): cmd += " -DBUILDING_"+building
    cmd += ' -module ' + module + ' -library ' + library
    for x in wsrc:
        if (x.startswith("/")):
            cmd += ' ' + BracketNameWithQuotes(x)
        else:
            cmd += ' ' + BracketNameWithQuotes(os.path.basename(x))
    oscmd(cmd)

    return (wobj, woutc, opts)

########################################################################
##
## CompileImod
##
########################################################################

def CompileImod(wobj, wsrc, opts):
    module = GetValueOption(opts, "IMOD:")
    library = GetValueOption(opts, "ILIB:")
    if (COMPILER=="MSVC"):
        woutc = wobj[:-4]+".cxx"
    if (COMPILER=="GCC"):
        woutc = wobj[:-2]+".cxx"
    if (PkgSkip("PYTHON")):
        WriteFile(woutc, "")
        CompileCxx(wobj, woutc, opts)
        return

    if not CrossCompiling():
        # If we're compiling for this platform, we can use the one we've built.
        cmd = os.path.join(GetOutputDir(), 'bin', 'interrogate_module')
    else:
        # Assume that interrogate_module is on the PATH somewhere.
        cmd = 'interrogate_module'

    cmd += ' -oc ' + woutc + ' -module ' + module + ' -library ' + library + ' -python-native'
    importmod = GetValueOption(opts, "IMPORT:")
    if importmod:
        cmd += ' -import ' + importmod
    for x in wsrc: cmd += ' ' + BracketNameWithQuotes(x)
    oscmd(cmd)
    CompileCxx(wobj,woutc,opts)
    return

########################################################################
##
## CompileLib
##
########################################################################

def CompileLib(lib, obj, opts):
    if (COMPILER=="MSVC"):
        if not BOOUSEINTELCOMPILER:
            #Use MSVC Linker
            cmd = 'link /lib /nologo'
            if GetOptimizeOption(opts) == 4:
                cmd += " /LTCG"
            if HasTargetArch():
                cmd += " /MACHINE:" + GetTargetArch().upper()
            cmd += ' /OUT:' + BracketNameWithQuotes(lib)
            for x in obj: cmd += ' ' + BracketNameWithQuotes(x)
            oscmd(cmd)
        else:
            # Choose Intel linker; from Jean-Claude
            cmd = 'xilink /verbose:lib /lib '
            if HasTargetArch():
                cmd += " /MACHINE:" + GetTargetArch().upper()
            cmd += ' /OUT:' + BracketNameWithQuotes(lib)
            for x in obj: cmd += ' ' + BracketNameWithQuotes(x)
            cmd += ' /LIBPATH:"C:\Program Files (x86)\Intel\Composer XE 2011 SP1\ipp\lib\ia32"'
            cmd += ' /LIBPATH:"C:\Program Files (x86)\Intel\Composer XE 2011 SP1\TBB\Lib\ia32\vc10"'
            cmd += ' /LIBPATH:"C:\Program Files (x86)\Intel\Composer XE 2011 SP1\compiler\lib\ia32"'
            oscmd(cmd)

    if (COMPILER=="GCC"):
        if GetTarget() == 'darwin':
            cmd = 'libtool -static -o ' + BracketNameWithQuotes(lib)
        else:
            cmd = GetAR() + ' cru ' + BracketNameWithQuotes(lib)
        for x in obj:
            cmd += ' ' + BracketNameWithQuotes(x)
        oscmd(cmd)

        oscmd(GetRanlib() + ' ' + BracketNameWithQuotes(lib))

########################################################################
##
## CompileLink
##
########################################################################

def CompileLink(dll, obj, opts):
    if (COMPILER=="MSVC"):
        if not BOOUSEINTELCOMPILER:
            cmd = "link /nologo "
            if HasTargetArch():
                cmd += " /MACHINE:" + GetTargetArch().upper()
            if ("MFC" not in opts):
                cmd += " /NOD:MFC90.LIB /NOD:MFC80.LIB /NOD:LIBCMT"
            cmd += " /NOD:LIBCI.LIB /DEBUG"
            cmd += " /nod:libc /nod:libcmtd /nod:atlthunk /nod:atls /nod:atlsd"
            if (GetOrigExt(dll) != ".exe"): cmd += " /DLL"
            optlevel = GetOptimizeOption(opts)
            if (optlevel==1): cmd += " /MAP /MAPINFO:EXPORTS /NOD:MSVCRT.LIB /NOD:MSVCPRT.LIB /NOD:MSVCIRT.LIB"
            if (optlevel==2): cmd += " /MAP:NUL /NOD:MSVCRT.LIB /NOD:MSVCPRT.LIB /NOD:MSVCIRT.LIB"
            if (optlevel==3): cmd += " /MAP:NUL /NOD:MSVCRTD.LIB /NOD:MSVCPRTD.LIB /NOD:MSVCIRTD.LIB"
            if (optlevel==4): cmd += " /MAP:NUL /LTCG /NOD:MSVCRTD.LIB /NOD:MSVCPRTD.LIB /NOD:MSVCIRTD.LIB"
            if ("MFC" in opts):
                if (optlevel<=2): cmd += " /NOD:MSVCRTD.LIB mfcs100d.lib MSVCRTD.lib"
                else: cmd += " /NOD:MSVCRT.LIB mfcs100.lib MSVCRT.lib"
            cmd += " /FIXED:NO /OPT:REF /STACK:4194304 /INCREMENTAL:NO "
            cmd += ' /OUT:' + BracketNameWithQuotes(dll)

            # Set the subsystem.  Specify that we want to target Windows XP.
            subsystem = GetValueOption(opts, "SUBSYSTEM:") or "CONSOLE"
            cmd += " /SUBSYSTEM:" + subsystem
            if GetTargetArch() == 'x64':
                cmd += ",5.02"
            else:
                cmd += ",5.01"

            if dll.endswith(".dll") or dll.endswith(".pyd"):
                cmd += ' /IMPLIB:' + GetOutputDir() + '/lib/' + os.path.splitext(os.path.basename(dll))[0] + ".lib"

            for (opt, dir) in LIBDIRECTORIES:
                if (opt=="ALWAYS") or (opt in opts):
                    cmd += ' /LIBPATH:' + BracketNameWithQuotes(dir)

            for x in obj:
                if x.endswith(".dll") or x.endswith(".pyd"):
                    cmd += ' ' + GetOutputDir() + '/lib/' + os.path.splitext(os.path.basename(x))[0] + ".lib"
                elif x.endswith(".lib"):
                    dname = os.path.splitext(os.path.basename(x))[0] + ".dll"
                    if (GetOrigExt(x) != ".ilb" and os.path.exists(GetOutputDir()+"/bin/" + dname)):
                        exit("Error: in makepanda, specify "+dname+", not "+x)
                    cmd += ' ' + BracketNameWithQuotes(x)
                elif x.endswith(".def"):
                    cmd += ' /DEF:' + BracketNameWithQuotes(x)
                elif x.endswith(".dat"):
                    pass
                else:
                    cmd += ' ' + BracketNameWithQuotes(x)

            if (GetOrigExt(dll)==".exe" and "NOICON" not in opts):
                cmd += " " + GetOutputDir() + "/tmp/pandaIcon.res"

            for (opt, name) in LIBNAMES:
                if (opt=="ALWAYS") or (opt in opts):
                    cmd += " " + BracketNameWithQuotes(name)

            oscmd(cmd)
        else:
            cmd = "xilink"
            if GetVerbose(): cmd += " /verbose:lib"
            if HasTargetArch():
                cmd += " /MACHINE:" + GetTargetArch().upper()
            if ("MFC" not in opts):
                cmd += " /NOD:MFC90.LIB /NOD:MFC80.LIB /NOD:LIBCMT"
            cmd += " /NOD:LIBCI.LIB /DEBUG"
            cmd += " /nod:libc /nod:libcmtd /nod:atlthunk /nod:atls"
            cmd += ' /LIBPATH:"C:\Program Files (x86)\Intel\Composer XE 2011 SP1\ipp\lib\ia32"'
            cmd += ' /LIBPATH:"C:\Program Files (x86)\Intel\Composer XE 2011 SP1\TBB\Lib\ia32\vc10"'
            cmd += ' /LIBPATH:"C:\Program Files (x86)\Intel\Composer XE 2011 SP1\compiler\lib\ia32"'
            if (GetOrigExt(dll) != ".exe"): cmd += " /DLL"
            optlevel = GetOptimizeOption(opts)
            if (optlevel==1): cmd += " /MAP /MAPINFO:EXPORTS /NOD:MSVCRT.LIB /NOD:MSVCPRT.LIB /NOD:MSVCIRT.LIB"
            if (optlevel==2): cmd += " /MAP:NUL /NOD:MSVCRT.LIB /NOD:MSVCPRT.LIB /NOD:MSVCIRT.LIB"
            if (optlevel==3): cmd += " /MAP:NUL /NOD:MSVCRTD.LIB /NOD:MSVCPRTD.LIB /NOD:MSVCIRTD.LIB"
            if (optlevel==4): cmd += " /MAP:NUL /LTCG /NOD:MSVCRTD.LIB /NOD:MSVCPRTD.LIB /NOD:MSVCIRTD.LIB"
            if ("MFC" in opts):
                if (optlevel<=2): cmd += " /NOD:MSVCRTD.LIB mfcs100d.lib MSVCRTD.lib"
                else: cmd += " /NOD:MSVCRT.LIB mfcs100.lib MSVCRT.lib"
            cmd += " /FIXED:NO /OPT:REF /STACK:4194304 /INCREMENTAL:NO "
            cmd += ' /OUT:' + BracketNameWithQuotes(dll)

            subsystem = GetValueOption(opts, "SUBSYSTEM:")
            if subsystem:
                cmd += " /SUBSYSTEM:" + subsystem

            if dll.endswith(".dll"):
                cmd += ' /IMPLIB:' + GetOutputDir() + '/lib/' + os.path.splitext(os.path.basename(dll))[0] + ".lib"

            for (opt, dir) in LIBDIRECTORIES:
                if (opt=="ALWAYS") or (opt in opts):
                    cmd += ' /LIBPATH:' + BracketNameWithQuotes(dir)

            for x in obj:
                if x.endswith(".dll") or x.endswith(".pyd"):
                    cmd += ' ' + GetOutputDir() + '/lib/' + os.path.splitext(os.path.basename(x))[0] + ".lib"
                elif x.endswith(".lib"):
                    dname = os.path.splitext(dll)[0]+".dll"
                    if (GetOrigExt(x) != ".ilb" and os.path.exists(GetOutputDir()+"/bin/" + os.path.splitext(os.path.basename(x))[0] + ".dll")):
                        exit("Error: in makepanda, specify "+dname+", not "+x)
                    cmd += ' ' + BracketNameWithQuotes(x)
                elif x.endswith(".def"):
                    cmd += ' /DEF:' + BracketNameWithQuotes(x)
                elif x.endswith(".dat"):
                    pass
                else:
                    cmd += ' ' + BracketNameWithQuotes(x)

            if (GetOrigExt(dll)==".exe" and "NOICON" not in opts):
                cmd += " " + GetOutputDir() + "/tmp/pandaIcon.res"

            for (opt, name) in LIBNAMES:
                if (opt=="ALWAYS") or (opt in opts):
                    cmd += " " + BracketNameWithQuotes(name)

            oscmd(cmd)

    if COMPILER == "GCC":
        cxx = GetCXX()
        if GetOrigExt(dll) == ".exe" and GetTarget() != 'android':
            cmd = cxx + ' -o ' + dll + ' -L' + GetOutputDir() + '/lib -L' + GetOutputDir() + '/tmp'
        else:
            if (GetTarget() == "darwin"):
                cmd = cxx + ' -undefined dynamic_lookup'
                if ("BUNDLE" in opts or GetOrigExt(dll) == ".pyd"):
                    cmd += ' -bundle '
                else:
                    install_name = '@loader_path/../lib/' + os.path.basename(dll)
                    cmd += ' -dynamiclib -install_name ' + install_name
                    cmd += ' -compatibility_version ' + MAJOR_VERSION + ' -current_version ' + VERSION
                cmd += ' -o ' + dll + ' -L' + GetOutputDir() + '/lib -L' + GetOutputDir() + '/tmp'
            else:
                cmd = cxx + ' -shared'
                if "MODULE" not in opts or GetTarget() == 'android':
                    cmd += " -Wl,-soname=" + os.path.basename(dll)
                cmd += ' -o ' + dll + ' -L' + GetOutputDir() + '/lib -L' + GetOutputDir() + '/tmp'

        for x in obj:
            if GetOrigExt(x) != ".dat":
                cmd += ' ' + x

        if (GetOrigExt(dll) == ".exe" and GetTarget() == 'windows' and "NOICON" not in opts):
            cmd += " " + GetOutputDir() + "/tmp/pandaIcon.res"

        # Mac OS X specific flags.
        if GetTarget() == 'darwin':
            cmd += " -headerpad_max_install_names"
            if OSXTARGET is not None:
                cmd += " -isysroot " + SDK["MACOSX"] + " -Wl,-syslibroot," + SDK["MACOSX"]
                cmd += " -mmacosx-version-min=%d.%d" % (OSXTARGET)

            for arch in OSX_ARCHS:
                if 'NOARCH:' + arch.upper() not in opts:
                    cmd += " -arch %s" % arch

        if "SYSROOT" in SDK:
            cmd += " --sysroot=%s -no-canonical-prefixes" % (SDK["SYSROOT"])

        # Android-specific flags.
        if GetTarget() == 'android':
            cmd += " -Wl,-z,noexecstack -Wl,-z,relro -Wl,-z,now"
            if GetTargetArch() == 'armv7a':
                cmd += " -march=armv7-a -Wl,--fix-cortex-a8"
            cmd += ' -lc -lm'
        else:
            cmd += " -pthread"

        if LDFLAGS != "":
            cmd += " " + LDFLAGS

        for (opt, dir) in LIBDIRECTORIES:
            if (opt=="ALWAYS") or (opt in opts):
                cmd += ' -L' + BracketNameWithQuotes(dir)
        for (opt, dir) in FRAMEWORKDIRECTORIES:
            if (opt=="ALWAYS") or (opt in opts):
                cmd += ' -F' + BracketNameWithQuotes(dir)
        for (opt, name) in LIBNAMES:
            if (opt=="ALWAYS") or (opt in opts):
                cmd += ' ' + BracketNameWithQuotes(name)

        if GetTarget() != 'freebsd':
            cmd += " -ldl"

        oscmd(cmd)

        if GetTarget() == 'android':
            # Copy the library to built/libs/$ANDROID_ABI and strip it.
            # This is the format that Android NDK projects should use.
            new_path = '%s/libs/%s/%s' % (GetOutputDir(), SDK["ANDROID_ABI"], os.path.basename(dll))
            CopyFile(new_path, dll)
            oscmd('%s --strip-unneeded %s' % (GetStrip(), BracketNameWithQuotes(new_path)))

        elif (GetOptimizeOption(opts)==4 and GetTarget() == 'linux'):
            oscmd(GetStrip() + " --strip-unneeded " + BracketNameWithQuotes(dll))

        os.system("chmod +x " + BracketNameWithQuotes(dll))

        if dll.endswith("." + MAJOR_VERSION + ".dylib"):
            newdll = dll[:-6-len(MAJOR_VERSION)] + "dylib"
            if os.path.isfile(newdll):
                os.remove(newdll)
            oscmd("ln -s " + BracketNameWithQuotes(os.path.basename(dll)) + " " + BracketNameWithQuotes(newdll))

        elif dll.endswith("." + MAJOR_VERSION):
            newdll = dll[:-len(MAJOR_VERSION)-1]
            if os.path.isfile(newdll):
                os.remove(newdll)
            oscmd("ln -s " + BracketNameWithQuotes(os.path.basename(dll)) + " " + BracketNameWithQuotes(newdll))

##########################################################################################
#
# CompileEgg
#
##########################################################################################

def CompileEgg(eggfile, src, opts):
    pz = False
    if eggfile.endswith(".pz"):
        pz = True
        eggfile = eggfile[:-3]

    # Determine the location of the pzip and flt2egg tools.
    if CrossCompiling():
        # We may not be able to use our generated versions of these tools,
        # so we'll expect them to already be present in the PATH.
        pzip = 'pzip'
        flt2egg = 'flt2egg'
    else:
        # If we're compiling for this machine, we can use the binaries we've built.
        pzip = os.path.join(GetOutputDir(), 'bin', 'pzip')
        flt2egg = os.path.join(GetOutputDir(), 'bin', 'flt2egg')
        if not os.path.isfile(pzip):
            pzip = 'pzip'
        if not os.path.isfile(flt2egg):
            flt2egg = 'flt2egg'

    if src.endswith(".egg"):
        CopyFile(eggfile, src)
    elif src.endswith(".flt"):
        oscmd(flt2egg + ' -ps keep -o ' + BracketNameWithQuotes(eggfile) + ' ' + BracketNameWithQuotes(src))

    if pz:
        oscmd(pzip + ' ' + BracketNameWithQuotes(eggfile))

##########################################################################################
#
# CompileRes, CompileRsrc
#
##########################################################################################

def CompileRes(target, src, opts):
    """Compiles a Windows .rc file into a .res file."""
    ipath = GetListOption(opts, "DIR:")
    if (COMPILER == "MSVC"):
        cmd = "rc"
        cmd += " /Fo" + BracketNameWithQuotes(target)
        for x in ipath: cmd += " /I" + x
        for (opt,dir) in INCDIRECTORIES:
            if (opt=="ALWAYS") or (opt in opts):
                cmd += " /I" + BracketNameWithQuotes(dir)
        for (opt,var,val) in DEFSYMBOLS:
            if (opt=="ALWAYS") or (opt in opts):
                cmd += " /D" + var + "=" + val
        cmd += " " + BracketNameWithQuotes(src)
    else:
        cmd = "windres"
        for x in ipath: cmd += " -I" + x
        for (opt,dir) in INCDIRECTORIES:
            if (opt=="ALWAYS") or (opt in opts):
                cmd += " -I" + BracketNameWithQuotes(dir)
        for (opt,var,val) in DEFSYMBOLS:
            if (opt=="ALWAYS") or (opt in opts):
                cmd += " -D" + var + "=" + val
        cmd += " -i " + BracketNameWithQuotes(src)
        cmd += " -o " + BracketNameWithQuotes(target)

    oscmd(cmd)

def CompileRsrc(target, src, opts):
    """Compiles a Mac OS .r file into an .rsrc file."""
    ipath = GetListOption(opts, "DIR:")
    if os.path.isfile("/usr/bin/Rez"):
        cmd = "Rez -useDF"
    else:
        cmd = "/Developer/Tools/Rez -useDF"
    cmd += " -o " + BracketNameWithQuotes(target)
    for x in ipath:
        cmd += " -i " + x
    for (opt,dir) in INCDIRECTORIES:
        if (opt=="ALWAYS") or (opt in opts):
            cmd += " -i " + BracketNameWithQuotes(dir)
    for (opt,var,val) in DEFSYMBOLS:
        if (opt=="ALWAYS") or (opt in opts):
            if (val == ""):
                cmd += " -d " + var
            else:
                cmd += " -d " + var + " = " + val

    cmd += " " + BracketNameWithQuotes(src)
    oscmd(cmd)

##########################################################################################
#
# FreezePy
#
##########################################################################################

def FreezePy(target, inputs, opts):
    assert len(inputs) > 0

    cmdstr = BracketNameWithQuotes(SDK["PYTHONEXEC"].replace('\\', '/')) + " "
    if sys.version_info >= (2, 6):
        cmdstr += "-B "

    cmdstr += os.path.join(GetOutputDir(), "direct", "showutil", "pfreeze.py")

    if 'FREEZE_STARTUP' in opts:
        cmdstr += " -s"

    if GetOrigExt(target) == '.exe':
        src = inputs.pop(0)
    else:
        src = ""

    for i in inputs:
        i = os.path.splitext(i)[0]
        i = i.replace('/', '.')

        if i.startswith('direct.src'):
            i = i.replace('.src.', '.')

        cmdstr += " -i " + i

    cmdstr += " -o " + target + " " + src

    if ("LINK_PYTHON_STATIC" in opts):
        os.environ["LINK_PYTHON_STATIC"] = "1"
    oscmd(cmdstr)
    if ("LINK_PYTHON_STATIC" in os.environ):
        del os.environ["LINK_PYTHON_STATIC"]

    if (not os.path.exists(target)):
        exit("FREEZER_ERROR")

##########################################################################################
#
# Package
#
##########################################################################################

def Package(target, inputs, opts):
    assert len(inputs) == 1
    # Invoke the ppackage script.
    command = BracketNameWithQuotes(SDK["PYTHONEXEC"]) + " "
    if GetOptimizeOption(opts) >= 4:
        command += "-OO "

    if sys.version_info >= (2, 6):
        command += "-B "

    command += "direct/src/p3d/ppackage.py"

    if not RTDIST:
        # Don't compile Python sources, because we might not running in the same
        # Python version as the selected host.
        command += " -N"

    if GetTarget() == "darwin":
        if SDK.get("MACOSX"):
            command += " -R \"%s\"" % SDK["MACOSX"]

        for arch in OSX_ARCHS:
            if arch == "x86_64":
                arch = "amd64"
            command += " -P osx_%s" % arch

    command += " -i \"" + GetOutputDir() + "/stage\""
    if (P3DSUFFIX):
        command += ' -a "' + P3DSUFFIX + '"'

    command += " " + inputs[0]

    if GetOrigExt(target) == '.p3d':
        # Build a specific .p3d file.
        basename = os.path.basename(os.path.splitext(target)[0])
        command += " " + basename
        oscmd(command)

        if GetTarget() == 'windows':
            # Make an .exe that calls this .p3d.
            objfile = FindLocation('p3dWrapper_' + basename + '.obj', [])
            CompileCxx(objfile, 'direct/src/p3d/p3dWrapper.c', [])

            exefile = FindLocation(basename + '.exe', [])
            CompileLink(exefile, [objfile], ['ADVAPI'])

        # Move it to the bin directory.
        os.rename(GetOutputDir() + '/stage/' + basename + P3DSUFFIX + '.p3d', target)

        if sys.platform != 'win32':
            oscmd('chmod +x ' + BracketNameWithQuotes(target))
    else:
        # This is presumably a package or set of packages.
        oscmd(command)

##########################################################################################
#
# CompileBundle
#
##########################################################################################

def CompileBundle(target, inputs, opts):
    assert GetTarget() == "darwin", 'bundles can only be made for Mac OS X'
    plist = None
    resources = []
    objects = []
    for i in inputs:
        if (i.endswith(".plist")):
            if (plist != None): exit("Only one plist file can be used when creating a bundle!")
            plist = i
        elif (i.endswith(".rsrc") or i.endswith(".icns")):
            resources.append(i)
        elif (GetOrigExt(i) == ".obj" or GetOrigExt(i) in SUFFIX_LIB or GetOrigExt(i) in SUFFIX_DLL):
            objects.append(i)
        else:
            exit("Don't know how to bundle file %s" % i)

    # Now link the object files to form the bundle.
    if (plist == None): exit("One plist file must be used when creating a bundle!")
    bundleName = plistlib.readPlist(plist)["CFBundleExecutable"]

    oscmd("rm -rf %s" % target)
    oscmd("mkdir -p %s/Contents/MacOS/" % target)
    oscmd("mkdir -p %s/Contents/Resources/" % target)
    if target.endswith(".app"):
        SetOrigExt("%s/Contents/MacOS/%s" % (target, bundleName), ".exe")
    else:
        SetOrigExt("%s/Contents/MacOS/%s" % (target, bundleName), ".dll")
    CompileLink("%s/Contents/MacOS/%s" % (target, bundleName), objects, opts + ["BUNDLE"])
    oscmd("cp %s %s/Contents/Info.plist" % (plist, target))
    for r in resources:
        oscmd("cp %s %s/Contents/Resources/" % (r, target))

##########################################################################################
#
# CompileMIDL
#
##########################################################################################

def CompileMIDL(target, src, opts):
    ipath = GetListOption(opts, "DIR:")
    if (COMPILER=="MSVC"):
        cmd = "midl"
        cmd += " /out" + BracketNameWithQuotes(os.path.dirname(target))
        for x in ipath: cmd += " /I" + x
        for (opt,dir) in INCDIRECTORIES:
            if (opt=="ALWAYS") or (opt in opts): cmd += " /I" + BracketNameWithQuotes(dir)
        for (opt,var,val) in DEFSYMBOLS:
            if (opt=="ALWAYS") or (opt in opts): cmd += " /D" + var + "=" + val
        cmd += " " + BracketNameWithQuotes(src)

        oscmd(cmd)

##########################################################################################
#
# CompileAnything
#
##########################################################################################

def CompileAnything(target, inputs, opts, progress = None):
    if (opts.count("DEPENDENCYONLY")):
        return
    if (len(inputs)==0):
        exit("No input files for target "+target)
    infile = inputs[0]
    origsuffix = GetOrigExt(target)

    if (len(inputs) == 1 and origsuffix == GetOrigExt(infile)):
        # It must be a simple copy operation.
        ProgressOutput(progress, "Copying file", target)
        CopyFile(target, infile)
        if (origsuffix==".exe" and GetHost() != "windows"):
            os.system("chmod +x \"%s\"" % target)
        return

    elif (infile.endswith(".py")):
        if origsuffix == ".obj":
            source = os.path.splitext(target)[0] + ".c"
            SetOrigExt(source, ".c")
            ProgressOutput(progress, "Building frozen source", source)
            FreezePy(source, inputs, opts)
            ProgressOutput(progress, "Building C++ object", target)
            return CompileCxx(target, source, opts)

        if origsuffix == ".exe":
            ProgressOutput(progress, "Building frozen executable", target)
        else:
            ProgressOutput(progress, "Building frozen library", target)
        return FreezePy(target, inputs, opts)

    elif (infile.endswith(".idl")):
        ProgressOutput(progress, "Compiling MIDL file", infile)
        return CompileMIDL(target, infile, opts)
    elif (infile.endswith(".pdef")):
        if origsuffix == '.p3d':
            ProgressOutput(progress, "Building package", target)
        else:
            ProgressOutput(progress, "Building package from pdef file", infile)
        return Package(target, inputs, opts)
    elif origsuffix in SUFFIX_LIB:
        ProgressOutput(progress, "Linking static library", target)
        return CompileLib(target, inputs, opts)
    elif origsuffix in SUFFIX_DLL or (origsuffix==".plugin" and GetTarget() != "darwin"):
        if (origsuffix==".exe"):
            ProgressOutput(progress, "Linking executable", target)
        else:
            ProgressOutput(progress, "Linking dynamic library", target)

        # Add version number to the dynamic library, on unix
        if origsuffix == ".dll" and "MODULE" not in opts and not RTDIST:
            tplatform = GetTarget()
            if tplatform == "darwin":
                # On Mac, libraries are named like libpanda.1.2.dylib
                if target.lower().endswith(".dylib"):
                    target = target[:-5] + MAJOR_VERSION + ".dylib"
                    SetOrigExt(target, origsuffix)
            elif tplatform != "windows" and tplatform != "android":
                # On Linux, libraries are named like libpanda.so.1.2
                target += "." + MAJOR_VERSION
                SetOrigExt(target, origsuffix)
        return CompileLink(target, inputs, opts)
    elif (origsuffix==".in"):
        ProgressOutput(progress, "Building Interrogate database", target)
        args = CompileIgate(target, inputs, opts)
        ProgressOutput(progress, "Building C++ object", args[0])
        return CompileCxx(*args)
    elif (origsuffix==".plugin" and GetTarget() == "darwin"):
        ProgressOutput(progress, "Building plugin bundle", target)
        return CompileBundle(target, inputs, opts)
    elif (origsuffix==".app"):
        ProgressOutput(progress, "Building application bundle", target)
        return CompileBundle(target, inputs, opts)
    elif (origsuffix==".pz"):
        ProgressOutput(progress, "Compressing", target)
        return CompileEgg(target, infile, opts)
    elif (origsuffix==".egg"):
        ProgressOutput(progress, "Converting", target)
        return CompileEgg(target, infile, opts)
    elif (origsuffix==".res"):
        ProgressOutput(progress, "Building resource object", target)
        return CompileRes(target, infile, opts)
    elif (origsuffix==".rsrc"):
        ProgressOutput(progress, "Building resource object", target)
        return CompileRsrc(target, infile, opts)
    elif (origsuffix==".obj"):
        if (infile.endswith(".cxx")):
            ProgressOutput(progress, "Building C++ object", target)
            return CompileCxx(target, infile, opts)
        elif (infile.endswith(".c")):
            ProgressOutput(progress, "Building C object", target)
            return CompileCxx(target, infile, opts)
        elif (infile.endswith(".mm")):
            ProgressOutput(progress, "Building Objective-C++ object", target)
            return CompileCxx(target, infile, opts)
        elif (infile.endswith(".yxx")):
            ProgressOutput(progress, "Building Bison object", target)
            return CompileBison(target, infile, opts)
        elif (infile.endswith(".lxx")):
            ProgressOutput(progress, "Building Flex object", target)
            return CompileFlex(target, infile, opts)
        elif (infile.endswith(".in")):
            ProgressOutput(progress, "Building Interrogate object", target)
            return CompileImod(target, inputs, opts)
        elif (infile.endswith(".rc")):
            ProgressOutput(progress, "Building resource object", target)
            return CompileRes(target, infile, opts)
        elif (infile.endswith(".r")):
            ProgressOutput(progress, "Building resource object", target)
            return CompileRsrc(target, infile, opts)
    exit("Don't know how to compile: %s from %s" % (target, inputs))

##########################################################################################
#
# Generate dtool_config.h, prc_parameters.h, and dtool_have_xxx.dat
#
##########################################################################################

DTOOL_CONFIG=[
    #_Variable_________________________Windows___________________Unix__________
    ("HAVE_PYTHON",                    '1',                      '1'),
    ("USE_DEBUG_PYTHON",               'UNDEF',                  'UNDEF'),
    ("PYTHON_FRAMEWORK",               'UNDEF',                  'UNDEF'),
    ("COMPILE_IN_DEFAULT_FONT",        '1',                      '1'),
    ("STDFLOAT_DOUBLE",                'UNDEF',                  'UNDEF'),
    ("HAVE_MAYA",                      '1',                      '1'),
    ("MAYA_PRE_5_0",                   'UNDEF',                  'UNDEF'),
    ("HAVE_SOFTIMAGE",                 'UNDEF',                  'UNDEF'),
    ("SSL_097",                        'UNDEF',                  'UNDEF'),
    ("REPORT_OPENSSL_ERRORS",          '1',                      '1'),
    ("USE_PANDAFILESTREAM",            '1',                      '1'),
    ("USE_DELETED_CHAIN",              '1',                      '1'),
    ("HAVE_WIN_TOUCHINPUT",            'UNDEF',                  'UNDEF'),
    ("HAVE_GLX",                       'UNDEF',                  '1'),
    ("HAVE_WGL",                       '1',                      'UNDEF'),
    ("HAVE_DX9",                       'UNDEF',                  'UNDEF'),
    ("HAVE_CHROMIUM",                  'UNDEF',                  'UNDEF'),
    ("HAVE_THREADS",                   '1',                      '1'),
    ("SIMPLE_THREADS",                 'UNDEF',                  'UNDEF'),
    ("OS_SIMPLE_THREADS",              '1',                      '1'),
    ("DEBUG_THREADS",                  'UNDEF',                  'UNDEF'),
    ("HAVE_POSIX_THREADS",             'UNDEF',                  '1'),
    ("HAVE_AUDIO",                     '1',                      '1'),
    ("NOTIFY_DEBUG",                   'UNDEF',                  'UNDEF'),
    ("DO_PSTATS",                      'UNDEF',                  'UNDEF'),
    ("DO_DCAST",                       'UNDEF',                  'UNDEF'),
    ("DO_COLLISION_RECORDING",         'UNDEF',                  'UNDEF'),
    ("SUPPORT_IMMEDIATE_MODE",         'UNDEF',                  'UNDEF'),
    ("SUPPORT_FIXED_FUNCTION",         '1',                      '1'),
    ("TRACK_IN_INTERPRETER",           'UNDEF',                  'UNDEF'),
    ("DO_MEMORY_USAGE",                'UNDEF',                  'UNDEF'),
    ("DO_PIPELINING",                  '1',                      '1'),
    ("EXPORT_TEMPLATES",               'yes',                    'yes'),
    ("LINK_IN_GL",                     'UNDEF',                  'UNDEF'),
    ("LINK_IN_PHYSICS",                'UNDEF',                  'UNDEF'),
    ("DEFAULT_PATHSEP",                '";"',                    '":"'),
    ("WORDS_BIGENDIAN",                'UNDEF',                  'UNDEF'),
    ("HAVE_NAMESPACE",                 '1',                      '1'),
    ("HAVE_OPEN_MASK",                 'UNDEF',                  'UNDEF'),
    ("HAVE_LOCKF",                     '1',                      '1'),
    ("HAVE_WCHAR_T",                   '1',                      '1'),
    ("HAVE_WSTRING",                   '1',                      '1'),
    ("HAVE_TYPENAME",                  '1',                      '1'),
    ("SIMPLE_STRUCT_POINTERS",         '1',                      'UNDEF'),
    ("HAVE_DINKUM",                    'UNDEF',                  'UNDEF'),
    ("HAVE_STL_HASH",                  'UNDEF',                  'UNDEF'),
    ("GETTIMEOFDAY_ONE_PARAM",         'UNDEF',                  'UNDEF'),
    ("HAVE_GETOPT",                    'UNDEF',                  '1'),
    ("HAVE_GETOPT_LONG_ONLY",          'UNDEF',                  '1'),
    ("PHAVE_GETOPT_H",                 'UNDEF',                  '1'),
    ("PHAVE_LINUX_INPUT_H",            'UNDEF',                  '1'),
    ("IOCTL_TERMINAL_WIDTH",           'UNDEF',                  '1'),
    ("HAVE_STREAMSIZE",                '1',                      '1'),
    ("HAVE_IOS_TYPEDEFS",              '1',                      '1'),
    ("HAVE_IOS_BINARY",                '1',                      '1'),
    ("STATIC_INIT_GETENV",             '1',                      'UNDEF'),
    ("HAVE_PROC_SELF_EXE",             'UNDEF',                  '1'),
    ("HAVE_PROC_SELF_MAPS",            'UNDEF',                  '1'),
    ("HAVE_PROC_SELF_ENVIRON",         'UNDEF',                  '1'),
    ("HAVE_PROC_SELF_CMDLINE",         'UNDEF',                  '1'),
    ("HAVE_PROC_CURPROC_FILE",         'UNDEF',                  'UNDEF'),
    ("HAVE_PROC_CURPROC_MAP",          'UNDEF',                  'UNDEF'),
    ("HAVE_PROC_SELF_CMDLINE",         'UNDEF',                  'UNDEF'),
    ("HAVE_GLOBAL_ARGV",               '1',                      'UNDEF'),
    ("PROTOTYPE_GLOBAL_ARGV",          'UNDEF',                  'UNDEF'),
    ("GLOBAL_ARGV",                    '__argv',                 'UNDEF'),
    ("GLOBAL_ARGC",                    '__argc',                 'UNDEF'),
    ("PHAVE_IO_H",                     '1',                      'UNDEF'),
    ("PHAVE_IOSTREAM",                 '1',                      '1'),
    ("PHAVE_STRING_H",                 'UNDEF',                  '1'),
    ("PHAVE_LIMITS_H",                 'UNDEF',                  '1'),
    ("PHAVE_STDLIB_H",                 'UNDEF',                  '1'),
    ("PHAVE_MALLOC_H",                 '1',                      '1'),
    ("PHAVE_SYS_MALLOC_H",             'UNDEF',                  'UNDEF'),
    ("PHAVE_ALLOCA_H",                 'UNDEF',                  '1'),
    ("PHAVE_LOCALE_H",                 'UNDEF',                  '1'),
    ("PHAVE_MINMAX_H",                 '1',                      'UNDEF'),
    ("PHAVE_SSTREAM",                  '1',                      '1'),
    ("PHAVE_NEW",                      '1',                      '1'),
    ("PHAVE_SYS_TYPES_H",              '1',                      '1'),
    ("PHAVE_SYS_TIME_H",               'UNDEF',                  '1'),
    ("PHAVE_UNISTD_H",                 'UNDEF',                  '1'),
    ("PHAVE_UTIME_H",                  'UNDEF',                  '1'),
    ("PHAVE_GLOB_H",                   'UNDEF',                  '1'),
    ("PHAVE_DIRENT_H",                 'UNDEF',                  '1'),
    ("PHAVE_SYS_SOUNDCARD_H",          'UNDEF',                  '1'),
    ("PHAVE_UCONTEXT_H",               'UNDEF',                  '1'),
    ("PHAVE_STDINT_H",                 '1',                      '1'),
    ("HAVE_RTTI",                      '1',                      '1'),
    ("HAVE_X11",                       'UNDEF',                  '1'),
    ("HAVE_XRANDR",                    'UNDEF',                  '1'),
    ("HAVE_XF86DGA",                   'UNDEF',                  '1'),
    ("HAVE_XCURSOR",                   'UNDEF',                  '1'),
    ("IS_LINUX",                       'UNDEF',                  '1'),
    ("IS_OSX",                         'UNDEF',                  'UNDEF'),
    ("IS_FREEBSD",                     'UNDEF',                  'UNDEF'),
    ("GLOBAL_OPERATOR_NEW_EXCEPTIONS", 'UNDEF',                  '1'),
    ("HAVE_EIGEN",                     'UNDEF',                  'UNDEF'),
    ("LINMATH_ALIGN",                  '1',                      '1'),
    ("HAVE_ZLIB",                      'UNDEF',                  'UNDEF'),
    ("HAVE_PNG",                       'UNDEF',                  'UNDEF'),
    ("HAVE_JPEG",                      'UNDEF',                  'UNDEF'),
    ("PHAVE_JPEGINT_H",                '1',                      '1'),
    ("HAVE_VIDEO4LINUX",               'UNDEF',                  '1'),
    ("HAVE_TIFF",                      'UNDEF',                  'UNDEF'),
    ("HAVE_OPENEXR",                   'UNDEF',                  'UNDEF'),
    ("HAVE_SGI_RGB",                   '1',                      '1'),
    ("HAVE_TGA",                       '1',                      '1'),
    ("HAVE_IMG",                       '1',                      '1'),
    ("HAVE_SOFTIMAGE_PIC",             '1',                      '1'),
    ("HAVE_BMP",                       '1',                      '1'),
    ("HAVE_PNM",                       '1',                      '1'),
    ("HAVE_STB_IMAGE",                 '1',                      '1'),
    ("HAVE_VORBIS",                    'UNDEF',                  'UNDEF'),
    ("HAVE_NVIDIACG",                  'UNDEF',                  'UNDEF'),
    ("HAVE_FREETYPE",                  'UNDEF',                  'UNDEF'),
    ("HAVE_FFTW",                      'UNDEF',                  'UNDEF'),
    ("HAVE_OPENSSL",                   'UNDEF',                  'UNDEF'),
    ("HAVE_NET",                       'UNDEF',                  'UNDEF'),
    ("HAVE_EGG",                       '1',                      '1'),
    ("HAVE_CG",                        'UNDEF',                  'UNDEF'),
    ("HAVE_CGGL",                      'UNDEF',                  'UNDEF'),
    ("HAVE_CGDX9",                     'UNDEF',                  'UNDEF'),
    ("HAVE_FFMPEG",                    'UNDEF',                  'UNDEF'),
    ("HAVE_SWSCALE",                   'UNDEF',                  'UNDEF'),
    ("HAVE_SWRESAMPLE",                'UNDEF',                  'UNDEF'),
    ("HAVE_ARTOOLKIT",                 'UNDEF',                  'UNDEF'),
    ("HAVE_OPENCV",                    'UNDEF',                  'UNDEF'),
    ("HAVE_DIRECTCAM",                 'UNDEF',                  'UNDEF'),
    ("HAVE_SQUISH",                    'UNDEF',                  'UNDEF'),
    ("HAVE_FCOLLADA",                  'UNDEF',                  'UNDEF'),
    ("HAVE_CARBON",                    'UNDEF',                  'UNDEF'),
    ("HAVE_COCOA",                     'UNDEF',                  'UNDEF'),
    ("HAVE_OPENAL_FRAMEWORK",          'UNDEF',                  'UNDEF'),
    ("HAVE_ROCKET_PYTHON",             '1',                      '1'),
    ("HAVE_ROCKET_DEBUGGER",           'UNDEF',                  'UNDEF'),
    ("PRC_SAVE_DESCRIPTIONS",          '1',                      '1'),
#    ("_SECURE_SCL",                    '0',                      'UNDEF'),
#    ("_SECURE_SCL_THROWS",             '0',                      'UNDEF'),
    ("HAVE_P3D_PLUGIN",                'UNDEF',                  'UNDEF'),
]

PRC_PARAMETERS=[
    ("DEFAULT_PRC_DIR",                '"<auto>etc"',            '"<auto>etc"'),
    ("PRC_DIR_ENVVARS",                '"PANDA_PRC_DIR"',        '"PANDA_PRC_DIR"'),
    ("PRC_PATH_ENVVARS",               '"PANDA_PRC_PATH"',       '"PANDA_PRC_PATH"'),
    ("PRC_PATH2_ENVVARS",              '""',                     '""'),
    ("PRC_PATTERNS",                   '"*.prc"',                '"*.prc"'),
    ("PRC_ENCRYPTED_PATTERNS",         '"*.prc.pe"',             '"*.prc.pe"'),
    ("PRC_ENCRYPTION_KEY",             '""',                     '""'),
    ("PRC_EXECUTABLE_PATTERNS",        '""',                     '""'),
    ("PRC_EXECUTABLE_ARGS_ENVVAR",     '"PANDA_PRC_XARGS"',      '"PANDA_PRC_XARGS"'),
    ("PRC_PUBLIC_KEYS_FILENAME",       '""',                     '""'),
    ("PRC_RESPECT_TRUST_LEVEL",        'UNDEF',                  'UNDEF'),
    ("PRC_DCONFIG_TRUST_LEVEL",        '0',                      '0'),
    ("PRC_INC_TRUST_LEVEL",            '0',                      '0'),
]

def WriteConfigSettings():
    dtool_config={}
    prc_parameters={}
    speedtree_parameters={}
    plugin_config={}

    if (GetTarget() == 'windows'):
        for key,win,unix in DTOOL_CONFIG:
            dtool_config[key] = win
        for key,win,unix in PRC_PARAMETERS:
            prc_parameters[key] = win
    else:
        for key,win,unix in DTOOL_CONFIG:
            dtool_config[key] = unix
        for key,win,unix in PRC_PARAMETERS:
            prc_parameters[key] = unix

    for x in PkgListGet():
        if ("HAVE_"+x in dtool_config):
            if (PkgSkip(x)==0):
                dtool_config["HAVE_"+x] = '1'
            else:
                dtool_config["HAVE_"+x] = 'UNDEF'

    if not PkgSkip("OPENCV"):
        dtool_config["OPENCV_VER_23"] = '1' if OPENCV_VER_23 else 'UNDEF'

    dtool_config["HAVE_NET"] = '1'

    if (PkgSkip("NVIDIACG")==0):
        dtool_config["HAVE_CG"] = '1'
        dtool_config["HAVE_CGGL"] = '1'
        dtool_config["HAVE_CGDX9"] = '1'

    if (GetTarget() != "linux"):
        dtool_config["HAVE_PROC_SELF_EXE"] = 'UNDEF'
        dtool_config["HAVE_PROC_SELF_MAPS"] = 'UNDEF'
        dtool_config["HAVE_PROC_SELF_CMDLINE"] = 'UNDEF'
        dtool_config["HAVE_PROC_SELF_ENVIRON"] = 'UNDEF'

    if (GetTarget() == "darwin"):
        dtool_config["PYTHON_FRAMEWORK"] = 'Python'
        dtool_config["PHAVE_MALLOC_H"] = 'UNDEF'
        dtool_config["PHAVE_SYS_MALLOC_H"] = '1'
        dtool_config["HAVE_OPENAL_FRAMEWORK"] = '1'
        dtool_config["HAVE_X11"] = 'UNDEF'  # We might have X11, but we don't need it.
        dtool_config["HAVE_XRANDR"] = 'UNDEF'
        dtool_config["HAVE_XF86DGA"] = 'UNDEF'
        dtool_config["HAVE_XCURSOR"] = 'UNDEF'
        dtool_config["HAVE_GLX"] = 'UNDEF'
        dtool_config["IS_LINUX"] = 'UNDEF'
        dtool_config["HAVE_VIDEO4LINUX"] = 'UNDEF'
        dtool_config["IS_OSX"] = '1'
        # 10.4 had a broken ucontext implementation
        if int(platform.mac_ver()[0][3]) <= 4:
            dtool_config["PHAVE_UCONTEXT_H"] = 'UNDEF'

    if (GetTarget() == "freebsd"):
        dtool_config["IS_LINUX"] = 'UNDEF'
        dtool_config["HAVE_VIDEO4LINUX"] = 'UNDEF'
        dtool_config["IS_FREEBSD"] = '1'
        dtool_config["PHAVE_ALLOCA_H"] = 'UNDEF'
        dtool_config["PHAVE_MALLOC_H"] = 'UNDEF'
        dtool_config["PHAVE_LINUX_INPUT_H"] = 'UNDEF'
        dtool_config["HAVE_PROC_CURPROC_FILE"] = '1'
        dtool_config["HAVE_PROC_CURPROC_MAP"] = '1'
        dtool_config["HAVE_PROC_CURPROC_CMDLINE"] = '1'

    if (GetTarget() == "android"):
        # Android does have RTTI, but we disable it anyway.
        dtool_config["HAVE_RTTI"] = 'UNDEF'
        dtool_config["PHAVE_GLOB_H"] = 'UNDEF'
        dtool_config["HAVE_LOCKF"] = 'UNDEF'
        dtool_config["HAVE_VIDEO4LINUX"] = 'UNDEF'

    if (GetOptimize() <= 2 and GetTarget() == "windows"):
        dtool_config["USE_DEBUG_PYTHON"] = '1'

    # This should probably be more sophisticated, such as based
    # on whether the libRocket Python modules are available.
    if (PkgSkip("PYTHON") != 0):
        dtool_config["HAVE_ROCKET_PYTHON"] = 'UNDEF'

    if (PkgSkip("TOUCHINPUT") == 0 and GetTarget() == "windows"):
        dtool_config["HAVE_WIN_TOUCHINPUT"] = '1'

    if (GetOptimize() <= 3):
        dtool_config["HAVE_ROCKET_DEBUGGER"] = '1'

    if (GetOptimize() <= 3):
        if (dtool_config["HAVE_NET"] != 'UNDEF'):
            dtool_config["DO_PSTATS"] = '1'

    if (GetOptimize() <= 3):
        dtool_config["DO_DCAST"] = '1'

    if (GetOptimize() <= 3):
        dtool_config["DO_COLLISION_RECORDING"] = '1'

    #if (GetOptimize() <= 2):
    #    dtool_config["TRACK_IN_INTERPRETER"] = '1'

    if (GetOptimize() <= 3):
        dtool_config["DO_MEMORY_USAGE"] = '1'

    if (GetOptimize() <= 3):
        dtool_config["NOTIFY_DEBUG"] = '1'

    if (GetOptimize() >= 4):
        dtool_config["PRC_SAVE_DESCRIPTIONS"] = 'UNDEF'

    if (GetOptimize() >= 4):
        # Disable RTTI on release builds.
        dtool_config["HAVE_RTTI"] = 'UNDEF'

    # Now that we have OS_SIMPLE_THREADS, we can support
    # SIMPLE_THREADS on exotic architectures like win64, so we no
    # longer need to disable it for this platform.
##     if GetTarget() == 'windows' and GetTargetArch() == 'x64':
##         dtool_config["SIMPLE_THREADS"] = 'UNDEF'

    if (RTDIST or RUNTIME):
        prc_parameters["DEFAULT_PRC_DIR"] = '""'
        if HOST_URL:
            plugin_config["PANDA_PACKAGE_HOST_URL"] = HOST_URL
        #plugin_config["P3D_PLUGIN_LOG_DIRECTORY"] = ""
        plugin_config["P3D_PLUGIN_LOG_BASENAME1"] = ""
        plugin_config["P3D_PLUGIN_LOG_BASENAME2"] = ""
        plugin_config["P3D_PLUGIN_LOG_BASENAME3"] = ""
        plugin_config["P3D_PLUGIN_P3D_PLUGIN"] = ""
        plugin_config["P3D_PLUGIN_P3DPYTHON"] = ""
        plugin_config["P3D_COREAPI_VERSION_STR"] = COREAPI_VERSION
        plugin_config["P3D_PLUGIN_VERSION_STR"] = PLUGIN_VERSION
        if PkgSkip("GTK2") == 0:
            plugin_config["HAVE_GTK"] = '1'

    if (RUNTIME):
        dtool_config["HAVE_P3D_PLUGIN"] = '1'

    # Whether it's present on the system doesn't matter here,
    # as the runtime itself doesn't include or link with X11.
    if (RUNTIME and GetTarget() == 'linux'):
        dtool_config["HAVE_X11"] = '1'

    if ("GENERIC_DXERR_LIBRARY" in SDK):
        dtool_config["USE_GENERIC_DXERR_LIBRARY"] = "1"
    else:
        dtool_config["USE_GENERIC_DXERR_LIBRARY"] = "UNDEF"

    if (PkgSkip("SPEEDTREE")==0):
        speedtree_parameters["SPEEDTREE_OPENGL"] = "UNDEF"
        speedtree_parameters["SPEEDTREE_DIRECTX9"] = "UNDEF"
        if SDK["SPEEDTREEAPI"] == "OpenGL":
            speedtree_parameters["SPEEDTREE_OPENGL"] = "1"
        elif SDK["SPEEDTREEAPI"] == "DirectX9":
            speedtree_parameters["SPEEDTREE_DIRECTX9"] = "1"

        speedtree_parameters["SPEEDTREE_BIN_DIR"] = (SDK["SPEEDTREE"] + "/Bin")

    conf = "/* prc_parameters.h.  Generated automatically by makepanda.py */\n"
    for key in sorted(prc_parameters.keys()):
        if ((key == "DEFAULT_PRC_DIR") or (key[:4]=="PRC_")):
            val = OverrideValue(key, prc_parameters[key])
            if (val == 'UNDEF'): conf = conf + "#undef " + key + "\n"
            else:                conf = conf + "#define " + key + " " + val + "\n"
    ConditionalWriteFile(GetOutputDir() + '/include/prc_parameters.h', conf)

    conf = "/* dtool_config.h.  Generated automatically by makepanda.py */\n"
    for key in sorted(dtool_config.keys()):
        val = OverrideValue(key, dtool_config[key])
        if (val == 'UNDEF'): conf = conf + "#undef " + key + "\n"
        else:                conf = conf + "#define " + key + " " + val + "\n"
    ConditionalWriteFile(GetOutputDir() + '/include/dtool_config.h', conf)

    if (RTDIST or RUNTIME):
        conf = "/* p3d_plugin_config.h.  Generated automatically by makepanda.py */\n"
        for key in sorted(plugin_config.keys()):
            val = plugin_config[key]
            if (val == 'UNDEF'): conf = conf + "#undef " + key + "\n"
            else:                conf = conf + "#define " + key + " \"" + val.replace("\\", "\\\\") + "\"\n"
        ConditionalWriteFile(GetOutputDir() + '/include/p3d_plugin_config.h', conf)

    if (PkgSkip("SPEEDTREE")==0):
        conf = "/* speedtree_parameters.h.  Generated automatically by makepanda.py */\n"
        for key in sorted(speedtree_parameters.keys()):
            val = OverrideValue(key, speedtree_parameters[key])
            if (val == 'UNDEF'): conf = conf + "#undef " + key + "\n"
            else:                conf = conf + "#define " + key + " \"" + val.replace("\\", "\\\\") + "\"\n"
        ConditionalWriteFile(GetOutputDir() + '/include/speedtree_parameters.h', conf)

    for x in PkgListGet():
        if (PkgSkip(x)): ConditionalWriteFile(GetOutputDir() + '/tmp/dtool_have_'+x.lower()+'.dat', "0\n")
        else:            ConditionalWriteFile(GetOutputDir() + '/tmp/dtool_have_'+x.lower()+'.dat', "1\n")

WriteConfigSettings()

WarnConflictingFiles()
if SystemLibraryExists("dtoolbase"):
    print("%sWARNING:%s Found conflicting Panda3D libraries from other ppremake build!" % (GetColor("red"), GetColor()))
if SystemLibraryExists("p3dtoolconfig"):
    print("%sWARNING:%s Found conflicting Panda3D libraries from other makepanda build!" % (GetColor("red"), GetColor()))

##########################################################################################
#
# Generate pandaVersion.h, pythonversion, null.cxx, etc.
#
##########################################################################################

PANDAVERSION_H="""
#define PANDA_MAJOR_VERSION $VERSION1
#define PANDA_MINOR_VERSION $VERSION2
#define PANDA_SEQUENCE_VERSION $VERSION3
#define PANDA_VERSION $NVERSION
#define PANDA_NUMERIC_VERSION $NVERSION
#define PANDA_VERSION_STR "$VERSION1.$VERSION2.$VERSION3"
#define PANDA_ABI_VERSION_STR "$VERSION1.$VERSION2"
#define PANDA_DISTRIBUTOR "$DISTRIBUTOR"
#define PANDA_PACKAGE_VERSION_STR "$RTDIST_VERSION"
#define PANDA_PACKAGE_HOST_URL "$HOST_URL"
"""

PANDAVERSION_H_RUNTIME="""
#define PANDA_MAJOR_VERSION 0
#define PANDA_MINOR_VERSION 0
#define PANDA_SEQUENCE_VERSION 0
#define PANDA_VERSION_STR "0.0.0"
#define PANDA_ABI_VERSION_STR "0.0"
#define P3D_PLUGIN_MAJOR_VERSION $VERSION1
#define P3D_PLUGIN_MINOR_VERSION $VERSION2
#define P3D_PLUGIN_SEQUENCE_VERSION $VERSION3
#define P3D_PLUGIN_VERSION_STR "$VERSION1.$VERSION2.$VERSION3"
#define P3D_COREAPI_VERSION_STR "$COREAPI_VERSION"
#define PANDA_DISTRIBUTOR "$DISTRIBUTOR"
#define PANDA_PACKAGE_VERSION_STR ""
#define PANDA_PACKAGE_HOST_URL "$HOST_URL"
"""

CHECKPANDAVERSION_CXX="""
# include "dtoolbase.h"
EXPCL_DTOOL int panda_version_$VERSION1_$VERSION2 = 0;
"""

CHECKPANDAVERSION_H="""
# include "dtoolbase.h"
extern EXPCL_DTOOL int panda_version_$VERSION1_$VERSION2;
# ifndef WIN32
/* For Windows, exporting the symbol from the DLL is sufficient; the
      DLL will not load unless all expected public symbols are defined.
      Other systems may not mind if the symbol is absent unless we
      explictly write code that references it. */
static int check_panda_version = panda_version_$VERSION1_$VERSION2;
# endif
"""

P3DACTIVEX_RC="""#include "resource.h"
#define APSTUDIO_READONLY_SYMBOLS
#include "afxres.h"
#undef APSTUDIO_READONLY_SYMBOLS
#if !defined(AFX_RESOURCE_DLL) || defined(AFX_TARG_ENU)
#ifdef _WIN32
LANGUAGE LANG_ENGLISH, SUBLANG_ENGLISH_US
#pragma code_page(1252)
#endif
#ifdef APSTUDIO_INVOKED
1 TEXTINCLUDE
BEGIN
    "resource.h\\0"
END
2 TEXTINCLUDE
BEGIN
   "#include ""afxres.h""\\r\\n"
    "\\0"
END
3 TEXTINCLUDE
BEGIN
    "1 TYPELIB ""P3DActiveX.tlb""\\r\\n"
    "\\0"
END
#endif
%s
IDB_P3DACTIVEX          BITMAP                  "P3DActiveXCtrl.bmp"
IDD_PROPPAGE_P3DACTIVEX DIALOG  0, 0, 250, 62
STYLE DS_SETFONT | WS_CHILD
FONT 8, "MS Sans Serif"
BEGIN
    LTEXT           "TODO: Place controls to manipulate properties of P3DActiveX Control on this dialog.",
                    IDC_STATIC,7,25,229,16
END
#ifdef APSTUDIO_INVOKED
GUIDELINES DESIGNINFO
BEGIN
    IDD_PROPPAGE_P3DACTIVEX, DIALOG
    BEGIN
        LEFTMARGIN, 7
        RIGHTMARGIN, 243
        TOPMARGIN, 7
        BOTTOMMARGIN, 55
    END
END
#endif
STRINGTABLE
BEGIN
    IDS_P3DACTIVEX          "P3DActiveX Control"
    IDS_P3DACTIVEX_PPG      "P3DActiveX Property Page"
END
STRINGTABLE
BEGIN
    IDS_P3DACTIVEX_PPG_CAPTION "General"
END
#endif
#ifndef APSTUDIO_INVOKED
1 TYPELIB "P3DActiveX.tlb"
#endif"""

def CreatePandaVersionFiles():
    version1=int(VERSION.split(".")[0])
    version2=int(VERSION.split(".")[1])
    version3=int(VERSION.split(".")[2])
    nversion=version1*1000000+version2*1000+version3
    if (DISTRIBUTOR != "cmu"):
        # Subtract 1 if we are not an official version.
        nversion -= 1

    if (RUNTIME):
        pandaversion_h = PANDAVERSION_H_RUNTIME
    else:
        pandaversion_h = PANDAVERSION_H
    pandaversion_h = pandaversion_h.replace("$VERSION1",str(version1))
    pandaversion_h = pandaversion_h.replace("$VERSION2",str(version2))
    pandaversion_h = pandaversion_h.replace("$VERSION3",str(version3))
    pandaversion_h = pandaversion_h.replace("$NVERSION",str(nversion))
    pandaversion_h = pandaversion_h.replace("$DISTRIBUTOR",DISTRIBUTOR)
    pandaversion_h = pandaversion_h.replace("$RTDIST_VERSION",RTDIST_VERSION)
    pandaversion_h = pandaversion_h.replace("$COREAPI_VERSION",COREAPI_VERSION)
    pandaversion_h = pandaversion_h.replace("$HOST_URL",(HOST_URL or ""))
    if (DISTRIBUTOR == "cmu"):
        pandaversion_h += "\n#define PANDA_OFFICIAL_VERSION\n"
    else:
        pandaversion_h += "\n#undef  PANDA_OFFICIAL_VERSION\n"

    if GIT_COMMIT:
        pandaversion_h += "\n#define PANDA_GIT_COMMIT_STR \"%s\"\n" % (GIT_COMMIT)

    if not RUNTIME:
        checkpandaversion_cxx = CHECKPANDAVERSION_CXX.replace("$VERSION1",str(version1))
        checkpandaversion_cxx = checkpandaversion_cxx.replace("$VERSION2",str(version2))
        checkpandaversion_cxx = checkpandaversion_cxx.replace("$VERSION3",str(version3))
        checkpandaversion_cxx = checkpandaversion_cxx.replace("$NVERSION",str(nversion))

        checkpandaversion_h = CHECKPANDAVERSION_H.replace("$VERSION1",str(version1))
        checkpandaversion_h = checkpandaversion_h.replace("$VERSION2",str(version2))
        checkpandaversion_h = checkpandaversion_h.replace("$VERSION3",str(version3))
        checkpandaversion_h = checkpandaversion_h.replace("$NVERSION",str(nversion))

    ConditionalWriteFile(GetOutputDir()+'/include/pandaVersion.h',        pandaversion_h)
    if RUNTIME:
        ConditionalWriteFile(GetOutputDir()+'/include/checkPandaVersion.cxx', '')
        ConditionalWriteFile(GetOutputDir()+'/include/checkPandaVersion.h', '')
    else:
        ConditionalWriteFile(GetOutputDir()+'/include/checkPandaVersion.cxx', checkpandaversion_cxx)
        ConditionalWriteFile(GetOutputDir()+'/include/checkPandaVersion.h',   checkpandaversion_h)
    ConditionalWriteFile(GetOutputDir()+"/tmp/null.cxx","")

    if RUNTIME:
        p3dactivex_rc = {"name" : "Panda3D Game Engine Plug-in",
                         "version" : VERSION,
                         "description" : "Runs 3-D games and interactive applets",
                         "filename" : "p3dactivex.ocx",
                         "mimetype" : "application/x-panda3d",
                         "extension" : "p3d",
                         "filedesc" : "Panda3D applet"}
        ConditionalWriteFile(GetOutputDir()+"/include/P3DActiveX.rc", P3DACTIVEX_RC % GenerateResourceFile(**p3dactivex_rc))

CreatePandaVersionFiles()

##########################################################################################
#
# Copy the "direct" tree
#
##########################################################################################

if (PkgSkip("DIRECT")==0):
    CopyPythonTree(GetOutputDir() + '/direct', 'direct/src', threads=THREADCOUNT)
    ConditionalWriteFile(GetOutputDir() + '/direct/__init__.py', "")

    # This file used to be copied, but would nowadays cause conflicts.
    # Let's get it out of the way in case someone hasn't cleaned their build since.
    if os.path.isfile(GetOutputDir() + '/bin/panda3d.py'):
        os.remove(GetOutputDir() + '/bin/panda3d.py')
    if os.path.isfile(GetOutputDir() + '/lib/panda3d.py'):
        os.remove(GetOutputDir() + '/lib/panda3d.py')

    # This directory doesn't exist at all any more.
    if os.path.isdir(os.path.join(GetOutputDir(), 'direct', 'ffi')):
        shutil.rmtree(os.path.join(GetOutputDir(), 'direct', 'ffi'))

# These files used to exist; remove them to avoid conflicts.
del_files = ['core.py', 'core.pyc', 'core.pyo',
             '_core.pyd', '_core.so',
             'direct.py', 'direct.pyc', 'direct.pyo',
             '_direct.pyd', '_direct.so',
             'dtoolconfig.pyd', 'dtoolconfig.so']

for basename in del_files:
    path = os.path.join(GetOutputDir(), 'panda3d', basename)
    if os.path.isfile(path):
        print("Removing %s" % (path))
        os.remove(path)

# Write an appropriate panda3d/__init__.py
p3d_init = """"Python bindings for the Panda3D libraries"
"""

if GetTarget() == 'windows':
    p3d_init += """
import os

bindir = os.path.join(os.path.dirname(__file__), '..', 'bin')
if os.path.isfile(os.path.join(bindir, 'libpanda.dll')):
    if not os.environ.get('PATH'):
        os.environ['PATH'] = bindir
    else:
        os.environ['PATH'] = bindir + os.pathsep + os.environ['PATH']

del os, bindir
"""

if not PkgSkip("PYTHON"):
    ConditionalWriteFile(GetOutputDir() + '/panda3d/__init__.py', p3d_init)

    # Also add this file, for backward compatibility.
    ConditionalWriteFile(GetOutputDir() + '/panda3d/dtoolconfig.py', """
if __debug__:
    print("Warning: panda3d.dtoolconfig is deprecated, use panda3d.interrogatedb instead.")
from .interrogatedb import *
""")

# PandaModules is now deprecated; generate a shim for backward compatibility.
for fn in glob.glob(GetOutputDir() + '/pandac/*.py') + glob.glob(GetOutputDir() + '/pandac/*.py[co]'):
    if os.path.basename(fn) not in ('PandaModules.py', '__init__.py'):
        os.remove(fn)

panda_modules = ['core']
if not PkgSkip("PANDAPHYSICS"):
    panda_modules.append('physics')
if not PkgSkip('PANDAFX'):
    panda_modules.append('fx')
if not PkgSkip("DIRECT"):
    panda_modules.append('direct')
if not PkgSkip("VISION"):
    panda_modules.append('vision')
if not PkgSkip("SKEL"):
    panda_modules.append('skel')
panda_modules.append('egg')
if not PkgSkip("AWESOMIUM"):
    panda_modules.append('awesomium')
if not PkgSkip("ODE"):
    panda_modules.append('ode')
if not PkgSkip("VRPN"):
    panda_modules.append('vrpn')

panda_modules_code = """
"This module is deprecated.  Import from panda3d.core and other panda3d.* modules instead."

if __debug__:
    print("Warning: pandac.PandaModules is deprecated, import from panda3d.core instead")
"""

for module in panda_modules:
    panda_modules_code += """
try:
    from panda3d.%s import *
except ImportError as err:
    if "No module named %s" not in str(err):
        raise""" % (module, module)

if not PkgSkip("PYTHON"):
    ConditionalWriteFile(GetOutputDir() + '/pandac/PandaModules.py', panda_modules_code)
    ConditionalWriteFile(GetOutputDir() + '/pandac/__init__.py', '')

##########################################################################################
#
# Generate the PRC files into the ETC directory.
#
##########################################################################################

confautoprc = ReadFile("makepanda/confauto.in")
if (PkgSkip("SPEEDTREE")==0):
    # If SpeedTree is available, enable it in the config file
    confautoprc = confautoprc.replace('#st#', '')
else:
    # otherwise, disable it.
    confautoprc = confautoprc.replace('#st#', '#')

if (os.path.isfile("makepanda/myconfig.in")):
    configprc = ReadFile("makepanda/myconfig.in")
else:
    configprc = ReadFile("makepanda/config.in")

if (GetTarget() == 'windows'):
    configprc = configprc.replace("$HOME/.panda3d", "$USER_APPDATA/Panda3D-%s" % MAJOR_VERSION)
else:
    configprc = configprc.replace("aux-display pandadx9", "")

if (GetTarget() == 'darwin'):
    configprc = configprc.replace(".panda3d/cache", "Library/Caches/Panda3D-%s" % MAJOR_VERSION)

    # OpenAL is not yet working well on OSX for us, so let's do this for now.
    configprc = configprc.replace("p3openal_audio", "p3fmod_audio")

ConditionalWriteFile(GetOutputDir()+"/etc/Config.prc", configprc)
ConditionalWriteFile(GetOutputDir()+"/etc/Confauto.prc", confautoprc)

##########################################################################################
#
# Copy the precompiled binaries and DLLs into the build.
#
##########################################################################################

tp_dir = GetThirdpartyDir()
if tp_dir is not None:
    dylibs = set()

    if GetTarget() == 'darwin':
        # Make a list of all the dylibs we ship, to figure out whether we should use
        # install_name_tool to correct the library reference to point to our copy.
        for lib in glob.glob(tp_dir + "/*/lib/*.dylib"):
            dylibs.add(os.path.basename(lib))

        if not PkgSkip("PYTHON"):
            for lib in glob.glob(tp_dir + "/*/lib/" + SDK["PYTHONVERSION"] + "/*.dylib"):
                dylibs.add(os.path.basename(lib))

    for pkg in PkgListGet():
        if PkgSkip(pkg):
            continue
        tp_pkg = tp_dir + pkg.lower()

        if GetTarget() == 'windows':
            if os.path.exists(tp_pkg + "/bin"):
                CopyAllFiles(GetOutputDir() + "/bin/", tp_pkg + "/bin/")
                if (PkgSkip("PYTHON")==0 and os.path.exists(tp_pkg + "/bin/" + SDK["PYTHONVERSION"])):
                    CopyAllFiles(GetOutputDir() + "/bin/", tp_pkg + "/bin/" + SDK["PYTHONVERSION"] + "/")

        elif GetTarget() == 'darwin':
            tp_libs = glob.glob(tp_pkg + "/lib/*.dylib")

            if not PkgSkip("PYTHON"):
                tp_libs += glob.glob(os.path.join(tp_pkg, "lib", SDK["PYTHONVERSION"], "*.dylib"))
                tp_libs += glob.glob(os.path.join(tp_pkg, "lib", SDK["PYTHONVERSION"], "*.so"))
                if pkg != 'PYTHON':
                    tp_libs += glob.glob(os.path.join(tp_pkg, "lib", SDK["PYTHONVERSION"], "*.py"))

            for tp_lib in tp_libs:
                basename = os.path.basename(tp_lib)
                if basename.endswith('.dylib'):
                    # It's a dynamic link library.  Put it in the lib directory.
                    target = GetOutputDir() + "/lib/" + basename
                    dep_prefix = "@loader_path/../lib/"
                    lib_id = dep_prefix + basename
                else:
                    # It's a Python module, like _rocketcore.so.  Copy it to the root, because
                    # nowadays the 'lib' directory may no longer be on the PYTHONPATH.
                    target = GetOutputDir() + "/" + basename
                    dep_prefix = "@loader_path/lib/"
                    lib_id = basename

                if not NeedsBuild([target], [tp_lib]):
                    continue

                CopyFile(target, tp_lib)
                if os.path.islink(target) or target.endswith('.py'):
                    continue

                # Correct the inter-library dependencies so that the build is relocatable.
                oscmd('install_name_tool -id %s %s' % (lib_id, target))
                oscmd("otool -L %s | grep .dylib > %s/tmp/otool-libs.txt" % (target, GetOutputDir()), True)

                for line in open(GetOutputDir() + "/tmp/otool-libs.txt", "r"):
                    line = line.strip()
                    if not line or line.startswith(dep_prefix) or line.endswith(":"):
                        continue

                    libdep = line.split(" ", 1)[0]
                    dep_basename = os.path.basename(libdep)
                    if dep_basename in dylibs:
                        oscmd("install_name_tool -change %s %s%s %s" % (libdep, dep_prefix, dep_basename, target), True)

                JustBuilt([target], [tp_lib])

            for fwx in glob.glob(tp_pkg + "/*.framework"):
                CopyTree(GetOutputDir() + "/Frameworks/" + os.path.basename(fwx), fwx)

        else:  # Linux / FreeBSD case.
            for tp_lib in glob.glob(tp_pkg + "/lib/*.so*"):
                CopyFile(GetOutputDir() + "/lib/" + os.path.basename(tp_lib), tp_lib)

            if not PkgSkip("PYTHON"):
                for tp_lib in glob.glob(os.path.join(tp_pkg, "lib", SDK["PYTHONVERSION"], "*.so*")):
                    base = os.path.basename(tp_lib)
                    if base.startswith('lib'):
                        CopyFile(GetOutputDir() + "/lib/" + base, tp_lib)
                    else:
                        # It's a Python module, like _rocketcore.so.
                        CopyFile(GetOutputDir() + "/" + base, tp_lib)

    if GetTarget() == 'windows':
        CopyAllFiles(GetOutputDir() + "/bin/", tp_dir + "extras/bin/")
        if not PkgSkip("PYTHON"):
            pydll = "/" + SDK["PYTHONVERSION"].replace(".", "")
            if (GetOptimize() <= 2): pydll += "_d.dll"
            else: pydll += ".dll"
            CopyFile(GetOutputDir() + "/bin" + pydll, SDK["PYTHON"] + pydll)

            for fn in glob.glob(SDK["PYTHON"] + "/vcruntime*.dll"):
                CopyFile(GetOutputDir() + "/bin/", fn)

            if not RTDIST:
                CopyTree(GetOutputDir() + "/python", SDK["PYTHON"])
                if not os.path.isfile(SDK["PYTHON"] + "/ppython.exe") and os.path.isfile(SDK["PYTHON"] + "/python.exe"):
                    CopyFile(GetOutputDir() + "/python/ppython.exe", SDK["PYTHON"] + "/python.exe")
                if not os.path.isfile(SDK["PYTHON"] + "/ppythonw.exe") and os.path.isfile(SDK["PYTHON"] + "/pythonw.exe"):
                    CopyFile(GetOutputDir() + "/python/ppythonw.exe", SDK["PYTHON"] + "/pythonw.exe")
                ConditionalWriteFile(GetOutputDir() + "/python/panda.pth", "..\n../bin\n")

########################################################################
##
## Copy various stuff into the build.
##
########################################################################

CopyFile(GetOutputDir()+"/", "doc/LICENSE")
CopyFile(GetOutputDir()+"/", "doc/ReleaseNotes")
if (PkgSkip("PANDATOOL")==0):
    CopyAllFiles(GetOutputDir()+"/plugins/",  "pandatool/src/scripts/", ".mel")
    CopyAllFiles(GetOutputDir()+"/plugins/",  "pandatool/src/scripts/", ".ms")
if (PkgSkip("PYTHON")==0 and os.path.isdir(GetThirdpartyBase()+"/Pmw")):
    CopyTree(GetOutputDir()+'/Pmw',         GetThirdpartyBase()+'/Pmw')
ConditionalWriteFile(GetOutputDir()+'/include/ctl3d.h', '/* dummy file to make MAX happy */')

# Since Eigen is included by all sorts of core headers, as a convenience
# to C++ users on Win and Mac, we include it in the Panda include directory.
if not PkgSkip("EIGEN") and GetTarget() in ("windows", "darwin") and GetThirdpartyDir():
    CopyTree(GetOutputDir()+'/include/Eigen', GetThirdpartyDir()+'eigen/include/Eigen')

########################################################################
#
# Copy header files to the built/include/parser-inc directory.
#
########################################################################

CopyTree(GetOutputDir()+'/include/parser-inc','dtool/src/parser-inc')
DeleteVCS(GetOutputDir()+'/include/parser-inc')

########################################################################
#
# Transfer all header files to the built/include directory.
#
########################################################################

CopyAllHeaders('dtool/src/dtoolbase')
CopyAllHeaders('dtool/src/dtoolutil', skip=["pandaVersion.h", "checkPandaVersion.h"])
CopyFile(GetOutputDir()+'/include/','dtool/src/dtoolutil/vector_src.cxx')
CopyAllHeaders('dtool/metalibs/dtool')
CopyAllHeaders('dtool/src/cppparser')
CopyAllHeaders('dtool/src/prc', skip=["prc_parameters.h"])
CopyAllHeaders('dtool/src/dconfig')
CopyAllHeaders('dtool/src/interrogatedb')
CopyAllHeaders('dtool/metalibs/dtoolconfig')
CopyAllHeaders('dtool/src/pystub')
CopyAllHeaders('dtool/src/interrogate')
CopyAllHeaders('dtool/src/test_interrogate')
CopyAllHeaders('panda/src/putil')
CopyAllHeaders('panda/src/pandabase')
CopyAllHeaders('panda/src/express')
CopyAllHeaders('panda/src/downloader')
CopyAllHeaders('panda/metalibs/pandaexpress')

CopyAllHeaders('panda/src/pipeline')
CopyAllHeaders('panda/src/linmath')
CopyAllHeaders('panda/src/putil')
CopyAllHeaders('dtool/src/prckeys')
CopyAllHeaders('panda/src/audio')
CopyAllHeaders('panda/src/event')
CopyAllHeaders('panda/src/mathutil')
CopyAllHeaders('panda/src/gsgbase')
CopyAllHeaders('panda/src/pnmimage')
CopyAllHeaders('panda/src/nativenet')
CopyAllHeaders('panda/src/net')
CopyAllHeaders('panda/src/pstatclient')
CopyAllHeaders('panda/src/gobj')
CopyAllHeaders('panda/src/movies')
CopyAllHeaders('panda/src/pgraphnodes')
CopyAllHeaders('panda/src/pgraph')
CopyAllHeaders('panda/src/cull')
CopyAllHeaders('panda/src/chan')
CopyAllHeaders('panda/src/char')
CopyAllHeaders('panda/src/dgraph')
CopyAllHeaders('panda/src/display')
CopyAllHeaders('panda/src/device')
CopyAllHeaders('panda/src/pnmtext')
CopyAllHeaders('panda/src/text')
CopyAllHeaders('panda/src/grutil')
if (PkgSkip("VISION")==0):
    CopyAllHeaders('panda/src/vision')
CopyAllHeaders('panda/src/awesomium')
if (PkgSkip("FFMPEG")==0):
    CopyAllHeaders('panda/src/ffmpeg')
CopyAllHeaders('panda/src/tform')
CopyAllHeaders('panda/src/collide')
CopyAllHeaders('panda/src/parametrics')
CopyAllHeaders('panda/src/pgui')
CopyAllHeaders('panda/src/pnmimagetypes')
CopyAllHeaders('panda/src/recorder')
if (PkgSkip("ROCKET")==0):
    CopyAllHeaders('panda/src/rocket')
if (PkgSkip("VRPN")==0):
    CopyAllHeaders('panda/src/vrpn')
CopyAllHeaders('panda/src/wgldisplay')
CopyAllHeaders('panda/src/ode')
CopyAllHeaders('panda/metalibs/pandaode')
if (PkgSkip("PANDAPHYSICS")==0):
    CopyAllHeaders('panda/src/physics')
    if (PkgSkip("PANDAPARTICLESYSTEM")==0):
        CopyAllHeaders('panda/src/particlesystem')
CopyAllHeaders('panda/src/dxml')
CopyAllHeaders('panda/metalibs/panda')
CopyAllHeaders('panda/src/audiotraits')
CopyAllHeaders('panda/src/audiotraits')
CopyAllHeaders('panda/src/distort')
CopyAllHeaders('panda/src/downloadertools')
CopyAllHeaders('panda/src/windisplay')
CopyAllHeaders('panda/src/dxgsg9')
CopyAllHeaders('panda/metalibs/pandadx9')
CopyAllHeaders('panda/src/egg')
CopyAllHeaders('panda/src/egg2pg')
CopyAllHeaders('panda/src/framework')
CopyAllHeaders('panda/metalibs/pandafx')
CopyAllHeaders('panda/src/glstuff')
CopyAllHeaders('panda/src/glgsg')
CopyAllHeaders('panda/src/glesgsg')
CopyAllHeaders('panda/src/gles2gsg')
CopyAllHeaders('panda/metalibs/pandaegg')
if GetTarget() == 'windows':
    CopyAllHeaders('panda/src/wgldisplay')
elif GetTarget() == 'darwin':
    CopyAllHeaders('panda/src/osxdisplay')
    CopyAllHeaders('panda/src/cocoadisplay')
elif GetTarget() == 'android':
    CopyAllHeaders('panda/src/android')
    CopyAllHeaders('panda/src/androiddisplay')
else:
    CopyAllHeaders('panda/src/x11display')
    CopyAllHeaders('panda/src/glxdisplay')
CopyAllHeaders('panda/src/egldisplay')
CopyAllHeaders('panda/metalibs/pandagl')
CopyAllHeaders('panda/metalibs/pandagles')
CopyAllHeaders('panda/metalibs/pandagles2')

CopyAllHeaders('panda/metalibs/pandaphysics')
CopyAllHeaders('panda/src/testbed')

if (PkgSkip("PHYSX")==0):
    CopyAllHeaders('panda/src/physx')
    CopyAllHeaders('panda/metalibs/pandaphysx')

if (PkgSkip("BULLET")==0):
    CopyAllHeaders('panda/src/bullet')
    CopyAllHeaders('panda/metalibs/pandabullet')

if (PkgSkip("SPEEDTREE")==0):
    CopyAllHeaders('panda/src/speedtree')

if (PkgSkip("DIRECT")==0):
    CopyAllHeaders('direct/src/directbase')
    CopyAllHeaders('direct/src/dcparser')
    CopyAllHeaders('direct/src/deadrec')
    CopyAllHeaders('direct/src/distributed')
    CopyAllHeaders('direct/src/interval')
    CopyAllHeaders('direct/src/showbase')
    CopyAllHeaders('direct/metalibs/direct')
    CopyAllHeaders('direct/src/dcparse')

if (RUNTIME or RTDIST):
    CopyAllHeaders('direct/src/plugin', skip=["p3d_plugin_config.h"])
if (RUNTIME):
    CopyAllHeaders('direct/src/plugin_npapi')
    CopyAllHeaders('direct/src/plugin_standalone')

if (PkgSkip("PANDATOOL")==0):
    CopyAllHeaders('pandatool/src/pandatoolbase')
    CopyAllHeaders('pandatool/src/converter')
    CopyAllHeaders('pandatool/src/progbase')
    CopyAllHeaders('pandatool/src/eggbase')
    CopyAllHeaders('pandatool/src/bam')
    CopyAllHeaders('pandatool/src/cvscopy')
    CopyAllHeaders('pandatool/src/daeegg')
    CopyAllHeaders('pandatool/src/daeprogs')
    CopyAllHeaders('pandatool/src/dxf')
    CopyAllHeaders('pandatool/src/dxfegg')
    CopyAllHeaders('pandatool/src/dxfprogs')
    CopyAllHeaders('pandatool/src/palettizer')
    CopyAllHeaders('pandatool/src/egg-mkfont')
    CopyAllHeaders('pandatool/src/eggcharbase')
    CopyAllHeaders('pandatool/src/egg-optchar')
    CopyAllHeaders('pandatool/src/egg-palettize')
    CopyAllHeaders('pandatool/src/egg-qtess')
    CopyAllHeaders('pandatool/src/eggprogs')
    CopyAllHeaders('pandatool/src/flt')
    CopyAllHeaders('pandatool/src/fltegg')
    CopyAllHeaders('pandatool/src/fltprogs')
    CopyAllHeaders('pandatool/src/imagebase')
    CopyAllHeaders('pandatool/src/imageprogs')
    CopyAllHeaders('pandatool/src/pfmprogs')
    CopyAllHeaders('pandatool/src/lwo')
    CopyAllHeaders('pandatool/src/lwoegg')
    CopyAllHeaders('pandatool/src/lwoprogs')
    CopyAllHeaders('pandatool/src/maya')
    CopyAllHeaders('pandatool/src/mayaegg')
    CopyAllHeaders('pandatool/src/maxegg')
    CopyAllHeaders('pandatool/src/maxprogs')
    CopyAllHeaders('pandatool/src/objegg')
    CopyAllHeaders('pandatool/src/objprogs')
    CopyAllHeaders('pandatool/src/vrml')
    CopyAllHeaders('pandatool/src/vrmlegg')
    CopyAllHeaders('pandatool/src/xfile')
    CopyAllHeaders('pandatool/src/xfileegg')
    CopyAllHeaders('pandatool/src/ptloader')
    CopyAllHeaders('pandatool/src/miscprogs')
    CopyAllHeaders('pandatool/src/pstatserver')
    CopyAllHeaders('pandatool/src/softprogs')
    CopyAllHeaders('pandatool/src/text-stats')
    CopyAllHeaders('pandatool/src/vrmlprogs')
    CopyAllHeaders('pandatool/src/win-stats')
    CopyAllHeaders('pandatool/src/xfileprogs')

if (PkgSkip("CONTRIB")==0):
    CopyAllHeaders('contrib/src/contribbase')
    CopyAllHeaders('contrib/src/ai')

########################################################################
#
# Copy Java files, if applicable
#
########################################################################

if GetTarget() == 'android':
    CopyAllJavaSources('panda/src/android')

########################################################################
#
# These definitions are syntactic shorthand.  They make it easy
# to link with the usual libraries without listing them all.
#
########################################################################

COMMON_DTOOL_LIBS=[
    'libp3dtool.dll',
    'libp3dtoolconfig.dll',
]

COMMON_PANDA_LIBS=[
    'libpanda.dll',
    'libpandaexpress.dll'
] + COMMON_DTOOL_LIBS

COMMON_EGG2X_LIBS=[
    'libp3eggbase.lib',
    'libp3progbase.lib',
    'libp3converter.lib',
    'libp3pandatoolbase.lib',
    'libpandaegg.dll',
] + COMMON_PANDA_LIBS

COMMON_DTOOL_LIBS_PYSTUB = COMMON_DTOOL_LIBS + ['libp3pystub.lib']
COMMON_PANDA_LIBS_PYSTUB = COMMON_PANDA_LIBS + ['libp3pystub.lib']
COMMON_EGG2X_LIBS_PYSTUB = COMMON_EGG2X_LIBS + ['libp3pystub.lib']

########################################################################
#
# This section contains a list of all the files that need to be compiled.
#
########################################################################

print("Generating dependencies...")
sys.stdout.flush()

#
# Compile Panda icon resource file.
# We do it first because we need it at
# the time we compile an executable.
#

if GetTarget() == 'windows':
  OPTS=['DIR:panda/src/configfiles']
  TargetAdd('pandaIcon.res', opts=OPTS, input='pandaIcon.rc')

#
# DIRECTORY: dtool/src/dtoolbase/
#

OPTS=['DIR:dtool/src/dtoolbase', 'BUILDING:DTOOL']
TargetAdd('p3dtoolbase_composite1.obj', opts=OPTS, input='p3dtoolbase_composite1.cxx')
TargetAdd('p3dtoolbase_composite2.obj', opts=OPTS, input='p3dtoolbase_composite2.cxx')
TargetAdd('p3dtoolbase_lookup3.obj',    opts=OPTS, input='lookup3.c')
TargetAdd('p3dtoolbase_indent.obj',     opts=OPTS, input='indent.cxx')

#
# DIRECTORY: dtool/src/dtoolutil/
#

OPTS=['DIR:dtool/src/dtoolutil', 'BUILDING:DTOOL']
TargetAdd('p3dtoolutil_composite1.obj',   opts=OPTS, input='p3dtoolutil_composite1.cxx')
TargetAdd('p3dtoolutil_composite2.obj',   opts=OPTS, input='p3dtoolutil_composite2.cxx')
if GetTarget() == 'darwin':
  TargetAdd('p3dtoolutil_filename_assist.obj',   opts=OPTS, input='filename_assist.mm')

#
# DIRECTORY: dtool/metalibs/dtool/
#

OPTS=['DIR:dtool/metalibs/dtool', 'BUILDING:DTOOL']
TargetAdd('p3dtool_dtool.obj', opts=OPTS, input='dtool.cxx')
TargetAdd('libp3dtool.dll', input='p3dtool_dtool.obj')
TargetAdd('libp3dtool.dll', input='p3dtoolutil_composite1.obj')
TargetAdd('libp3dtool.dll', input='p3dtoolutil_composite2.obj')
if GetTarget() == 'darwin':
  TargetAdd('libp3dtool.dll', input='p3dtoolutil_filename_assist.obj')
TargetAdd('libp3dtool.dll', input='p3dtoolbase_composite1.obj')
TargetAdd('libp3dtool.dll', input='p3dtoolbase_composite2.obj')
TargetAdd('libp3dtool.dll', input='p3dtoolbase_indent.obj')
TargetAdd('libp3dtool.dll', input='p3dtoolbase_lookup3.obj')
TargetAdd('libp3dtool.dll', opts=['ADVAPI','WINSHELL','WINKERNEL'])

#
# DIRECTORY: dtool/src/cppparser/
#

if (not RUNTIME):
  OPTS=['DIR:dtool/src/cppparser', 'BISONPREFIX_cppyy']
  CreateFile(GetOutputDir()+"/include/cppBison.h")
  TargetAdd('p3cppParser_cppBison.obj',  opts=OPTS, input='cppBison.yxx')
  TargetAdd('cppBison.h', input='p3cppParser_cppBison.obj', opts=['DEPENDENCYONLY'])
  TargetAdd('p3cppParser_composite1.obj', opts=OPTS, input='p3cppParser_composite1.cxx')
  TargetAdd('p3cppParser_composite2.obj', opts=OPTS, input='p3cppParser_composite2.cxx')
  TargetAdd('libp3cppParser.ilb', input='p3cppParser_composite1.obj')
  TargetAdd('libp3cppParser.ilb', input='p3cppParser_composite2.obj')
  TargetAdd('libp3cppParser.ilb', input='p3cppParser_cppBison.obj')

#
# DIRECTORY: dtool/src/prc/
#

OPTS=['DIR:dtool/src/prc', 'BUILDING:DTOOLCONFIG', 'OPENSSL']
TargetAdd('p3prc_composite1.obj', opts=OPTS, input='p3prc_composite1.cxx')
TargetAdd('p3prc_composite2.obj', opts=OPTS, input='p3prc_composite2.cxx')

#
# DIRECTORY: dtool/src/dconfig/
#

OPTS=['DIR:dtool/src/dconfig', 'BUILDING:DTOOLCONFIG']
TargetAdd('p3dconfig_composite1.obj', opts=OPTS, input='p3dconfig_composite1.cxx')

#
# DIRECTORY: dtool/metalibs/dtoolconfig/
#

OPTS=['DIR:dtool/metalibs/dtoolconfig', 'BUILDING:DTOOLCONFIG']
TargetAdd('p3dtoolconfig_dtoolconfig.obj', opts=OPTS, input='dtoolconfig.cxx')
TargetAdd('libp3dtoolconfig.dll', input='p3dtoolconfig_dtoolconfig.obj')
TargetAdd('libp3dtoolconfig.dll', input='p3dconfig_composite1.obj')
TargetAdd('libp3dtoolconfig.dll', input='p3prc_composite1.obj')
TargetAdd('libp3dtoolconfig.dll', input='p3prc_composite2.obj')
TargetAdd('libp3dtoolconfig.dll', input='libp3dtool.dll')
TargetAdd('libp3dtoolconfig.dll', opts=['ADVAPI', 'OPENSSL', 'WINGDI', 'WINUSER'])

#
# DIRECTORY: dtool/src/interrogatedb/
#

OPTS=['DIR:dtool/src/interrogatedb', 'BUILDING:INTERROGATEDB']
TargetAdd('p3interrogatedb_composite1.obj', opts=OPTS, input='p3interrogatedb_composite1.cxx')
TargetAdd('p3interrogatedb_composite2.obj', opts=OPTS, input='p3interrogatedb_composite2.cxx')
TargetAdd('libp3interrogatedb.dll', input='p3interrogatedb_composite1.obj')
TargetAdd('libp3interrogatedb.dll', input='p3interrogatedb_composite2.obj')
TargetAdd('libp3interrogatedb.dll', input='libp3dtool.dll')
TargetAdd('libp3interrogatedb.dll', input='libp3dtoolconfig.dll')
TargetAdd('libp3interrogatedb.dll', opts=['PYTHON'])

if not PkgSkip("PYTHON"):
  # This used to be called dtoolconfig.pyd, but it just contains the interrogatedb
  # stuff, so it has been renamed appropriately.
  OPTS=['DIR:dtool/metalibs/dtoolconfig']
  TargetAdd('interrogatedb_pydtool.obj', opts=OPTS, input="pydtool.cxx")
  TargetAdd('interrogatedb.pyd', input='interrogatedb_pydtool.obj')
  TargetAdd('interrogatedb.pyd', input='libp3dtool.dll')
  TargetAdd('interrogatedb.pyd', input='libp3dtoolconfig.dll')
  TargetAdd('interrogatedb.pyd', input='libp3interrogatedb.dll')
  TargetAdd('interrogatedb.pyd', opts=['PYTHON'])

#
# DIRECTORY: dtool/src/pystub/
#

OPTS=['DIR:dtool/src/pystub']
TargetAdd('p3pystub_pystub.obj', opts=OPTS, input='pystub.cxx')
TargetAdd('libp3pystub.lib', input='p3pystub_pystub.obj')
#TargetAdd('libp3pystub.lib', input='libp3dtool.dll')
TargetAdd('libp3pystub.lib', opts=['ADVAPI'])

#
# DIRECTORY: dtool/src/interrogate/
#

if (not RUNTIME):
  OPTS=['DIR:dtool/src/interrogate', 'DIR:dtool/src/cppparser', 'DIR:dtool/src/interrogatedb']
  TargetAdd('interrogate_composite1.obj', opts=OPTS, input='interrogate_composite1.cxx')
  TargetAdd('interrogate_composite2.obj', opts=OPTS, input='interrogate_composite2.cxx')
  TargetAdd('interrogate.exe', input='interrogate_composite1.obj')
  TargetAdd('interrogate.exe', input='interrogate_composite2.obj')
  TargetAdd('interrogate.exe', input='libp3cppParser.ilb')
  TargetAdd('interrogate.exe', input=COMMON_DTOOL_LIBS_PYSTUB)
  TargetAdd('interrogate.exe', input='libp3interrogatedb.dll')
  TargetAdd('interrogate.exe', opts=['ADVAPI',  'OPENSSL', 'WINSHELL', 'WINGDI', 'WINUSER'])

  TargetAdd('interrogate_module_interrogate_module.obj', opts=OPTS, input='interrogate_module.cxx')
  TargetAdd('interrogate_module.exe', input='interrogate_module_interrogate_module.obj')
  TargetAdd('interrogate_module.exe', input='libp3cppParser.ilb')
  TargetAdd('interrogate_module.exe', input=COMMON_DTOOL_LIBS_PYSTUB)
  TargetAdd('interrogate_module.exe', input='libp3interrogatedb.dll')
  TargetAdd('interrogate_module.exe', opts=['ADVAPI',  'OPENSSL', 'WINSHELL', 'WINGDI', 'WINUSER'])

  if (not RTDIST):
    TargetAdd('parse_file_parse_file.obj', opts=OPTS, input='parse_file.cxx')
    TargetAdd('parse_file.exe', input='parse_file_parse_file.obj')
    TargetAdd('parse_file.exe', input='libp3cppParser.ilb')
    TargetAdd('parse_file.exe', input=COMMON_DTOOL_LIBS_PYSTUB)
    TargetAdd('parse_file.exe', input='libp3interrogatedb.dll')
    TargetAdd('parse_file.exe', opts=['ADVAPI',  'OPENSSL', 'WINSHELL', 'WINGDI', 'WINUSER'])

#
# DIRECTORY: dtool/src/prckeys/
#

if (PkgSkip("OPENSSL")==0 and not RUNTIME and not RTDIST):
  OPTS=['DIR:dtool/src/prckeys', 'OPENSSL']
  TargetAdd('make-prc-key_makePrcKey.obj', opts=OPTS, input='makePrcKey.cxx')
  TargetAdd('make-prc-key.exe', input='make-prc-key_makePrcKey.obj')
  TargetAdd('make-prc-key.exe', input=COMMON_DTOOL_LIBS_PYSTUB)
  TargetAdd('make-prc-key.exe', opts=['ADVAPI',  'OPENSSL', 'WINSHELL', 'WINGDI', 'WINUSER'])

#
# DIRECTORY: dtool/src/test_interrogate/
#

if (not RTDIST and not RUNTIME):
  OPTS=['DIR:dtool/src/test_interrogate']
  TargetAdd('test_interrogate_test_interrogate.obj', opts=OPTS, input='test_interrogate.cxx')
  TargetAdd('test_interrogate.exe', input='test_interrogate_test_interrogate.obj')
  TargetAdd('test_interrogate.exe', input='libp3interrogatedb.dll')
  TargetAdd('test_interrogate.exe', input=COMMON_DTOOL_LIBS_PYSTUB)
  TargetAdd('test_interrogate.exe', opts=['ADVAPI',  'OPENSSL', 'WINSHELL', 'WINGDI', 'WINUSER'])

#
# DIRECTORY: panda/src/pandabase/
#

OPTS=['DIR:panda/src/pandabase', 'BUILDING:PANDAEXPRESS']
TargetAdd('p3pandabase_pandabase.obj', opts=OPTS, input='pandabase.cxx')

#
# DIRECTORY: panda/src/express/
#

OPTS=['DIR:panda/src/express', 'BUILDING:PANDAEXPRESS', 'OPENSSL', 'ZLIB']
TargetAdd('p3express_composite1.obj', opts=OPTS, input='p3express_composite1.cxx')
TargetAdd('p3express_composite2.obj', opts=OPTS, input='p3express_composite2.cxx')

OPTS=['DIR:panda/src/express', 'OPENSSL', 'ZLIB']
IGATEFILES=GetDirectoryContents('panda/src/express', ["*.h", "*_composite*.cxx"])
TargetAdd('libp3express.in', opts=OPTS, input=IGATEFILES)
TargetAdd('libp3express.in', opts=['IMOD:panda3d.core', 'ILIB:libp3express', 'SRCDIR:panda/src/express'])
TargetAdd('libp3express_igate.obj', input='libp3express.in', opts=["DEPENDENCYONLY"])
TargetAdd('p3express_ext_composite.obj', opts=OPTS, input='p3express_ext_composite.cxx')

#
# DIRECTORY: panda/src/downloader/
#

OPTS=['DIR:panda/src/downloader', 'BUILDING:PANDAEXPRESS', 'OPENSSL', 'ZLIB']
TargetAdd('p3downloader_composite1.obj', opts=OPTS, input='p3downloader_composite1.cxx')
TargetAdd('p3downloader_composite2.obj', opts=OPTS, input='p3downloader_composite2.cxx')

OPTS=['DIR:panda/src/downloader', 'OPENSSL', 'ZLIB']
IGATEFILES=GetDirectoryContents('panda/src/downloader', ["*.h", "*_composite*.cxx"])
TargetAdd('libp3downloader.in', opts=OPTS, input=IGATEFILES)
TargetAdd('libp3downloader.in', opts=['IMOD:panda3d.core', 'ILIB:libp3downloader', 'SRCDIR:panda/src/downloader'])
TargetAdd('libp3downloader_igate.obj', input='libp3downloader.in', opts=["DEPENDENCYONLY"])
TargetAdd('p3downloader_stringStream_ext.obj', opts=OPTS, input='stringStream_ext.cxx')

#
# DIRECTORY: panda/metalibs/pandaexpress/
#

OPTS=['DIR:panda/metalibs/pandaexpress', 'BUILDING:PANDAEXPRESS', 'ZLIB']
TargetAdd('pandaexpress_pandaexpress.obj', opts=OPTS, input='pandaexpress.cxx')
TargetAdd('libpandaexpress.dll', input='pandaexpress_pandaexpress.obj')
TargetAdd('libpandaexpress.dll', input='p3downloader_composite1.obj')
TargetAdd('libpandaexpress.dll', input='p3downloader_composite2.obj')
TargetAdd('libpandaexpress.dll', input='p3express_composite1.obj')
TargetAdd('libpandaexpress.dll', input='p3express_composite2.obj')
TargetAdd('libpandaexpress.dll', input='p3pandabase_pandabase.obj')
TargetAdd('libpandaexpress.dll', input=COMMON_DTOOL_LIBS)
TargetAdd('libpandaexpress.dll', opts=['ADVAPI', 'WINSOCK2',  'OPENSSL', 'ZLIB', 'WINGDI', 'WINUSER'])

#
# DIRECTORY: panda/src/pipeline/
#

if (not RUNTIME):
  OPTS=['DIR:panda/src/pipeline', 'BUILDING:PANDA']
  TargetAdd('p3pipeline_composite1.obj', opts=OPTS, input='p3pipeline_composite1.cxx')
  TargetAdd('p3pipeline_composite2.obj', opts=OPTS, input='p3pipeline_composite2.cxx')
  TargetAdd('p3pipeline_contextSwitch.obj', opts=OPTS, input='contextSwitch.c')

  OPTS=['DIR:panda/src/pipeline']
  IGATEFILES=GetDirectoryContents('panda/src/pipeline', ["*.h", "*_composite*.cxx"])
  TargetAdd('libp3pipeline.in', opts=OPTS, input=IGATEFILES)
  TargetAdd('libp3pipeline.in', opts=['IMOD:panda3d.core', 'ILIB:libp3pipeline', 'SRCDIR:panda/src/pipeline'])
  TargetAdd('libp3pipeline_igate.obj', input='libp3pipeline.in', opts=["DEPENDENCYONLY"])

#
# DIRECTORY: panda/src/linmath/
#

if (not RUNTIME):
  OPTS=['DIR:panda/src/linmath', 'BUILDING:PANDA']
  TargetAdd('p3linmath_composite1.obj', opts=OPTS, input='p3linmath_composite1.cxx')
  TargetAdd('p3linmath_composite2.obj', opts=OPTS, input='p3linmath_composite2.cxx')

  OPTS=['DIR:panda/src/linmath']
  IGATEFILES=GetDirectoryContents('panda/src/linmath', ["*.h", "*_composite*.cxx"])
  for ifile in IGATEFILES[:]:
      if "_src." in ifile:
          IGATEFILES.remove(ifile)
  IGATEFILES.remove('cast_to_double.h')
  IGATEFILES.remove('lmat_ops.h')
  IGATEFILES.remove('cast_to_float.h')
  TargetAdd('libp3linmath.in', opts=OPTS, input=IGATEFILES)
  TargetAdd('libp3linmath.in', opts=['IMOD:panda3d.core', 'ILIB:libp3linmath', 'SRCDIR:panda/src/linmath'])
  TargetAdd('libp3linmath_igate.obj', input='libp3linmath.in', opts=["DEPENDENCYONLY"])

#
# DIRECTORY: panda/src/putil/
#

if (not RUNTIME):
  OPTS=['DIR:panda/src/putil', 'BUILDING:PANDA',  'ZLIB']
  TargetAdd('p3putil_composite1.obj', opts=OPTS, input='p3putil_composite1.cxx')
  TargetAdd('p3putil_composite2.obj', opts=OPTS, input='p3putil_composite2.cxx')

  OPTS=['DIR:panda/src/putil', 'ZLIB']
  IGATEFILES=GetDirectoryContents('panda/src/putil', ["*.h", "*_composite*.cxx"])
  IGATEFILES.remove("test_bam.h")
  TargetAdd('libp3putil.in', opts=OPTS, input=IGATEFILES)
  TargetAdd('libp3putil.in', opts=['IMOD:panda3d.core', 'ILIB:libp3putil', 'SRCDIR:panda/src/putil'])
  TargetAdd('libp3putil_igate.obj', input='libp3putil.in', opts=["DEPENDENCYONLY"])
  TargetAdd('p3putil_ext_composite.obj', opts=OPTS, input='p3putil_ext_composite.cxx')

#
# DIRECTORY: panda/src/audio/
#

if (not RUNTIME):
  OPTS=['DIR:panda/src/audio', 'BUILDING:PANDA']
  TargetAdd('p3audio_composite1.obj', opts=OPTS, input='p3audio_composite1.cxx')

  OPTS=['DIR:panda/src/audio']
  IGATEFILES=["audio.h"]
  TargetAdd('libp3audio.in', opts=OPTS, input=IGATEFILES)
  TargetAdd('libp3audio.in', opts=['IMOD:panda3d.core', 'ILIB:libp3audio', 'SRCDIR:panda/src/audio'])
  TargetAdd('libp3audio_igate.obj', input='libp3audio.in', opts=["DEPENDENCYONLY"])

#
# DIRECTORY: panda/src/event/
#

if (not RUNTIME):
  OPTS=['DIR:panda/src/event', 'BUILDING:PANDA']
  TargetAdd('p3event_composite1.obj', opts=OPTS, input='p3event_composite1.cxx')
  TargetAdd('p3event_composite2.obj', opts=OPTS, input='p3event_composite2.cxx')

  OPTS=['DIR:panda/src/event']
  TargetAdd('p3event_pythonTask.obj', opts=OPTS, input='pythonTask.cxx')
  IGATEFILES=GetDirectoryContents('panda/src/event', ["*.h", "*_composite*.cxx"])
  TargetAdd('libp3event.in', opts=OPTS, input=IGATEFILES)
  TargetAdd('libp3event.in', opts=['IMOD:panda3d.core', 'ILIB:libp3event', 'SRCDIR:panda/src/event'])
  TargetAdd('libp3event_igate.obj', input='libp3event.in', opts=["DEPENDENCYONLY"])

#
# DIRECTORY: panda/src/mathutil/
#

if (not RUNTIME):
  OPTS=['DIR:panda/src/mathutil', 'BUILDING:PANDA', 'FFTW']
  TargetAdd('p3mathutil_composite1.obj', opts=OPTS, input='p3mathutil_composite1.cxx')
  TargetAdd('p3mathutil_composite2.obj', opts=OPTS, input='p3mathutil_composite2.cxx')

  OPTS=['DIR:panda/src/mathutil', 'FFTW']
  IGATEFILES=GetDirectoryContents('panda/src/mathutil', ["*.h", "*_composite*.cxx"])
  for ifile in IGATEFILES[:]:
      if "_src." in ifile:
          IGATEFILES.remove(ifile)
  TargetAdd('libp3mathutil.in', opts=OPTS, input=IGATEFILES)
  TargetAdd('libp3mathutil.in', opts=['IMOD:panda3d.core', 'ILIB:libp3mathutil', 'SRCDIR:panda/src/mathutil'])
  TargetAdd('libp3mathutil_igate.obj', input='libp3mathutil.in', opts=["DEPENDENCYONLY"])

#
# DIRECTORY: panda/src/gsgbase/
#

if (not RUNTIME):
  OPTS=['DIR:panda/src/gsgbase', 'BUILDING:PANDA']
  TargetAdd('p3gsgbase_composite1.obj', opts=OPTS, input='p3gsgbase_composite1.cxx')

  OPTS=['DIR:panda/src/gsgbase']
  IGATEFILES=GetDirectoryContents('panda/src/gsgbase', ["*.h", "*_composite*.cxx"])
  TargetAdd('libp3gsgbase.in', opts=OPTS, input=IGATEFILES)
  TargetAdd('libp3gsgbase.in', opts=['IMOD:panda3d.core', 'ILIB:libp3gsgbase', 'SRCDIR:panda/src/gsgbase'])
  TargetAdd('libp3gsgbase_igate.obj', input='libp3gsgbase.in', opts=["DEPENDENCYONLY"])

#
# DIRECTORY: panda/src/pnmimage/
#

if (not RUNTIME):
  OPTS=['DIR:panda/src/pnmimage', 'BUILDING:PANDA',  'ZLIB']
  TargetAdd('p3pnmimage_composite1.obj', opts=OPTS, input='p3pnmimage_composite1.cxx')
  TargetAdd('p3pnmimage_composite2.obj', opts=OPTS, input='p3pnmimage_composite2.cxx')
  TargetAdd('p3pnmimage_convert_srgb_sse2.obj', opts=OPTS+['SSE2'], input='convert_srgb_sse2.cxx')

  OPTS=['DIR:panda/src/pnmimage', 'ZLIB']
  IGATEFILES=GetDirectoryContents('panda/src/pnmimage', ["*.h", "*_composite*.cxx"])
  TargetAdd('libp3pnmimage.in', opts=OPTS, input=IGATEFILES)
  TargetAdd('libp3pnmimage.in', opts=['IMOD:panda3d.core', 'ILIB:libp3pnmimage', 'SRCDIR:panda/src/pnmimage'])
  TargetAdd('libp3pnmimage_igate.obj', input='libp3pnmimage.in', opts=["DEPENDENCYONLY"])
  TargetAdd('p3pnmimage_pfmFile_ext.obj', opts=OPTS, input='pfmFile_ext.cxx')

#
# DIRECTORY: panda/src/nativenet/
#

if (not RUNTIME):
  OPTS=['DIR:panda/src/nativenet', 'OPENSSL', 'BUILDING:PANDA']
  TargetAdd('p3nativenet_composite1.obj', opts=OPTS, input='p3nativenet_composite1.cxx')

  OPTS=['DIR:panda/src/nativenet', 'OPENSSL']
  IGATEFILES=GetDirectoryContents('panda/src/nativenet', ["*.h", "*_composite*.cxx"])
  TargetAdd('libp3nativenet.in', opts=OPTS, input=IGATEFILES)
  TargetAdd('libp3nativenet.in', opts=['IMOD:panda3d.core', 'ILIB:libp3nativenet', 'SRCDIR:panda/src/nativenet'])
  TargetAdd('libp3nativenet_igate.obj', input='libp3nativenet.in', opts=["DEPENDENCYONLY"])

#
# DIRECTORY: panda/src/net/
#

if (not RUNTIME):
  OPTS=['DIR:panda/src/net', 'BUILDING:PANDA']
  TargetAdd('p3net_composite1.obj', opts=OPTS, input='p3net_composite1.cxx')
  TargetAdd('p3net_composite2.obj', opts=OPTS, input='p3net_composite2.cxx')

  OPTS=['DIR:panda/src/net']
  IGATEFILES=GetDirectoryContents('panda/src/net', ["*.h", "*_composite*.cxx"])
  IGATEFILES.remove("datagram_ui.h")
  TargetAdd('libp3net.in', opts=OPTS, input=IGATEFILES)
  TargetAdd('libp3net.in', opts=['IMOD:panda3d.core', 'ILIB:libp3net', 'SRCDIR:panda/src/net'])
  TargetAdd('libp3net_igate.obj', input='libp3net.in', opts=["DEPENDENCYONLY"])

#
# DIRECTORY: panda/src/pstatclient/
#

if (not RUNTIME):
  OPTS=['DIR:panda/src/pstatclient', 'BUILDING:PANDA']
  TargetAdd('p3pstatclient_composite1.obj', opts=OPTS, input='p3pstatclient_composite1.cxx')
  TargetAdd('p3pstatclient_composite2.obj', opts=OPTS, input='p3pstatclient_composite2.cxx')

  OPTS=['DIR:panda/src/pstatclient']
  IGATEFILES=GetDirectoryContents('panda/src/pstatclient', ["*.h", "*_composite*.cxx"])
  TargetAdd('libp3pstatclient.in', opts=OPTS, input=IGATEFILES)
  TargetAdd('libp3pstatclient.in', opts=['IMOD:panda3d.core', 'ILIB:libp3pstatclient', 'SRCDIR:panda/src/pstatclient'])
  TargetAdd('libp3pstatclient_igate.obj', input='libp3pstatclient.in', opts=["DEPENDENCYONLY"])

#
# DIRECTORY: panda/src/gobj/
#

if (not RUNTIME):
  OPTS=['DIR:panda/src/gobj', 'BUILDING:PANDA',  'NVIDIACG', 'ZLIB', 'SQUISH']
  TargetAdd('p3gobj_composite1.obj', opts=OPTS, input='p3gobj_composite1.cxx')
  TargetAdd('p3gobj_composite2.obj', opts=OPTS, input='p3gobj_composite2.cxx')

  OPTS=['DIR:panda/src/gobj', 'NVIDIACG', 'ZLIB', 'SQUISH']
  IGATEFILES=GetDirectoryContents('panda/src/gobj', ["*.h", "*_composite*.cxx"])
  if ("cgfx_states.h" in IGATEFILES): IGATEFILES.remove("cgfx_states.h")
  TargetAdd('libp3gobj.in', opts=OPTS, input=IGATEFILES)
  TargetAdd('libp3gobj.in', opts=['IMOD:panda3d.core', 'ILIB:libp3gobj', 'SRCDIR:panda/src/gobj'])
  TargetAdd('libp3gobj_igate.obj', input='libp3gobj.in', opts=["DEPENDENCYONLY"])
  TargetAdd('p3gobj_ext_composite.obj', opts=OPTS, input='p3gobj_ext_composite.cxx')

#
# DIRECTORY: panda/src/pgraphnodes/
#

if (not RUNTIME):
  OPTS=['DIR:panda/src/pgraphnodes', 'BUILDING:PANDA']
  TargetAdd('p3pgraphnodes_composite1.obj', opts=OPTS, input='p3pgraphnodes_composite1.cxx')
  TargetAdd('p3pgraphnodes_composite2.obj', opts=OPTS, input='p3pgraphnodes_composite2.cxx')

  OPTS=['DIR:panda/src/pgraphnodes']
  IGATEFILES=GetDirectoryContents('panda/src/pgraphnodes', ["*.h", "*_composite*.cxx"])
  TargetAdd('libp3pgraphnodes.in', opts=OPTS, input=IGATEFILES)
  TargetAdd('libp3pgraphnodes.in', opts=['IMOD:panda3d.core', 'ILIB:libp3pgraphnodes', 'SRCDIR:panda/src/pgraphnodes'])
  TargetAdd('libp3pgraphnodes_igate.obj', input='libp3pgraphnodes.in', opts=["DEPENDENCYONLY"])

#
# DIRECTORY: panda/src/pgraph/
#

if (not RUNTIME):
  OPTS=['DIR:panda/src/pgraph', 'BUILDING:PANDA']
  TargetAdd('p3pgraph_nodePath.obj', opts=OPTS, input='nodePath.cxx')
  TargetAdd('p3pgraph_composite1.obj', opts=OPTS, input='p3pgraph_composite1.cxx')
  TargetAdd('p3pgraph_composite2.obj', opts=OPTS, input='p3pgraph_composite2.cxx')
  TargetAdd('p3pgraph_composite3.obj', opts=OPTS, input='p3pgraph_composite3.cxx')
  TargetAdd('p3pgraph_composite4.obj', opts=OPTS, input='p3pgraph_composite4.cxx')

  OPTS=['DIR:panda/src/pgraph']
  IGATEFILES=GetDirectoryContents('panda/src/pgraph', ["*.h", "nodePath.cxx", "*_composite*.cxx"])
  TargetAdd('libp3pgraph.in', opts=OPTS, input=IGATEFILES)
  TargetAdd('libp3pgraph.in', opts=['IMOD:panda3d.core', 'ILIB:libp3pgraph', 'SRCDIR:panda/src/pgraph'])
  TargetAdd('libp3pgraph_igate.obj', input='libp3pgraph.in', opts=["DEPENDENCYONLY","BIGOBJ"])
  TargetAdd('p3pgraph_ext_composite.obj', opts=OPTS, input='p3pgraph_ext_composite.cxx')

#
# DIRECTORY: panda/src/cull/
#

if (not RUNTIME):
  OPTS=['DIR:panda/src/cull', 'BUILDING:PANDA']
  TargetAdd('p3cull_composite1.obj', opts=OPTS, input='p3cull_composite1.cxx')
  TargetAdd('p3cull_composite2.obj', opts=OPTS, input='p3cull_composite2.cxx')

  OPTS=['DIR:panda/src/cull']
  IGATEFILES=GetDirectoryContents('panda/src/cull', ["*.h", "*_composite*.cxx"])
  TargetAdd('libp3cull.in', opts=OPTS, input=IGATEFILES)
  TargetAdd('libp3cull.in', opts=['IMOD:panda3d.core', 'ILIB:libp3cull', 'SRCDIR:panda/src/cull'])
  TargetAdd('libp3cull_igate.obj', input='libp3cull.in', opts=["DEPENDENCYONLY"])

#
# DIRECTORY: panda/src/chan/
#

if (not RUNTIME):
  OPTS=['DIR:panda/src/chan', 'BUILDING:PANDA']
  TargetAdd('p3chan_composite1.obj', opts=OPTS, input='p3chan_composite1.cxx')
  TargetAdd('p3chan_composite2.obj', opts=OPTS, input='p3chan_composite2.cxx')

  OPTS=['DIR:panda/src/chan']
  IGATEFILES=GetDirectoryContents('panda/src/chan', ["*.h", "*_composite*.cxx"])
  IGATEFILES.remove('movingPart.h')
  IGATEFILES.remove('animChannelFixed.h')
  TargetAdd('libp3chan.in', opts=OPTS, input=IGATEFILES)
  TargetAdd('libp3chan.in', opts=['IMOD:panda3d.core', 'ILIB:libp3chan', 'SRCDIR:panda/src/chan'])
  TargetAdd('libp3chan_igate.obj', input='libp3chan.in', opts=["DEPENDENCYONLY"])


# DIRECTORY: panda/src/char/
#

if (not RUNTIME):
  OPTS=['DIR:panda/src/char', 'BUILDING:PANDA']
  TargetAdd('p3char_composite1.obj', opts=OPTS, input='p3char_composite1.cxx')
  TargetAdd('p3char_composite2.obj', opts=OPTS, input='p3char_composite2.cxx')

  OPTS=['DIR:panda/src/char']
  IGATEFILES=GetDirectoryContents('panda/src/char', ["*.h", "*_composite*.cxx"])
  TargetAdd('libp3char.in', opts=OPTS, input=IGATEFILES)
  TargetAdd('libp3char.in', opts=['IMOD:panda3d.core', 'ILIB:libp3char', 'SRCDIR:panda/src/char'])
  TargetAdd('libp3char_igate.obj', input='libp3char.in', opts=["DEPENDENCYONLY"])

#
# DIRECTORY: panda/src/dgraph/
#

if (not RUNTIME):
  OPTS=['DIR:panda/src/dgraph', 'BUILDING:PANDA']
  TargetAdd('p3dgraph_composite1.obj', opts=OPTS, input='p3dgraph_composite1.cxx')
  TargetAdd('p3dgraph_composite2.obj', opts=OPTS, input='p3dgraph_composite2.cxx')

  OPTS=['DIR:panda/src/dgraph']
  IGATEFILES=GetDirectoryContents('panda/src/dgraph', ["*.h", "*_composite*.cxx"])
  TargetAdd('libp3dgraph.in', opts=OPTS, input=IGATEFILES)
  TargetAdd('libp3dgraph.in', opts=['IMOD:panda3d.core', 'ILIB:libp3dgraph', 'SRCDIR:panda/src/dgraph'])
  TargetAdd('libp3dgraph_igate.obj', input='libp3dgraph.in', opts=["DEPENDENCYONLY"])

#
# DIRECTORY: panda/src/display/
#

if (not RUNTIME):
  OPTS=['DIR:panda/src/display', 'BUILDING:PANDA']
  TargetAdd('p3display_composite1.obj', opts=OPTS, input='p3display_composite1.cxx')
  TargetAdd('p3display_composite2.obj', opts=OPTS, input='p3display_composite2.cxx')

  OPTS=['DIR:panda/src/display']
  IGATEFILES=GetDirectoryContents('panda/src/display', ["*.h", "*_composite*.cxx"])
  IGATEFILES.remove("renderBuffer.h")
  TargetAdd('libp3display.in', opts=OPTS, input=IGATEFILES)
  TargetAdd('libp3display.in', opts=['IMOD:panda3d.core', 'ILIB:libp3display', 'SRCDIR:panda/src/display'])
  TargetAdd('libp3display_igate.obj', input='libp3display.in', opts=["DEPENDENCYONLY"])
  TargetAdd('p3display_graphicsStateGuardian_ext.obj', opts=OPTS, input='graphicsStateGuardian_ext.cxx')
  TargetAdd('p3display_graphicsWindow_ext.obj', opts=OPTS, input='graphicsWindow_ext.cxx')
  TargetAdd('p3display_pythonGraphicsWindowProc.obj', opts=OPTS, input='pythonGraphicsWindowProc.cxx')

  if RTDIST and GetTarget() == 'darwin':
    OPTS=['DIR:panda/src/display']
    TargetAdd('subprocessWindowBuffer.obj', opts=OPTS, input='subprocessWindowBuffer.cxx')
    TargetAdd('libp3subprocbuffer.ilb', input='subprocessWindowBuffer.obj')

#
# DIRECTORY: panda/src/device/
#

if (not RUNTIME):
  OPTS=['DIR:panda/src/device', 'BUILDING:PANDA']
  TargetAdd('p3device_composite1.obj', opts=OPTS, input='p3device_composite1.cxx')
  TargetAdd('p3device_composite2.obj', opts=OPTS, input='p3device_composite2.cxx')

  OPTS=['DIR:panda/src/device']
  IGATEFILES=GetDirectoryContents('panda/src/device', ["*.h", "*_composite*.cxx"])
  TargetAdd('libp3device.in', opts=OPTS, input=IGATEFILES)
  TargetAdd('libp3device.in', opts=['IMOD:panda3d.core', 'ILIB:libp3device', 'SRCDIR:panda/src/device'])
  TargetAdd('libp3device_igate.obj', input='libp3device.in', opts=["DEPENDENCYONLY"])

#
# DIRECTORY: panda/src/pnmtext/
#

if (PkgSkip("FREETYPE")==0 and not RUNTIME):
  OPTS=['DIR:panda/src/pnmtext', 'BUILDING:PANDA',  'FREETYPE']
  TargetAdd('p3pnmtext_composite1.obj', opts=OPTS, input='p3pnmtext_composite1.cxx')

  OPTS=['DIR:panda/src/pnmtext', 'FREETYPE']
  IGATEFILES=GetDirectoryContents('panda/src/pnmtext', ["*.h", "*_composite*.cxx"])
  TargetAdd('libp3pnmtext.in', opts=OPTS, input=IGATEFILES)
  TargetAdd('libp3pnmtext.in', opts=['IMOD:panda3d.core', 'ILIB:libp3pnmtext', 'SRCDIR:panda/src/pnmtext'])
  TargetAdd('libp3pnmtext_igate.obj', input='libp3pnmtext.in', opts=["DEPENDENCYONLY"])

#
# DIRECTORY: panda/src/text/
#

if (not RUNTIME):
  OPTS=['DIR:panda/src/text', 'BUILDING:PANDA', 'ZLIB',  'FREETYPE']
  TargetAdd('p3text_composite1.obj', opts=OPTS, input='p3text_composite1.cxx')
  TargetAdd('p3text_composite2.obj', opts=OPTS, input='p3text_composite2.cxx')

  OPTS=['DIR:panda/src/text', 'ZLIB', 'FREETYPE']
  IGATEFILES=GetDirectoryContents('panda/src/text', ["*.h", "*_composite*.cxx"])
  TargetAdd('libp3text.in', opts=OPTS, input=IGATEFILES)
  TargetAdd('libp3text.in', opts=['IMOD:panda3d.core', 'ILIB:libp3text', 'SRCDIR:panda/src/text'])
  TargetAdd('libp3text_igate.obj', input='libp3text.in', opts=["DEPENDENCYONLY"])

#
# DIRECTORY: panda/src/movies/
#

if (not RUNTIME):
  OPTS=['DIR:panda/src/movies', 'BUILDING:PANDA', 'VORBIS']
  TargetAdd('p3movies_composite1.obj', opts=OPTS, input='p3movies_composite1.cxx')

  OPTS=['DIR:panda/src/movies', 'VORBIS']
  IGATEFILES=GetDirectoryContents('panda/src/movies', ["*.h", "*_composite*.cxx"])
  TargetAdd('libp3movies.in', opts=OPTS, input=IGATEFILES)
  TargetAdd('libp3movies.in', opts=['IMOD:panda3d.core', 'ILIB:libp3movies', 'SRCDIR:panda/src/movies'])
  TargetAdd('libp3movies_igate.obj', input='libp3movies.in', opts=["DEPENDENCYONLY"])

#
# DIRECTORY: panda/src/grutil/
#

if (not RUNTIME):
  OPTS=['DIR:panda/src/grutil', 'BUILDING:PANDA']
  TargetAdd('p3grutil_multitexReducer.obj', opts=OPTS, input='multitexReducer.cxx')
  TargetAdd('p3grutil_composite1.obj', opts=OPTS, input='p3grutil_composite1.cxx')
  TargetAdd('p3grutil_composite2.obj', opts=OPTS, input='p3grutil_composite2.cxx')

  OPTS=['DIR:panda/src/grutil']
  IGATEFILES=GetDirectoryContents('panda/src/grutil', ["*.h", "*_composite*.cxx"])
  if 'convexHull.h' in IGATEFILES: IGATEFILES.remove('convexHull.h')
  TargetAdd('libp3grutil.in', opts=OPTS, input=IGATEFILES)
  TargetAdd('libp3grutil.in', opts=['IMOD:panda3d.core', 'ILIB:libp3grutil', 'SRCDIR:panda/src/grutil'])
  TargetAdd('libp3grutil_igate.obj', input='libp3grutil.in', opts=["DEPENDENCYONLY"])

#
# DIRECTORY: panda/src/tform/
#

if (not RUNTIME):
  OPTS=['DIR:panda/src/tform', 'BUILDING:PANDA']
  TargetAdd('p3tform_composite1.obj', opts=OPTS, input='p3tform_composite1.cxx')
  TargetAdd('p3tform_composite2.obj', opts=OPTS, input='p3tform_composite2.cxx')

  OPTS=['DIR:panda/src/tform']
  IGATEFILES=GetDirectoryContents('panda/src/tform', ["*.h", "*_composite*.cxx"])
  TargetAdd('libp3tform.in', opts=OPTS, input=IGATEFILES)
  TargetAdd('libp3tform.in', opts=['IMOD:panda3d.core', 'ILIB:libp3tform', 'SRCDIR:panda/src/tform'])
  TargetAdd('libp3tform_igate.obj', input='libp3tform.in', opts=["DEPENDENCYONLY"])

#
# DIRECTORY: panda/src/collide/
#

if (not RUNTIME):
  OPTS=['DIR:panda/src/collide', 'BUILDING:PANDA']
  TargetAdd('p3collide_composite1.obj', opts=OPTS, input='p3collide_composite1.cxx')
  TargetAdd('p3collide_composite2.obj', opts=OPTS, input='p3collide_composite2.cxx')

  OPTS=['DIR:panda/src/collide']
  IGATEFILES=GetDirectoryContents('panda/src/collide', ["*.h", "*_composite*.cxx"])
  TargetAdd('libp3collide.in', opts=OPTS, input=IGATEFILES)
  TargetAdd('libp3collide.in', opts=['IMOD:panda3d.core', 'ILIB:libp3collide', 'SRCDIR:panda/src/collide'])
  TargetAdd('libp3collide_igate.obj', input='libp3collide.in', opts=["DEPENDENCYONLY"])

#
# DIRECTORY: panda/src/parametrics/
#

if (not RUNTIME):
  OPTS=['DIR:panda/src/parametrics', 'BUILDING:PANDA']
  TargetAdd('p3parametrics_composite1.obj', opts=OPTS, input='p3parametrics_composite1.cxx')
  TargetAdd('p3parametrics_composite2.obj', opts=OPTS, input='p3parametrics_composite2.cxx')

  OPTS=['DIR:panda/src/parametrics']
  IGATEFILES=GetDirectoryContents('panda/src/parametrics', ["*.h", "*_composite*.cxx"])
  TargetAdd('libp3parametrics.in', opts=OPTS, input=IGATEFILES)
  TargetAdd('libp3parametrics.in', opts=['IMOD:panda3d.core', 'ILIB:libp3parametrics', 'SRCDIR:panda/src/parametrics'])
  TargetAdd('libp3parametrics_igate.obj', input='libp3parametrics.in', opts=["DEPENDENCYONLY"])

#
# DIRECTORY: panda/src/pgui/
#

if (not RUNTIME):
  OPTS=['DIR:panda/src/pgui', 'BUILDING:PANDA']
  TargetAdd('p3pgui_composite1.obj', opts=OPTS, input='p3pgui_composite1.cxx')
  TargetAdd('p3pgui_composite2.obj', opts=OPTS, input='p3pgui_composite2.cxx')

  OPTS=['DIR:panda/src/pgui']
  IGATEFILES=GetDirectoryContents('panda/src/pgui', ["*.h", "*_composite*.cxx"])
  TargetAdd('libp3pgui.in', opts=OPTS, input=IGATEFILES)
  TargetAdd('libp3pgui.in', opts=['IMOD:panda3d.core', 'ILIB:libp3pgui', 'SRCDIR:panda/src/pgui'])
  TargetAdd('libp3pgui_igate.obj', input='libp3pgui.in', opts=["DEPENDENCYONLY"])

#
# DIRECTORY: panda/src/pnmimagetypes/
#

if (not RUNTIME):
  OPTS=['DIR:panda/src/pnmimagetypes', 'DIR:panda/src/pnmimage', 'BUILDING:PANDA', 'PNG', 'ZLIB', 'JPEG', 'TIFF', 'OPENEXR', 'EXCEPTIONS']
  TargetAdd('p3pnmimagetypes_composite1.obj', opts=OPTS, input='p3pnmimagetypes_composite1.cxx')
  TargetAdd('p3pnmimagetypes_composite2.obj', opts=OPTS, input='p3pnmimagetypes_composite2.cxx')

#
# DIRECTORY: panda/src/recorder/
#

if (not RUNTIME):
  OPTS=['DIR:panda/src/recorder', 'BUILDING:PANDA']
  TargetAdd('p3recorder_composite1.obj', opts=OPTS, input='p3recorder_composite1.cxx')
  TargetAdd('p3recorder_composite2.obj', opts=OPTS, input='p3recorder_composite2.cxx')

  OPTS=['DIR:panda/src/recorder']
  IGATEFILES=GetDirectoryContents('panda/src/recorder', ["*.h", "*_composite*.cxx"])
  TargetAdd('libp3recorder.in', opts=OPTS, input=IGATEFILES)
  TargetAdd('libp3recorder.in', opts=['IMOD:panda3d.core', 'ILIB:libp3recorder', 'SRCDIR:panda/src/recorder'])
  TargetAdd('libp3recorder_igate.obj', input='libp3recorder.in', opts=["DEPENDENCYONLY"])

#
# DIRECTORY: panda/src/dxml/
#

DefSymbol("TINYXML", "TIXML_USE_STL", "")

OPTS=['DIR:panda/src/dxml', 'TINYXML']
TargetAdd('tinyxml_composite1.obj', opts=OPTS, input='tinyxml_composite1.cxx')
TargetAdd('libp3tinyxml.ilb', input='tinyxml_composite1.obj')

if (not RUNTIME):
  OPTS=['DIR:panda/src/dxml', 'BUILDING:PANDA', 'TINYXML']
  TargetAdd('p3dxml_composite1.obj', opts=OPTS, input='p3dxml_composite1.cxx')

  OPTS=['DIR:panda/src/dxml', 'TINYXML']
  IGATEFILES=GetDirectoryContents('panda/src/dxml', ["*.h", "p3dxml_composite1.cxx"])
  TargetAdd('libp3dxml.in', opts=OPTS, input=IGATEFILES)
  TargetAdd('libp3dxml.in', opts=['IMOD:panda3d.core', 'ILIB:libp3dxml', 'SRCDIR:panda/src/dxml'])
  TargetAdd('libp3dxml_igate.obj', input='libp3dxml.in', opts=["DEPENDENCYONLY"])

#
# DIRECTORY: panda/metalibs/panda/
#

if (not RUNTIME):
  OPTS=['DIR:panda/metalibs/panda', 'BUILDING:PANDA', 'JPEG', 'PNG',
      'TIFF', 'OPENEXR', 'ZLIB', 'OPENSSL', 'FREETYPE', 'FFTW', 'ADVAPI', 'WINSOCK2',
      'SQUISH', 'NVIDIACG', 'VORBIS', 'WINUSER', 'WINMM', 'WINGDI', 'IPHLPAPI']

  TargetAdd('panda_panda.obj', opts=OPTS, input='panda.cxx')

  TargetAdd('libpanda.dll', input='panda_panda.obj')
  TargetAdd('libpanda.dll', input='p3recorder_composite1.obj')
  TargetAdd('libpanda.dll', input='p3recorder_composite2.obj')
  TargetAdd('libpanda.dll', input='p3pgraphnodes_composite1.obj')
  TargetAdd('libpanda.dll', input='p3pgraphnodes_composite2.obj')
  TargetAdd('libpanda.dll', input='p3pgraph_nodePath.obj')
  TargetAdd('libpanda.dll', input='p3pgraph_composite1.obj')
  TargetAdd('libpanda.dll', input='p3pgraph_composite2.obj')
  TargetAdd('libpanda.dll', input='p3pgraph_composite3.obj')
  TargetAdd('libpanda.dll', input='p3pgraph_composite4.obj')
  TargetAdd('libpanda.dll', input='p3cull_composite1.obj')
  TargetAdd('libpanda.dll', input='p3cull_composite2.obj')
  TargetAdd('libpanda.dll', input='p3movies_composite1.obj')
  TargetAdd('libpanda.dll', input='p3grutil_multitexReducer.obj')
  TargetAdd('libpanda.dll', input='p3grutil_composite1.obj')
  TargetAdd('libpanda.dll', input='p3grutil_composite2.obj')
  TargetAdd('libpanda.dll', input='p3chan_composite1.obj')
  TargetAdd('libpanda.dll', input='p3chan_composite2.obj')
  TargetAdd('libpanda.dll', input='p3pstatclient_composite1.obj')
  TargetAdd('libpanda.dll', input='p3pstatclient_composite2.obj')
  TargetAdd('libpanda.dll', input='p3char_composite1.obj')
  TargetAdd('libpanda.dll', input='p3char_composite2.obj')
  TargetAdd('libpanda.dll', input='p3collide_composite1.obj')
  TargetAdd('libpanda.dll', input='p3collide_composite2.obj')
  TargetAdd('libpanda.dll', input='p3device_composite1.obj')
  TargetAdd('libpanda.dll', input='p3device_composite2.obj')
  TargetAdd('libpanda.dll', input='p3dgraph_composite1.obj')
  TargetAdd('libpanda.dll', input='p3dgraph_composite2.obj')
  TargetAdd('libpanda.dll', input='p3display_composite1.obj')
  TargetAdd('libpanda.dll', input='p3display_composite2.obj')
  TargetAdd('libpanda.dll', input='p3pipeline_composite1.obj')
  TargetAdd('libpanda.dll', input='p3pipeline_composite2.obj')
  TargetAdd('libpanda.dll', input='p3pipeline_contextSwitch.obj')
  TargetAdd('libpanda.dll', input='p3event_composite1.obj')
  TargetAdd('libpanda.dll', input='p3event_composite2.obj')
  TargetAdd('libpanda.dll', input='p3gobj_composite1.obj')
  TargetAdd('libpanda.dll', input='p3gobj_composite2.obj')
  TargetAdd('libpanda.dll', input='p3gsgbase_composite1.obj')
  TargetAdd('libpanda.dll', input='p3linmath_composite1.obj')
  TargetAdd('libpanda.dll', input='p3linmath_composite2.obj')
  TargetAdd('libpanda.dll', input='p3mathutil_composite1.obj')
  TargetAdd('libpanda.dll', input='p3mathutil_composite2.obj')
  TargetAdd('libpanda.dll', input='p3parametrics_composite1.obj')
  TargetAdd('libpanda.dll', input='p3parametrics_composite2.obj')
  TargetAdd('libpanda.dll', input='p3pnmimagetypes_composite1.obj')
  TargetAdd('libpanda.dll', input='p3pnmimagetypes_composite2.obj')
  TargetAdd('libpanda.dll', input='p3pnmimage_composite1.obj')
  TargetAdd('libpanda.dll', input='p3pnmimage_composite2.obj')
  TargetAdd('libpanda.dll', input='p3pnmimage_convert_srgb_sse2.obj')
  TargetAdd('libpanda.dll', input='p3text_composite1.obj')
  TargetAdd('libpanda.dll', input='p3text_composite2.obj')
  TargetAdd('libpanda.dll', input='p3tform_composite1.obj')
  TargetAdd('libpanda.dll', input='p3tform_composite2.obj')
  TargetAdd('libpanda.dll', input='p3putil_composite1.obj')
  TargetAdd('libpanda.dll', input='p3putil_composite2.obj')
  TargetAdd('libpanda.dll', input='p3audio_composite1.obj')
  TargetAdd('libpanda.dll', input='p3pgui_composite1.obj')
  TargetAdd('libpanda.dll', input='p3pgui_composite2.obj')
  TargetAdd('libpanda.dll', input='p3net_composite1.obj')
  TargetAdd('libpanda.dll', input='p3net_composite2.obj')
  TargetAdd('libpanda.dll', input='p3nativenet_composite1.obj')
  TargetAdd('libpanda.dll', input='p3pandabase_pandabase.obj')
  TargetAdd('libpanda.dll', input='libpandaexpress.dll')
  TargetAdd('libpanda.dll', input='p3dxml_composite1.obj')
  TargetAdd('libpanda.dll', input='libp3dtoolconfig.dll')
  TargetAdd('libpanda.dll', input='libp3dtool.dll')

  if PkgSkip("FREETYPE")==0:
    TargetAdd('libpanda.dll', input="p3pnmtext_composite1.obj")

  TargetAdd('libpanda.dll', dep='dtool_have_freetype.dat')
  TargetAdd('libpanda.dll', opts=OPTS)

  TargetAdd('core_module.obj', input='libp3downloader.in')
  TargetAdd('core_module.obj', input='libp3express.in')

  TargetAdd('core_module.obj', input='libp3recorder.in')
  TargetAdd('core_module.obj', input='libp3pgraphnodes.in')
  TargetAdd('core_module.obj', input='libp3pgraph.in')
  TargetAdd('core_module.obj', input='libp3cull.in')
  TargetAdd('core_module.obj', input='libp3grutil.in')
  TargetAdd('core_module.obj', input='libp3chan.in')
  TargetAdd('core_module.obj', input='libp3pstatclient.in')
  TargetAdd('core_module.obj', input='libp3char.in')
  TargetAdd('core_module.obj', input='libp3collide.in')
  TargetAdd('core_module.obj', input='libp3device.in')
  TargetAdd('core_module.obj', input='libp3dgraph.in')
  TargetAdd('core_module.obj', input='libp3display.in')
  TargetAdd('core_module.obj', input='libp3pipeline.in')
  TargetAdd('core_module.obj', input='libp3event.in')
  TargetAdd('core_module.obj', input='libp3gobj.in')
  TargetAdd('core_module.obj', input='libp3gsgbase.in')
  TargetAdd('core_module.obj', input='libp3linmath.in')
  TargetAdd('core_module.obj', input='libp3mathutil.in')
  TargetAdd('core_module.obj', input='libp3parametrics.in')
  TargetAdd('core_module.obj', input='libp3pnmimage.in')
  TargetAdd('core_module.obj', input='libp3text.in')
  TargetAdd('core_module.obj', input='libp3tform.in')
  TargetAdd('core_module.obj', input='libp3putil.in')
  TargetAdd('core_module.obj', input='libp3audio.in')
  TargetAdd('core_module.obj', input='libp3nativenet.in')
  TargetAdd('core_module.obj', input='libp3net.in')
  TargetAdd('core_module.obj', input='libp3pgui.in')
  TargetAdd('core_module.obj', input='libp3movies.in')
  TargetAdd('core_module.obj', input='libp3dxml.in')

  if PkgSkip("FREETYPE")==0:
    TargetAdd('core_module.obj', input='libp3pnmtext.in')

  TargetAdd('core_module.obj', opts=['IMOD:panda3d.core', 'ILIB:core'])

  TargetAdd('core.pyd', input='libp3downloader_igate.obj')
  TargetAdd('core.pyd', input='p3downloader_stringStream_ext.obj')
  TargetAdd('core.pyd', input='p3express_ext_composite.obj')
  TargetAdd('core.pyd', input='libp3express_igate.obj')

  TargetAdd('core.pyd', input='libp3recorder_igate.obj')
  TargetAdd('core.pyd', input='libp3pgraphnodes_igate.obj')
  TargetAdd('core.pyd', input='libp3pgraph_igate.obj')
  TargetAdd('core.pyd', input='libp3movies_igate.obj')
  TargetAdd('core.pyd', input='libp3grutil_igate.obj')
  TargetAdd('core.pyd', input='libp3chan_igate.obj')
  TargetAdd('core.pyd', input='libp3pstatclient_igate.obj')
  TargetAdd('core.pyd', input='libp3char_igate.obj')
  TargetAdd('core.pyd', input='libp3collide_igate.obj')
  TargetAdd('core.pyd', input='libp3device_igate.obj')
  TargetAdd('core.pyd', input='libp3dgraph_igate.obj')
  TargetAdd('core.pyd', input='libp3display_igate.obj')
  TargetAdd('core.pyd', input='libp3pipeline_igate.obj')
  TargetAdd('core.pyd', input='libp3event_igate.obj')
  TargetAdd('core.pyd', input='libp3gobj_igate.obj')
  TargetAdd('core.pyd', input='libp3gsgbase_igate.obj')
  TargetAdd('core.pyd', input='libp3linmath_igate.obj')
  TargetAdd('core.pyd', input='libp3mathutil_igate.obj')
  TargetAdd('core.pyd', input='libp3parametrics_igate.obj')
  TargetAdd('core.pyd', input='libp3pnmimage_igate.obj')
  TargetAdd('core.pyd', input='libp3text_igate.obj')
  TargetAdd('core.pyd', input='libp3tform_igate.obj')
  TargetAdd('core.pyd', input='libp3putil_igate.obj')
  TargetAdd('core.pyd', input='libp3audio_igate.obj')
  TargetAdd('core.pyd', input='libp3pgui_igate.obj')
  TargetAdd('core.pyd', input='libp3net_igate.obj')
  TargetAdd('core.pyd', input='libp3nativenet_igate.obj')
  TargetAdd('core.pyd', input='libp3dxml_igate.obj')

  if PkgSkip("FREETYPE")==0:
    TargetAdd('core.pyd', input="libp3pnmtext_igate.obj")

  TargetAdd('core.pyd', input='p3putil_ext_composite.obj')
  TargetAdd('core.pyd', input='p3pnmimage_pfmFile_ext.obj')
  TargetAdd('core.pyd', input='p3event_pythonTask.obj')
  TargetAdd('core.pyd', input='p3gobj_ext_composite.obj')
  TargetAdd('core.pyd', input='p3pgraph_ext_composite.obj')
  TargetAdd('core.pyd', input='p3display_graphicsStateGuardian_ext.obj')
  TargetAdd('core.pyd', input='p3display_graphicsWindow_ext.obj')
  TargetAdd('core.pyd', input='p3display_pythonGraphicsWindowProc.obj')

  TargetAdd('core.pyd', input='core_module.obj')
  if not GetLinkAllStatic() and GetTarget() != 'emscripten':
     TargetAdd('core.pyd', input='libp3tinyxml.ilb')
  TargetAdd('core.pyd', input='libp3interrogatedb.dll')
  TargetAdd('core.pyd', input=COMMON_PANDA_LIBS)
  TargetAdd('core.pyd', opts=['PYTHON', 'WINSOCK2'])

#
# DIRECTORY: panda/src/vision/
#

if (PkgSkip("VISION") == 0) and (not RUNTIME):
  OPTS=['DIR:panda/src/vision', 'BUILDING:VISION', 'ARTOOLKIT', 'OPENCV', 'DX9', 'DIRECTCAM', 'JPEG', 'EXCEPTIONS']
  TargetAdd('p3vision_composite1.obj', opts=OPTS, input='p3vision_composite1.cxx')

  TargetAdd('libp3vision.dll', input='p3vision_composite1.obj')
  TargetAdd('libp3vision.dll', input=COMMON_PANDA_LIBS)
  TargetAdd('libp3vision.dll', opts=OPTS)

  OPTS=['DIR:panda/src/vision', 'ARTOOLKIT', 'OPENCV', 'DX9', 'DIRECTCAM', 'JPEG', 'EXCEPTIONS']
  IGATEFILES=GetDirectoryContents('panda/src/vision', ["*.h", "*_composite*.cxx"])
  TargetAdd('libp3vision.in', opts=OPTS, input=IGATEFILES)
  TargetAdd('libp3vision.in', opts=['IMOD:panda3d.vision', 'ILIB:libp3vision', 'SRCDIR:panda/src/vision'])
  TargetAdd('libp3vision_igate.obj', input='libp3vision.in', opts=["DEPENDENCYONLY"])

  TargetAdd('vision_module.obj', input='libp3vision.in')
  TargetAdd('vision_module.obj', opts=OPTS)
  TargetAdd('vision_module.obj', opts=['IMOD:panda3d.vision', 'ILIB:vision', 'IMPORT:panda3d.core'])

  TargetAdd('vision.pyd', input='vision_module.obj')
  TargetAdd('vision.pyd', input='libp3vision_igate.obj')
  TargetAdd('vision.pyd', input='libp3vision.dll')
  TargetAdd('vision.pyd', input='libp3interrogatedb.dll')
  TargetAdd('vision.pyd', input=COMMON_PANDA_LIBS)
  TargetAdd('vision.pyd', opts=['PYTHON'])

#
# DIRECTORY: panda/src/rocket/
#

if (PkgSkip("ROCKET") == 0) and (not RUNTIME):
  OPTS=['DIR:panda/src/rocket', 'BUILDING:ROCKET', 'ROCKET']
  TargetAdd('p3rocket_composite1.obj', opts=OPTS, input='p3rocket_composite1.cxx')

  TargetAdd('libp3rocket.dll', input='p3rocket_composite1.obj')
  TargetAdd('libp3rocket.dll', input=COMMON_PANDA_LIBS)
  TargetAdd('libp3rocket.dll', opts=OPTS)

  OPTS=['DIR:panda/src/rocket', 'ROCKET', 'RTTI', 'EXCEPTIONS']
  IGATEFILES=GetDirectoryContents('panda/src/rocket', ["rocketInputHandler.h",
    "rocketInputHandler.cxx", "rocketRegion.h", "rocketRegion.cxx", "rocketRegion_ext.h"])
  TargetAdd('libp3rocket.in', opts=OPTS, input=IGATEFILES)
  TargetAdd('libp3rocket.in', opts=['IMOD:panda3d.rocket', 'ILIB:libp3rocket', 'SRCDIR:panda/src/rocket'])
  TargetAdd('libp3rocket_igate.obj', input='libp3rocket.in', opts=["DEPENDENCYONLY"])
  TargetAdd('p3rocket_rocketRegion_ext.obj', opts=OPTS, input='rocketRegion_ext.cxx')

  TargetAdd('rocket_module.obj', input='libp3rocket.in')
  TargetAdd('rocket_module.obj', opts=OPTS)
  TargetAdd('rocket_module.obj', opts=['IMOD:panda3d.rocket', 'ILIB:rocket', 'IMPORT:panda3d.core'])

  TargetAdd('rocket.pyd', input='rocket_module.obj')
  TargetAdd('rocket.pyd', input='libp3rocket_igate.obj')
  TargetAdd('rocket.pyd', input='p3rocket_rocketRegion_ext.obj')
  TargetAdd('rocket.pyd', input='libp3rocket.dll')
  TargetAdd('rocket.pyd', input='libp3interrogatedb.dll')
  TargetAdd('rocket.pyd', input=COMMON_PANDA_LIBS)
  TargetAdd('rocket.pyd', opts=['PYTHON', 'ROCKET'])

#
# DIRECTORY: panda/src/p3awesomium
#
if PkgSkip("AWESOMIUM") == 0 and not RUNTIME:
  OPTS=['DIR:panda/src/awesomium', 'BUILDING:PANDAAWESOMIUM',  'AWESOMIUM']
  TargetAdd('pandaawesomium_composite1.obj', opts=OPTS, input='pandaawesomium_composite1.cxx')
  TargetAdd('libp3awesomium.dll', input='pandaawesomium_composite1.obj')
  TargetAdd('libp3awesomium.dll', input=COMMON_PANDA_LIBS)
  TargetAdd('libp3awesomium.dll', opts=OPTS)

  OPTS=['DIR:panda/src/awesomium', 'AWESOMIUM']
  IGATEFILES=GetDirectoryContents('panda/src/awesomium', ["*.h", "*_composite1.cxx"])
  TargetAdd('libp3awesomium.in', opts=OPTS, input=IGATEFILES)
  TargetAdd('libp3awesomium.in', opts=['IMOD:panda3d.awesomium', 'ILIB:libp3awesomium', 'SRCDIR:panda/src/awesomium'])
  TargetAdd('libp3awesomium_igate.obj', input='libp3awesomium.in', opts=["DEPENDENCYONLY"])

  TargetAdd('awesomium_module.obj', input='libp3awesomium.in')
  TargetAdd('awesomium_module.obj', opts=OPTS)
  TargetAdd('awesomium_module.obj', opts=['IMOD:panda3d.awesomium', 'ILIB:awesomium', 'IMPORT:panda3d.core'])

  TargetAdd('awesomium.pyd', input='awesomium_module.obj')
  TargetAdd('awesomium.pyd', input='libp3awesomium_igate.obj')
  TargetAdd('awesomium.pyd', input='libp3awesomium.dll')
  TargetAdd('awesomium.pyd', input='libp3interrogatedb.dll')
  TargetAdd('awesomium.pyd', input=COMMON_PANDA_LIBS)
  TargetAdd('awesomium.pyd', opts=['PYTHON'])

#
# DIRECTORY: panda/src/p3skel
#

if (PkgSkip('SKEL')==0) and (not RUNTIME):
  OPTS=['DIR:panda/src/skel', 'BUILDING:PANDASKEL', 'ADVAPI']
  TargetAdd('p3skel_composite1.obj', opts=OPTS, input='p3skel_composite1.cxx')

  OPTS=['DIR:panda/src/skel', 'ADVAPI']
  IGATEFILES=GetDirectoryContents("panda/src/skel", ["*.h", "*_composite*.cxx"])
  TargetAdd('libp3skel.in', opts=OPTS, input=IGATEFILES)
  TargetAdd('libp3skel.in', opts=['IMOD:panda3d.skel', 'ILIB:libp3skel', 'SRCDIR:panda/src/skel'])
  TargetAdd('libp3skel_igate.obj', input='libp3skel.in', opts=["DEPENDENCYONLY"])

#
# DIRECTORY: panda/src/p3skel
#

if (PkgSkip('SKEL')==0) and (not RUNTIME):
  OPTS=['BUILDING:PANDASKEL', 'ADVAPI']
  TargetAdd('libpandaskel.dll', input='p3skel_composite1.obj')
  TargetAdd('libpandaskel.dll', input=COMMON_PANDA_LIBS)
  TargetAdd('libpandaskel.dll', opts=OPTS)

  TargetAdd('skel_module.obj', input='libp3skel.in')
  TargetAdd('skel_module.obj', opts=['IMOD:panda3d.skel', 'ILIB:skel', 'IMPORT:panda3d.core'])

  TargetAdd('skel.pyd', input='skel_module.obj')
  TargetAdd('skel.pyd', input='libp3skel_igate.obj')
  TargetAdd('skel.pyd', input='libpandaskel.dll')
  TargetAdd('skel.pyd', input='libp3interrogatedb.dll')
  TargetAdd('skel.pyd', input=COMMON_PANDA_LIBS)
  TargetAdd('skel.pyd', opts=['PYTHON'])

#
# DIRECTORY: panda/src/distort/
#

if (PkgSkip('PANDAFX')==0) and (not RUNTIME):
  OPTS=['DIR:panda/src/distort', 'BUILDING:PANDAFX']
  TargetAdd('p3distort_composite1.obj', opts=OPTS, input='p3distort_composite1.cxx')

  OPTS=['DIR:panda/metalibs/pandafx', 'DIR:panda/src/distort', 'NVIDIACG']
  IGATEFILES=GetDirectoryContents('panda/src/distort', ["*.h", "*_composite*.cxx"])
  TargetAdd('libp3distort.in', opts=OPTS, input=IGATEFILES)
  TargetAdd('libp3distort.in', opts=['IMOD:panda3d.fx', 'ILIB:libp3distort', 'SRCDIR:panda/src/distort'])
  TargetAdd('libp3distort_igate.obj', input='libp3distort.in', opts=["DEPENDENCYONLY"])

#
# DIRECTORY: panda/metalibs/pandafx/
#

if (PkgSkip('PANDAFX')==0) and (not RUNTIME):
  OPTS=['DIR:panda/metalibs/pandafx', 'DIR:panda/src/distort', 'BUILDING:PANDAFX',  'NVIDIACG']
  TargetAdd('pandafx_pandafx.obj', opts=OPTS, input='pandafx.cxx')

  TargetAdd('libpandafx.dll', input='pandafx_pandafx.obj')
  TargetAdd('libpandafx.dll', input='p3distort_composite1.obj')
  TargetAdd('libpandafx.dll', input=COMMON_PANDA_LIBS)
  TargetAdd('libpandafx.dll', opts=['ADVAPI',  'NVIDIACG'])

  OPTS=['DIR:panda/metalibs/pandafx', 'DIR:panda/src/distort', 'NVIDIACG']
  TargetAdd('fx_module.obj', input='libp3distort.in')
  TargetAdd('fx_module.obj', opts=OPTS)
  TargetAdd('fx_module.obj', opts=['IMOD:panda3d.fx', 'ILIB:fx', 'IMPORT:panda3d.core'])

  TargetAdd('fx.pyd', input='fx_module.obj')
  TargetAdd('fx.pyd', input='libp3distort_igate.obj')
  TargetAdd('fx.pyd', input='libpandafx.dll')
  TargetAdd('fx.pyd', input='libp3interrogatedb.dll')
  TargetAdd('fx.pyd', input=COMMON_PANDA_LIBS)
  TargetAdd('fx.pyd', opts=['PYTHON'])

#
# DIRECTORY: panda/src/vrpn/
#

if (PkgSkip("VRPN")==0 and not RUNTIME):
  OPTS=['DIR:panda/src/vrpn', 'BUILDING:VRPN', 'VRPN']
  TargetAdd('p3vrpn_composite1.obj', opts=OPTS, input='p3vrpn_composite1.cxx')
  TargetAdd('libp3vrpn.dll', input='p3vrpn_composite1.obj')
  TargetAdd('libp3vrpn.dll', input=COMMON_PANDA_LIBS)
  TargetAdd('libp3vrpn.dll', opts=['VRPN'])

  OPTS=['DIR:panda/src/vrpn', 'VRPN']
  IGATEFILES=GetDirectoryContents('panda/src/vrpn', ["*.h", "*_composite*.cxx"])
  TargetAdd('libp3vrpn.in', opts=OPTS, input=IGATEFILES)
  TargetAdd('libp3vrpn.in', opts=['IMOD:panda3d.vrpn', 'ILIB:libp3vrpn', 'SRCDIR:panda/src/vrpn'])
  TargetAdd('libp3vrpn_igate.obj', input='libp3vrpn.in', opts=["DEPENDENCYONLY"])

  TargetAdd('vrpn_module.obj', input='libp3vrpn.in')
  TargetAdd('vrpn_module.obj', opts=OPTS)
  TargetAdd('vrpn_module.obj', opts=['IMOD:panda3d.vrpn', 'ILIB:vrpn', 'IMPORT:panda3d.core'])

  TargetAdd('vrpn.pyd', input='vrpn_module.obj')
  TargetAdd('vrpn.pyd', input='libp3vrpn_igate.obj')
  TargetAdd('vrpn.pyd', input='libp3vrpn.dll')
  TargetAdd('vrpn.pyd', input='libp3interrogatedb.dll')
  TargetAdd('vrpn.pyd', input=COMMON_PANDA_LIBS)
  TargetAdd('vrpn.pyd', opts=['PYTHON'])

#
# DIRECTORY: panda/src/ffmpeg
#
if PkgSkip("FFMPEG") == 0 and not RUNTIME:
  OPTS=['DIR:panda/src/ffmpeg', 'BUILDING:FFMPEG', 'FFMPEG', 'SWSCALE', 'SWRESAMPLE']
  TargetAdd('p3ffmpeg_composite1.obj', opts=OPTS, input='p3ffmpeg_composite1.cxx')
  TargetAdd('libp3ffmpeg.dll', input='p3ffmpeg_composite1.obj')
  TargetAdd('libp3ffmpeg.dll', input=COMMON_PANDA_LIBS)
  TargetAdd('libp3ffmpeg.dll', opts=OPTS)

#
# DIRECTORY: panda/src/audiotraits/
#

if PkgSkip("FMODEX") == 0 and not RUNTIME:
  OPTS=['DIR:panda/src/audiotraits', 'BUILDING:FMOD_AUDIO',  'FMODEX']
  TargetAdd('fmod_audio_fmod_audio_composite1.obj', opts=OPTS, input='fmod_audio_composite1.cxx')
  TargetAdd('libp3fmod_audio.dll', input='fmod_audio_fmod_audio_composite1.obj')
  TargetAdd('libp3fmod_audio.dll', input=COMMON_PANDA_LIBS)
  TargetAdd('libp3fmod_audio.dll', opts=['MODULE', 'ADVAPI', 'WINUSER', 'WINMM', 'FMODEX'])

if PkgSkip("OPENAL") == 0 and not RUNTIME:
  OPTS=['DIR:panda/src/audiotraits', 'BUILDING:OPENAL_AUDIO',  'OPENAL']
  TargetAdd('openal_audio_openal_audio_composite1.obj', opts=OPTS, input='openal_audio_composite1.cxx')
  TargetAdd('libp3openal_audio.dll', input='openal_audio_openal_audio_composite1.obj')
  TargetAdd('libp3openal_audio.dll', input=COMMON_PANDA_LIBS)
  TargetAdd('libp3openal_audio.dll', opts=['MODULE', 'ADVAPI', 'WINUSER', 'WINMM', 'WINSHELL', 'WINOLE', 'OPENAL'])

#
# DIRECTORY: panda/src/downloadertools/
#

if (PkgSkip("OPENSSL")==0 and not RTDIST and not RUNTIME and PkgSkip("DEPLOYTOOLS")==0):
  OPTS=['DIR:panda/src/downloadertools', 'OPENSSL', 'ZLIB', 'ADVAPI', 'WINSOCK2', 'WINSHELL', 'WINGDI', 'WINUSER']

  TargetAdd('apply_patch_apply_patch.obj', opts=OPTS, input='apply_patch.cxx')
  TargetAdd('apply_patch.exe', input=['apply_patch_apply_patch.obj'])
  TargetAdd('apply_patch.exe', input=COMMON_PANDA_LIBS_PYSTUB)
  TargetAdd('apply_patch.exe', opts=OPTS)

  TargetAdd('build_patch_build_patch.obj', opts=OPTS, input='build_patch.cxx')
  TargetAdd('build_patch.exe', input=['build_patch_build_patch.obj'])
  TargetAdd('build_patch.exe', input=COMMON_PANDA_LIBS_PYSTUB)
  TargetAdd('build_patch.exe', opts=OPTS)

  if not PkgSkip("ZLIB"):
    TargetAdd('check_adler_check_adler.obj', opts=OPTS, input='check_adler.cxx')
    TargetAdd('check_adler.exe', input=['check_adler_check_adler.obj'])
    TargetAdd('check_adler.exe', input=COMMON_PANDA_LIBS_PYSTUB)
    TargetAdd('check_adler.exe', opts=OPTS)

    TargetAdd('check_crc_check_crc.obj', opts=OPTS, input='check_crc.cxx')
    TargetAdd('check_crc.exe', input=['check_crc_check_crc.obj'])
    TargetAdd('check_crc.exe', input=COMMON_PANDA_LIBS_PYSTUB)
    TargetAdd('check_crc.exe', opts=OPTS)

  TargetAdd('check_md5_check_md5.obj', opts=OPTS, input='check_md5.cxx')
  TargetAdd('check_md5.exe', input=['check_md5_check_md5.obj'])
  TargetAdd('check_md5.exe', input=COMMON_PANDA_LIBS_PYSTUB)
  TargetAdd('check_md5.exe', opts=OPTS)

  TargetAdd('pdecrypt_pdecrypt.obj', opts=OPTS, input='pdecrypt.cxx')
  TargetAdd('pdecrypt.exe', input=['pdecrypt_pdecrypt.obj'])
  TargetAdd('pdecrypt.exe', input=COMMON_PANDA_LIBS_PYSTUB)
  TargetAdd('pdecrypt.exe', opts=OPTS)

  TargetAdd('pencrypt_pencrypt.obj', opts=OPTS, input='pencrypt.cxx')
  TargetAdd('pencrypt.exe', input=['pencrypt_pencrypt.obj'])
  TargetAdd('pencrypt.exe', input=COMMON_PANDA_LIBS_PYSTUB)
  TargetAdd('pencrypt.exe', opts=OPTS)

  TargetAdd('show_ddb_show_ddb.obj', opts=OPTS, input='show_ddb.cxx')
  TargetAdd('show_ddb.exe', input=['show_ddb_show_ddb.obj'])
  TargetAdd('show_ddb.exe', input=COMMON_PANDA_LIBS_PYSTUB)
  TargetAdd('show_ddb.exe', opts=OPTS)

#
# DIRECTORY: panda/src/downloadertools/
#

if (PkgSkip("ZLIB")==0 and not RTDIST and not RUNTIME and PkgSkip("DEPLOYTOOLS")==0):
  OPTS=['DIR:panda/src/downloadertools', 'ZLIB', 'OPENSSL', 'ADVAPI', 'WINSOCK2', 'WINSHELL', 'WINGDI', 'WINUSER']

  TargetAdd('multify_multify.obj', opts=OPTS, input='multify.cxx')
  TargetAdd('multify.exe', input=['multify_multify.obj'])
  TargetAdd('multify.exe', input=COMMON_PANDA_LIBS_PYSTUB)
  TargetAdd('multify.exe', opts=OPTS)

  TargetAdd('pzip_pzip.obj', opts=OPTS, input='pzip.cxx')
  TargetAdd('pzip.exe', input=['pzip_pzip.obj'])
  TargetAdd('pzip.exe', input=COMMON_PANDA_LIBS_PYSTUB)
  TargetAdd('pzip.exe', opts=OPTS)

  TargetAdd('punzip_punzip.obj', opts=OPTS, input='punzip.cxx')
  TargetAdd('punzip.exe', input=['punzip_punzip.obj'])
  TargetAdd('punzip.exe', input=COMMON_PANDA_LIBS_PYSTUB)
  TargetAdd('punzip.exe', opts=OPTS)

#
# DIRECTORY: panda/src/windisplay/
#

if (GetTarget() == 'windows' and not RUNTIME):
  OPTS=['DIR:panda/src/windisplay', 'BUILDING:PANDAWIN']
  TargetAdd('p3windisplay_composite1.obj', opts=OPTS+["BIGOBJ"], input='p3windisplay_composite1.cxx')
  TargetAdd('p3windisplay_windetectdx9.obj', opts=OPTS + ["DX9"], input='winDetectDx9.cxx')
  TargetAdd('libp3windisplay.dll', input='p3windisplay_composite1.obj')
  TargetAdd('libp3windisplay.dll', input='p3windisplay_windetectdx9.obj')
  TargetAdd('libp3windisplay.dll', input=COMMON_PANDA_LIBS)
  TargetAdd('libp3windisplay.dll', opts=['WINIMM', 'WINGDI', 'WINKERNEL', 'WINOLDNAMES', 'WINUSER', 'WINMM',"BIGOBJ"])

#
# DIRECTORY: panda/metalibs/pandadx9/
#

if GetTarget() == 'windows' and PkgSkip("DX9")==0 and not RUNTIME:
  OPTS=['DIR:panda/src/dxgsg9', 'BUILDING:PANDADX', 'DX9',  'NVIDIACG', 'CGDX9']
  TargetAdd('p3dxgsg9_dxGraphicsStateGuardian9.obj', opts=OPTS, input='dxGraphicsStateGuardian9.cxx')
  TargetAdd('p3dxgsg9_composite1.obj', opts=OPTS, input='p3dxgsg9_composite1.cxx')
  OPTS=['DIR:panda/metalibs/pandadx9', 'BUILDING:PANDADX', 'DX9',  'NVIDIACG', 'CGDX9']
  TargetAdd('pandadx9_pandadx9.obj', opts=OPTS, input='pandadx9.cxx')
  TargetAdd('libpandadx9.dll', input='pandadx9_pandadx9.obj')
  TargetAdd('libpandadx9.dll', input='p3dxgsg9_dxGraphicsStateGuardian9.obj')
  TargetAdd('libpandadx9.dll', input='p3dxgsg9_composite1.obj')
  TargetAdd('libpandadx9.dll', input='libp3windisplay.dll')
  TargetAdd('libpandadx9.dll', input=COMMON_PANDA_LIBS)
  TargetAdd('libpandadx9.dll', opts=['MODULE', 'ADVAPI', 'WINGDI', 'WINKERNEL', 'WINUSER', 'WINMM', 'DX9',  'NVIDIACG', 'CGDX9'])

#
# DIRECTORY: panda/src/egg/
#

if (not RUNTIME):
  OPTS=['DIR:panda/src/egg', 'BUILDING:PANDAEGG', 'ZLIB', 'BISONPREFIX_eggyy', 'FLEXDASHI']
  CreateFile(GetOutputDir()+"/include/parser.h")
  TargetAdd('p3egg_parser.obj', opts=OPTS, input='parser.yxx')
  TargetAdd('parser.h', input='p3egg_parser.obj', opts=['DEPENDENCYONLY'])
  TargetAdd('p3egg_lexer.obj', opts=OPTS, input='lexer.lxx')
  TargetAdd('p3egg_composite1.obj', opts=OPTS, input='p3egg_composite1.cxx')
  TargetAdd('p3egg_composite2.obj', opts=OPTS, input='p3egg_composite2.cxx')

  OPTS=['DIR:panda/src/egg', 'ZLIB']
  IGATEFILES=GetDirectoryContents('panda/src/egg', ["*.h", "*_composite*.cxx"])
  if "parser.h" in IGATEFILES: IGATEFILES.remove("parser.h")
  TargetAdd('libp3egg.in', opts=OPTS, input=IGATEFILES)
  TargetAdd('libp3egg.in', opts=['IMOD:panda3d.egg', 'ILIB:libp3egg', 'SRCDIR:panda/src/egg'])
  TargetAdd('libp3egg_igate.obj', input='libp3egg.in', opts=["DEPENDENCYONLY"])
  TargetAdd('p3egg_eggGroupNode_ext.obj', opts=OPTS, input='eggGroupNode_ext.cxx')

#
# DIRECTORY: panda/src/egg2pg/
#

if (not RUNTIME):
  OPTS=['DIR:panda/src/egg2pg', 'BUILDING:PANDAEGG']
  TargetAdd('p3egg2pg_composite1.obj', opts=OPTS, input='p3egg2pg_composite1.cxx')
  TargetAdd('p3egg2pg_composite2.obj', opts=OPTS, input='p3egg2pg_composite2.cxx')

  OPTS=['DIR:panda/src/egg2pg']
  IGATEFILES=['load_egg_file.h']
  TargetAdd('libp3egg2pg.in', opts=OPTS, input=IGATEFILES)
  TargetAdd('libp3egg2pg.in', opts=['IMOD:panda3d.egg', 'ILIB:libp3egg2pg', 'SRCDIR:panda/src/egg2pg'])
  TargetAdd('libp3egg2pg_igate.obj', input='libp3egg2pg.in', opts=["DEPENDENCYONLY"])

#
# DIRECTORY: panda/src/framework/
#

if (not RUNTIME):
  OPTS=['DIR:panda/src/framework', 'BUILDING:FRAMEWORK']
  TargetAdd('p3framework_composite1.obj', opts=OPTS, input='p3framework_composite1.cxx')
  TargetAdd('libp3framework.dll', input='p3framework_composite1.obj')
  TargetAdd('libp3framework.dll', input=COMMON_PANDA_LIBS)
  TargetAdd('libp3framework.dll', opts=['ADVAPI'])

#
# DIRECTORY: panda/src/glgsg/
#

if (not RUNTIME and PkgSkip("GL")==0):
  OPTS=['DIR:panda/src/glgsg', 'DIR:panda/src/glstuff', 'BUILDING:PANDAGL', 'GL', 'NVIDIACG']
  TargetAdd('p3glgsg_config_glgsg.obj', opts=OPTS, input='config_glgsg.cxx')
  TargetAdd('p3glgsg_glgsg.obj', opts=OPTS, input='glgsg.cxx')

#
# DIRECTORY: panda/src/glesgsg/
#

if (not RUNTIME and PkgSkip("GLES")==0):
  OPTS=['DIR:panda/src/glesgsg', 'DIR:panda/src/glstuff', 'BUILDING:PANDAGLES', 'GLES']
  TargetAdd('p3glesgsg_config_glesgsg.obj', opts=OPTS, input='config_glesgsg.cxx')
  TargetAdd('p3glesgsg_glesgsg.obj', opts=OPTS, input='glesgsg.cxx')

#
# DIRECTORY: panda/src/gles2gsg/
#

if (not RUNTIME and PkgSkip("GLES2")==0):
  OPTS=['DIR:panda/src/gles2gsg', 'DIR:panda/src/glstuff', 'BUILDING:PANDAGLES2', 'GLES2']
  TargetAdd('p3gles2gsg_config_gles2gsg.obj', opts=OPTS, input='config_gles2gsg.cxx')
  TargetAdd('p3gles2gsg_gles2gsg.obj', opts=OPTS, input='gles2gsg.cxx')

#
# DIRECTORY: panda/metalibs/pandaegg/
#

if (not RUNTIME):
  OPTS=['DIR:panda/metalibs/pandaegg', 'DIR:panda/src/egg', 'BUILDING:PANDAEGG']
  TargetAdd('pandaegg_pandaegg.obj', opts=OPTS, input='pandaegg.cxx')

  TargetAdd('libpandaegg.dll', input='pandaegg_pandaegg.obj')
  TargetAdd('libpandaegg.dll', input='p3egg2pg_composite1.obj')
  TargetAdd('libpandaegg.dll', input='p3egg2pg_composite2.obj')
  TargetAdd('libpandaegg.dll', input='p3egg_composite1.obj')
  TargetAdd('libpandaegg.dll', input='p3egg_composite2.obj')
  TargetAdd('libpandaegg.dll', input='p3egg_parser.obj')
  TargetAdd('libpandaegg.dll', input='p3egg_lexer.obj')
  TargetAdd('libpandaegg.dll', input=COMMON_PANDA_LIBS)
  TargetAdd('libpandaegg.dll', opts=['ADVAPI'])

  OPTS=['DIR:panda/metalibs/pandaegg', 'DIR:panda/src/egg']
  TargetAdd('egg_module.obj', input='libp3egg2pg.in')
  TargetAdd('egg_module.obj', input='libp3egg.in')
  TargetAdd('egg_module.obj', opts=OPTS)
  TargetAdd('egg_module.obj', opts=['IMOD:panda3d.egg', 'ILIB:egg', 'IMPORT:panda3d.core'])

  TargetAdd('egg.pyd', input='egg_module.obj')
  TargetAdd('egg.pyd', input='p3egg_eggGroupNode_ext.obj')
  TargetAdd('egg.pyd', input='libp3egg_igate.obj')
  TargetAdd('egg.pyd', input='libp3egg2pg_igate.obj')
  TargetAdd('egg.pyd', input='libpandaegg.dll')
  TargetAdd('egg.pyd', input='libp3interrogatedb.dll')
  TargetAdd('egg.pyd', input=COMMON_PANDA_LIBS)
  TargetAdd('egg.pyd', opts=['PYTHON'])

#
# DIRECTORY: panda/src/x11display/
#

if (GetTarget() not in ['windows', 'darwin'] and PkgSkip("X11")==0 and not RUNTIME):
  OPTS=['DIR:panda/src/x11display', 'BUILDING:PANDAX11', 'X11']
  TargetAdd('p3x11display_composite1.obj', opts=OPTS, input='p3x11display_composite1.cxx')

#
# DIRECTORY: panda/src/glxdisplay/
#

if (GetTarget() not in ['windows', 'darwin'] and PkgSkip("GL")==0 and PkgSkip("X11")==0 and not RUNTIME):
  OPTS=['DIR:panda/src/glxdisplay', 'BUILDING:PANDAGL',  'GL', 'NVIDIACG', 'CGGL']
  TargetAdd('p3glxdisplay_composite1.obj', opts=OPTS, input='p3glxdisplay_composite1.cxx')
  OPTS=['DIR:panda/metalibs/pandagl', 'BUILDING:PANDAGL',  'GL', 'NVIDIACG', 'CGGL']
  TargetAdd('pandagl_pandagl.obj', opts=OPTS, input='pandagl.cxx')
  TargetAdd('libpandagl.dll', input='p3x11display_composite1.obj')
  TargetAdd('libpandagl.dll', input='pandagl_pandagl.obj')
  TargetAdd('libpandagl.dll', input='p3glgsg_config_glgsg.obj')
  TargetAdd('libpandagl.dll', input='p3glgsg_glgsg.obj')
  TargetAdd('libpandagl.dll', input='p3glxdisplay_composite1.obj')
  TargetAdd('libpandagl.dll', input=COMMON_PANDA_LIBS)
  TargetAdd('libpandagl.dll', opts=['MODULE', 'GL', 'NVIDIACG', 'CGGL', 'X11', 'XRANDR', 'XF86DGA', 'XCURSOR'])

#
# DIRECTORY: panda/src/cocoadisplay/
#

if (GetTarget() == 'darwin' and PkgSkip("COCOA")==0 and PkgSkip("GL")==0 and not RUNTIME):
  OPTS=['DIR:panda/src/cocoadisplay', 'BUILDING:PANDAGL', 'GL', 'NVIDIACG', 'CGGL']
  TargetAdd('p3cocoadisplay_composite1.obj', opts=OPTS, input='p3cocoadisplay_composite1.mm')
  OPTS=['DIR:panda/metalibs/pandagl', 'BUILDING:PANDAGL', 'GL', 'NVIDIACG', 'CGGL']
  TargetAdd('pandagl_pandagl.obj', opts=OPTS, input='pandagl.cxx')
  TargetAdd('libpandagl.dll', input='pandagl_pandagl.obj')
  TargetAdd('libpandagl.dll', input='p3glgsg_config_glgsg.obj')
  TargetAdd('libpandagl.dll', input='p3glgsg_glgsg.obj')
  TargetAdd('libpandagl.dll', input='p3cocoadisplay_composite1.obj')
  if (PkgSkip('PANDAFX')==0):
    TargetAdd('libpandagl.dll', input='libpandafx.dll')
  TargetAdd('libpandagl.dll', input=COMMON_PANDA_LIBS)
  TargetAdd('libpandagl.dll', opts=['MODULE', 'GL', 'NVIDIACG', 'CGGL', 'COCOA'])

#
# DIRECTORY: panda/src/osxdisplay/
#

elif (GetTarget() == 'darwin' and PkgSkip("CARBON")==0 and PkgSkip("GL")==0 and not RUNTIME):
  OPTS=['DIR:panda/src/osxdisplay', 'BUILDING:PANDAGL',  'GL', 'NVIDIACG', 'CGGL']
  TargetAdd('p3osxdisplay_composite1.obj', opts=OPTS, input='p3osxdisplay_composite1.cxx')
  TargetAdd('p3osxdisplay_osxGraphicsWindow.obj', opts=OPTS, input='osxGraphicsWindow.mm')
  OPTS=['DIR:panda/metalibs/pandagl', 'BUILDING:PANDAGL',  'GL', 'NVIDIACG', 'CGGL']
  TargetAdd('pandagl_pandagl.obj', opts=OPTS, input='pandagl.cxx')
  TargetAdd('libpandagl.dll', input='pandagl_pandagl.obj')
  TargetAdd('libpandagl.dll', input='p3glgsg_config_glgsg.obj')
  TargetAdd('libpandagl.dll', input='p3glgsg_glgsg.obj')
  TargetAdd('libpandagl.dll', input='p3osxdisplay_composite1.obj')
  TargetAdd('libpandagl.dll', input='p3osxdisplay_osxGraphicsWindow.obj')
  if (PkgSkip('PANDAFX')==0):
    TargetAdd('libpandagl.dll', input='libpandafx.dll')
  TargetAdd('libpandagl.dll', input=COMMON_PANDA_LIBS)
  TargetAdd('libpandagl.dll', opts=['MODULE', 'GL', 'NVIDIACG', 'CGGL', 'CARBON', 'AGL', 'COCOA'])

#
# DIRECTORY: panda/src/wgldisplay/
#

if (GetTarget() == 'windows' and PkgSkip("GL")==0 and not RUNTIME):
  OPTS=['DIR:panda/src/wgldisplay', 'DIR:panda/src/glstuff', 'BUILDING:PANDAGL',  'NVIDIACG', 'CGGL']
  TargetAdd('p3wgldisplay_composite1.obj', opts=OPTS, input='p3wgldisplay_composite1.cxx')
  OPTS=['DIR:panda/metalibs/pandagl', 'BUILDING:PANDAGL',  'NVIDIACG', 'CGGL']
  TargetAdd('pandagl_pandagl.obj', opts=OPTS, input='pandagl.cxx')
  TargetAdd('libpandagl.dll', input='pandagl_pandagl.obj')
  TargetAdd('libpandagl.dll', input='p3glgsg_config_glgsg.obj')
  TargetAdd('libpandagl.dll', input='p3glgsg_glgsg.obj')
  TargetAdd('libpandagl.dll', input='p3wgldisplay_composite1.obj')
  TargetAdd('libpandagl.dll', input='libp3windisplay.dll')
  if (PkgSkip('PANDAFX')==0):
    TargetAdd('libpandagl.dll', input='libpandafx.dll')
  TargetAdd('libpandagl.dll', input=COMMON_PANDA_LIBS)
  TargetAdd('libpandagl.dll', opts=['MODULE', 'WINGDI', 'GL', 'WINKERNEL', 'WINOLDNAMES', 'WINUSER', 'WINMM',  'NVIDIACG', 'CGGL'])

#
# DIRECTORY: panda/src/egldisplay/
#

if (PkgSkip("EGL")==0 and PkgSkip("GLES")==0 and PkgSkip("X11")==0 and not RUNTIME):
  DefSymbol('GLES', 'OPENGLES_1', '')
  OPTS=['DIR:panda/src/egldisplay', 'DIR:panda/src/glstuff', 'BUILDING:PANDAGLES',  'GLES', 'EGL']
  TargetAdd('pandagles_egldisplay_composite1.obj', opts=OPTS, input='p3egldisplay_composite1.cxx')
  OPTS=['DIR:panda/metalibs/pandagles', 'BUILDING:PANDAGLES', 'GLES', 'EGL']
  TargetAdd('pandagles_pandagles.obj', opts=OPTS, input='pandagles.cxx')
  TargetAdd('libpandagles.dll', input='p3x11display_composite1.obj')
  TargetAdd('libpandagles.dll', input='pandagles_pandagles.obj')
  TargetAdd('libpandagles.dll', input='p3glesgsg_config_glesgsg.obj')
  TargetAdd('libpandagles.dll', input='p3glesgsg_glesgsg.obj')
  TargetAdd('libpandagles.dll', input='pandagles_egldisplay_composite1.obj')
  TargetAdd('libpandagles.dll', input=COMMON_PANDA_LIBS)
  TargetAdd('libpandagles.dll', opts=['MODULE', 'GLES', 'EGL', 'X11', 'XRANDR', 'XF86DGA', 'XCURSOR'])

#
# DIRECTORY: panda/src/egldisplay/
#

if (PkgSkip("EGL")==0 and PkgSkip("GLES2")==0 and PkgSkip("X11")==0 and not RUNTIME):
  DefSymbol('GLES2', 'OPENGLES_2', '')
  OPTS=['DIR:panda/src/egldisplay', 'DIR:panda/src/glstuff', 'BUILDING:PANDAGLES2',  'GLES2', 'EGL']
  TargetAdd('pandagles2_egldisplay_composite1.obj', opts=OPTS, input='p3egldisplay_composite1.cxx')
  OPTS=['DIR:panda/metalibs/pandagles2', 'BUILDING:PANDAGLES2', 'GLES2', 'EGL']
  TargetAdd('pandagles2_pandagles2.obj', opts=OPTS, input='pandagles2.cxx')
  TargetAdd('libpandagles2.dll', input='p3x11display_composite1.obj')
  TargetAdd('libpandagles2.dll', input='pandagles2_pandagles2.obj')
  TargetAdd('libpandagles2.dll', input='p3gles2gsg_config_gles2gsg.obj')
  TargetAdd('libpandagles2.dll', input='p3gles2gsg_gles2gsg.obj')
  TargetAdd('libpandagles2.dll', input='pandagles2_egldisplay_composite1.obj')
  TargetAdd('libpandagles2.dll', input=COMMON_PANDA_LIBS)
  TargetAdd('libpandagles2.dll', opts=['MODULE', 'GLES2', 'EGL', 'X11', 'XRANDR', 'XF86DGA', 'XCURSOR'])

#
# DIRECTORY: panda/src/ode/
#
if (PkgSkip("ODE")==0 and not RUNTIME):
  OPTS=['DIR:panda/src/ode', 'BUILDING:PANDAODE', 'ODE']
  TargetAdd('p3ode_composite1.obj', opts=OPTS, input='p3ode_composite1.cxx')
  TargetAdd('p3ode_composite2.obj', opts=OPTS, input='p3ode_composite2.cxx')
  TargetAdd('p3ode_composite3.obj', opts=OPTS, input='p3ode_composite3.cxx')

  OPTS=['DIR:panda/src/ode', 'ODE']
  IGATEFILES=GetDirectoryContents('panda/src/ode', ["*.h", "*_composite*.cxx"])
  IGATEFILES.remove("odeConvexGeom.h")
  IGATEFILES.remove("odeHeightFieldGeom.h")
  IGATEFILES.remove("odeHelperStructs.h")
  TargetAdd('libpandaode.in', opts=OPTS, input=IGATEFILES)
  TargetAdd('libpandaode.in', opts=['IMOD:panda3d.ode', 'ILIB:libpandaode', 'SRCDIR:panda/src/ode'])
  TargetAdd('libpandaode_igate.obj', input='libpandaode.in', opts=["DEPENDENCYONLY"])
  TargetAdd('p3ode_ext_composite.obj', opts=OPTS, input='p3ode_ext_composite.cxx')

#
# DIRECTORY: panda/metalibs/pandaode/
#
if (PkgSkip("ODE")==0 and not RUNTIME):
  OPTS=['DIR:panda/metalibs/pandaode', 'BUILDING:PANDAODE', 'ODE']
  TargetAdd('pandaode_pandaode.obj', opts=OPTS, input='pandaode.cxx')

  TargetAdd('libpandaode.dll', input='pandaode_pandaode.obj')
  TargetAdd('libpandaode.dll', input='p3ode_composite1.obj')
  TargetAdd('libpandaode.dll', input='p3ode_composite2.obj')
  TargetAdd('libpandaode.dll', input='p3ode_composite3.obj')
  TargetAdd('libpandaode.dll', input=COMMON_PANDA_LIBS)
  TargetAdd('libpandaode.dll', opts=['WINUSER', 'ODE'])

  OPTS=['DIR:panda/metalibs/pandaode', 'ODE']
  TargetAdd('ode_module.obj', input='libpandaode.in')
  TargetAdd('ode_module.obj', opts=OPTS)
  TargetAdd('ode_module.obj', opts=['IMOD:panda3d.ode', 'ILIB:ode', 'IMPORT:panda3d.core'])

  TargetAdd('ode.pyd', input='ode_module.obj')
  TargetAdd('ode.pyd', input='libpandaode_igate.obj')
  TargetAdd('ode.pyd', input='p3ode_ext_composite.obj')
  TargetAdd('ode.pyd', input='libpandaode.dll')
  TargetAdd('ode.pyd', input='libp3interrogatedb.dll')
  TargetAdd('ode.pyd', input=COMMON_PANDA_LIBS)
  TargetAdd('ode.pyd', opts=['PYTHON', 'WINUSER', 'ODE'])

#
# DIRECTORY: panda/src/bullet/
#
if (PkgSkip("BULLET")==0 and not RUNTIME):
  OPTS=['DIR:panda/src/bullet', 'BUILDING:PANDABULLET', 'BULLET']
  TargetAdd('p3bullet_composite.obj', opts=OPTS, input='p3bullet_composite.cxx')

  OPTS=['DIR:panda/src/bullet', 'BULLET']
  IGATEFILES=GetDirectoryContents('panda/src/bullet', ["*.h", "*_composite*.cxx"])
  TargetAdd('libpandabullet.in', opts=OPTS, input=IGATEFILES)
  TargetAdd('libpandabullet.in', opts=['IMOD:panda3d.bullet', 'ILIB:libpandabullet', 'SRCDIR:panda/src/bullet'])
  TargetAdd('libpandabullet_igate.obj', input='libpandabullet.in', opts=["DEPENDENCYONLY"])

#
# DIRECTORY: panda/metalibs/pandabullet/
#
if (PkgSkip("BULLET")==0 and not RUNTIME):
  OPTS=['DIR:panda/metalibs/pandabullet', 'BUILDING:PANDABULLET', 'BULLET']
  TargetAdd('pandabullet_pandabullet.obj', opts=OPTS, input='pandabullet.cxx')

  TargetAdd('libpandabullet.dll', input='pandabullet_pandabullet.obj')
  TargetAdd('libpandabullet.dll', input='p3bullet_composite.obj')
  TargetAdd('libpandabullet.dll', input=COMMON_PANDA_LIBS)
  TargetAdd('libpandabullet.dll', opts=['WINUSER', 'BULLET'])

  OPTS=['DIR:panda/metalibs/pandabullet', 'BULLET']
  TargetAdd('bullet_module.obj', input='libpandabullet.in')
  TargetAdd('bullet_module.obj', opts=OPTS)
  TargetAdd('bullet_module.obj', opts=['IMOD:panda3d.bullet', 'ILIB:bullet', 'IMPORT:panda3d.core'])

  TargetAdd('bullet.pyd', input='bullet_module.obj')
  TargetAdd('bullet.pyd', input='libpandabullet_igate.obj')
  TargetAdd('bullet.pyd', input='libpandabullet.dll')
  TargetAdd('bullet.pyd', input='libp3interrogatedb.dll')
  TargetAdd('bullet.pyd', input=COMMON_PANDA_LIBS)
  TargetAdd('bullet.pyd', opts=['PYTHON', 'WINUSER', 'BULLET'])

#
# DIRECTORY: panda/src/physx/
#

if (PkgSkip("PHYSX")==0):
  OPTS=['DIR:panda/src/physx', 'BUILDING:PANDAPHYSX', 'PHYSX', 'NOARCH:PPC']
  TargetAdd('p3physx_composite.obj', opts=OPTS, input='p3physx_composite.cxx')

  OPTS=['DIR:panda/src/physx', 'PHYSX', 'NOARCH:PPC']
  IGATEFILES=GetDirectoryContents('panda/src/physx', ["*.h", "*_composite*.cxx"])
  TargetAdd('libpandaphysx.in', opts=OPTS, input=IGATEFILES)
  TargetAdd('libpandaphysx.in', opts=['IMOD:panda3d.physx', 'ILIB:libpandaphysx', 'SRCDIR:panda/src/physx'])
  TargetAdd('libpandaphysx_igate.obj', input='libpandaphysx.in', opts=["DEPENDENCYONLY"])

#
# DIRECTORY: panda/metalibs/pandaphysx/
#

if (PkgSkip("PHYSX")==0):
  OPTS=['DIR:panda/metalibs/pandaphysx', 'BUILDING:PANDAPHYSX', 'PHYSX', 'NOARCH:PPC']
  TargetAdd('pandaphysx_pandaphysx.obj', opts=OPTS, input='pandaphysx.cxx')

  TargetAdd('libpandaphysx.dll', input='pandaphysx_pandaphysx.obj')
  TargetAdd('libpandaphysx.dll', input='p3physx_composite.obj')
  TargetAdd('libpandaphysx.dll', input=COMMON_PANDA_LIBS)
  TargetAdd('libpandaphysx.dll', opts=['WINUSER', 'PHYSX', 'NOARCH:PPC'])

  OPTS=['DIR:panda/metalibs/pandaphysx', 'PHYSX', 'NOARCH:PPC']
  TargetAdd('physx_module.obj', input='libpandaphysx.in')
  TargetAdd('physx_module.obj', opts=OPTS)
  TargetAdd('physx_module.obj', opts=['IMOD:panda3d.physx', 'ILIB:physx', 'IMPORT:panda3d.core'])

  TargetAdd('physx.pyd', input='physx_module.obj')
  TargetAdd('physx.pyd', input='libpandaphysx_igate.obj')
  TargetAdd('physx.pyd', input='libpandaphysx.dll')
  TargetAdd('physx.pyd', input='libp3interrogatedb.dll')
  TargetAdd('physx.pyd', input=COMMON_PANDA_LIBS)
  TargetAdd('physx.pyd', opts=['PYTHON', 'WINUSER', 'PHYSX', 'NOARCH:PPC'])

#
# DIRECTORY: panda/src/physics/
#

if (PkgSkip("PANDAPHYSICS")==0) and (not RUNTIME):
  OPTS=['DIR:panda/src/physics', 'BUILDING:PANDAPHYSICS']
  TargetAdd('p3physics_composite1.obj', opts=OPTS, input='p3physics_composite1.cxx')
  TargetAdd('p3physics_composite2.obj', opts=OPTS, input='p3physics_composite2.cxx')

  OPTS=['DIR:panda/src/physics']
  IGATEFILES=GetDirectoryContents('panda/src/physics', ["*.h", "*_composite*.cxx"])
  IGATEFILES.remove("forces.h")
  TargetAdd('libp3physics.in', opts=OPTS, input=IGATEFILES)
  TargetAdd('libp3physics.in', opts=['IMOD:panda3d.physics', 'ILIB:libp3physics', 'SRCDIR:panda/src/physics'])
  TargetAdd('libp3physics_igate.obj', input='libp3physics.in', opts=["DEPENDENCYONLY"])

#
# DIRECTORY: panda/src/particlesystem/
#

if (PkgSkip("PANDAPHYSICS")==0) and (PkgSkip("PANDAPARTICLESYSTEM")==0) and (not RUNTIME):
  OPTS=['DIR:panda/src/particlesystem', 'BUILDING:PANDAPHYSICS']
  TargetAdd('p3particlesystem_composite1.obj', opts=OPTS, input='p3particlesystem_composite1.cxx')
  TargetAdd('p3particlesystem_composite2.obj', opts=OPTS, input='p3particlesystem_composite2.cxx')

  OPTS=['DIR:panda/src/particlesystem']
  IGATEFILES=GetDirectoryContents('panda/src/particlesystem', ["*.h", "*_composite*.cxx"])
  IGATEFILES.remove('orientedParticle.h')
  IGATEFILES.remove('orientedParticleFactory.h')
  IGATEFILES.remove('particlefactories.h')
  IGATEFILES.remove('emitters.h')
  IGATEFILES.remove('particles.h')
  TargetAdd('libp3particlesystem.in', opts=OPTS, input=IGATEFILES)
  TargetAdd('libp3particlesystem.in', opts=['IMOD:panda3d.physics', 'ILIB:libp3particlesystem', 'SRCDIR:panda/src/particlesystem'])
  TargetAdd('libp3particlesystem_igate.obj', input='libp3particlesystem.in', opts=["DEPENDENCYONLY"])

#
# DIRECTORY: panda/metalibs/pandaphysics/
#

if (PkgSkip("PANDAPHYSICS")==0) and (not RUNTIME):
  OPTS=['DIR:panda/metalibs/pandaphysics', 'BUILDING:PANDAPHYSICS']
  TargetAdd('pandaphysics_pandaphysics.obj', opts=OPTS, input='pandaphysics.cxx')

  TargetAdd('libpandaphysics.dll', input='pandaphysics_pandaphysics.obj')
  TargetAdd('libpandaphysics.dll', input='p3physics_composite1.obj')
  TargetAdd('libpandaphysics.dll', input='p3physics_composite2.obj')
  TargetAdd('libpandaphysics.dll', input='p3particlesystem_composite1.obj')
  TargetAdd('libpandaphysics.dll', input='p3particlesystem_composite2.obj')
  TargetAdd('libpandaphysics.dll', input=COMMON_PANDA_LIBS)
  TargetAdd('libpandaphysics.dll', opts=['ADVAPI'])

  OPTS=['DIR:panda/metalibs/pandaphysics']
  TargetAdd('physics_module.obj', input='libp3physics.in')
  if (PkgSkip("PANDAPARTICLESYSTEM")==0):
    TargetAdd('physics_module.obj', input='libp3particlesystem.in')
  TargetAdd('physics_module.obj', opts=OPTS)
  TargetAdd('physics_module.obj', opts=['IMOD:panda3d.physics', 'ILIB:physics', 'IMPORT:panda3d.core'])

  TargetAdd('physics.pyd', input='physics_module.obj')
  TargetAdd('physics.pyd', input='libp3physics_igate.obj')
  if (PkgSkip("PANDAPARTICLESYSTEM")==0):
    TargetAdd('physics.pyd', input='libp3particlesystem_igate.obj')
  TargetAdd('physics.pyd', input='libpandaphysics.dll')
  TargetAdd('physics.pyd', input='libp3interrogatedb.dll')
  TargetAdd('physics.pyd', input=COMMON_PANDA_LIBS)
  TargetAdd('physics.pyd', opts=['PYTHON'])

#
# DIRECTORY: panda/src/speedtree/
#

if (PkgSkip("SPEEDTREE")==0):
  OPTS=['DIR:panda/src/speedtree', 'BUILDING:PANDASPEEDTREE', 'SPEEDTREE']
  TargetAdd('pandaspeedtree_composite1.obj', opts=OPTS, input='pandaspeedtree_composite1.cxx')
  IGATEFILES=GetDirectoryContents('panda/src/speedtree', ["*.h", "*_composite*.cxx"])
  TargetAdd('libpandaspeedtree.in', opts=OPTS, input=IGATEFILES)
  TargetAdd('libpandaspeedtree.in', opts=['IMOD:libpandaspeedtree', 'ILIB:libpandaspeedtree', 'SRCDIR:panda/src/speedtree'])
  TargetAdd('libpandaspeedtree_igate.obj', input='libpandaspeedtree.in', opts=["DEPENDENCYONLY"])
  TargetAdd('libpandaspeedtree_module.obj', input='libpandaspeedtree.in')
  TargetAdd('libpandaspeedtree_module.obj', opts=OPTS)
  TargetAdd('libpandaspeedtree_module.obj', opts=['IMOD:libpandaspeedtree', 'ILIB:libpandaspeedtree'])
  TargetAdd('libpandaspeedtree.dll', input='pandaspeedtree_composite1.obj')
  TargetAdd('libpandaspeedtree.dll', input='libpandaspeedtree_igate.obj')
  TargetAdd('libpandaspeedtree.dll', input='libpandaspeedtree_module.obj')
  TargetAdd('libpandaspeedtree.dll', input=COMMON_PANDA_LIBS)
  TargetAdd('libpandaspeedtree.dll', opts=['SPEEDTREE'])
  if SDK["SPEEDTREEAPI"] == 'OpenGL':
      TargetAdd('libpandaspeedtree.dll', opts=['GL', 'NVIDIACG', 'CGGL'])
  elif SDK["SPEEDTREEAPI"] == 'DirectX9':
      TargetAdd('libpandaspeedtree.dll', opts=['DX9',  'NVIDIACG', 'CGDX9'])

#
# DIRECTORY: panda/src/testbed/
#

if (not RTDIST and not RUNTIME and PkgSkip("PVIEW")==0 and GetTarget() != 'android'):
  OPTS=['DIR:panda/src/testbed']
  TargetAdd('pview_pview.obj', opts=OPTS, input='pview.cxx')
  TargetAdd('pview.exe', input='pview_pview.obj')
  TargetAdd('pview.exe', input='libp3framework.dll')
  TargetAdd('pview.exe', input='libpandaegg.dll')
  TargetAdd('pview.exe', input=COMMON_PANDA_LIBS_PYSTUB)
  TargetAdd('pview.exe', opts=['ADVAPI', 'WINSOCK2', 'WINSHELL'])

#
# DIRECTORY: panda/src/android/
#

if (not RUNTIME and GetTarget() == 'android'):
  native_app_glue = os.path.join(SDK['ANDROID_NDK'], 'sources', 'android', 'native_app_glue')
  OPTS=['DIR:panda/src/android', 'DIR:' + native_app_glue]

  TargetAdd('p3android_composite1.obj', opts=OPTS, input='p3android_composite1.cxx')
  TargetAdd('libp3android.dll', input='p3android_composite1.obj')
  TargetAdd('libp3android.dll', input=COMMON_PANDA_LIBS)
  TargetAdd('libp3android.dll', opts=['JNIGRAPHICS'])

  TargetAdd('android_native_app_glue.obj', opts=OPTS + ['NOHIDDEN'], input='android_native_app_glue.c')
  TargetAdd('android_main.obj', opts=OPTS, input='android_main.cxx')

  if (not RTDIST and PkgSkip("PVIEW")==0):
    TargetAdd('pview_pview.obj', opts=OPTS, input='pview.cxx')
    TargetAdd('pview.exe', input='android_native_app_glue.obj')
    TargetAdd('pview.exe', input='android_main.obj')
    TargetAdd('pview.exe', input='pview_pview.obj')
    TargetAdd('pview.exe', input='libp3framework.dll')
    TargetAdd('pview.exe', input='libpandaegg.dll')
    TargetAdd('pview.exe', input='libp3android.dll')
    TargetAdd('pview.exe', input=COMMON_PANDA_LIBS_PYSTUB)
    TargetAdd('AndroidManifest.xml', opts=OPTS, input='pview_manifest.xml')

#
# DIRECTORY: panda/src/androiddisplay/
#

if (GetTarget() == 'android' and PkgSkip("EGL")==0 and PkgSkip("GLES")==0 and not RUNTIME):
  DefSymbol('GLES', 'OPENGLES_1', '')
  OPTS=['DIR:panda/src/androiddisplay', 'DIR:panda/src/glstuff', 'DIR:' + native_app_glue, 'BUILDING:PANDAGLES',  'GLES', 'EGL']
  TargetAdd('pandagles_androiddisplay_composite1.obj', opts=OPTS, input='p3androiddisplay_composite1.cxx')
  OPTS=['DIR:panda/metalibs/pandagles', 'BUILDING:PANDAGLES', 'GLES', 'EGL']
  TargetAdd('pandagles_pandagles.obj', opts=OPTS, input='pandagles.cxx')
  TargetAdd('libpandagles.dll', input='pandagles_pandagles.obj')
  TargetAdd('libpandagles.dll', input='p3glesgsg_config_glesgsg.obj')
  TargetAdd('libpandagles.dll', input='p3glesgsg_glesgsg.obj')
  TargetAdd('libpandagles.dll', input='pandagles_androiddisplay_composite1.obj')
  TargetAdd('libpandagles.dll', input='libp3android.dll')
  TargetAdd('libpandagles.dll', input=COMMON_PANDA_LIBS)
  TargetAdd('libpandagles.dll', opts=['MODULE', 'GLES', 'EGL'])

#
# DIRECTORY: panda/src/tinydisplay/
#

if (not RUNTIME and (GetTarget() in ('windows', 'darwin') or PkgSkip("X11")==0) and PkgSkip("TINYDISPLAY")==0):
  OPTS=['DIR:panda/src/tinydisplay', 'BUILDING:TINYDISPLAY']
  TargetAdd('p3tinydisplay_composite1.obj', opts=OPTS, input='p3tinydisplay_composite1.cxx')
  TargetAdd('p3tinydisplay_composite2.obj', opts=OPTS, input='p3tinydisplay_composite2.cxx')
  TargetAdd('p3tinydisplay_ztriangle_1.obj', opts=OPTS, input='ztriangle_1.cxx')
  TargetAdd('p3tinydisplay_ztriangle_2.obj', opts=OPTS, input='ztriangle_2.cxx')
  TargetAdd('p3tinydisplay_ztriangle_3.obj', opts=OPTS, input='ztriangle_3.cxx')
  TargetAdd('p3tinydisplay_ztriangle_4.obj', opts=OPTS, input='ztriangle_4.cxx')
  TargetAdd('p3tinydisplay_ztriangle_table.obj', opts=OPTS, input='ztriangle_table.cxx')
  if GetTarget() == 'darwin':
    TargetAdd('p3tinydisplay_tinyOsxGraphicsWindow.obj', opts=OPTS, input='tinyOsxGraphicsWindow.mm')
    TargetAdd('libp3tinydisplay.dll', input='p3tinydisplay_tinyOsxGraphicsWindow.obj')
    TargetAdd('libp3tinydisplay.dll', opts=['CARBON', 'AGL', 'COCOA'])
  elif GetTarget() == 'windows':
    TargetAdd('libp3tinydisplay.dll', input='libp3windisplay.dll')
    TargetAdd('libp3tinydisplay.dll', opts=['WINIMM', 'WINGDI', 'WINKERNEL', 'WINOLDNAMES', 'WINUSER', 'WINMM'])
  else:
    TargetAdd('libp3tinydisplay.dll', input='p3x11display_composite1.obj')
    TargetAdd('libp3tinydisplay.dll', opts=['X11', 'XRANDR', 'XF86DGA', 'XCURSOR'])
  TargetAdd('libp3tinydisplay.dll', input='p3tinydisplay_composite1.obj')
  TargetAdd('libp3tinydisplay.dll', input='p3tinydisplay_composite2.obj')
  TargetAdd('libp3tinydisplay.dll', input='p3tinydisplay_ztriangle_1.obj')
  TargetAdd('libp3tinydisplay.dll', input='p3tinydisplay_ztriangle_2.obj')
  TargetAdd('libp3tinydisplay.dll', input='p3tinydisplay_ztriangle_3.obj')
  TargetAdd('libp3tinydisplay.dll', input='p3tinydisplay_ztriangle_4.obj')
  TargetAdd('libp3tinydisplay.dll', input='p3tinydisplay_ztriangle_table.obj')
  TargetAdd('libp3tinydisplay.dll', input=COMMON_PANDA_LIBS)

#
# DIRECTORY: direct/src/directbase/
#

if (PkgSkip("DIRECT")==0):
  OPTS=['DIR:direct/src/directbase', 'PYTHON']
  TargetAdd('p3directbase_directbase.obj', opts=OPTS+['BUILDING:DIRECT'], input='directbase.cxx')

  if (PkgSkip("PYTHON")==0 and not RTDIST and not RUNTIME):
    DefSymbol("BUILDING:PACKPANDA", "IMPORT_MODULE", "direct.directscripts.packpanda")
    TargetAdd('packpanda.obj', opts=OPTS+['BUILDING:PACKPANDA'], input='ppython.cxx')
    TargetAdd('packpanda.exe', input='packpanda.obj')
    TargetAdd('packpanda.exe', opts=['PYTHON'])

    DefSymbol("BUILDING:EGGCACHER", "IMPORT_MODULE", "direct.directscripts.eggcacher")
    TargetAdd('eggcacher.obj', opts=OPTS+['BUILDING:EGGCACHER'], input='ppython.cxx')
    TargetAdd('eggcacher.exe', input='eggcacher.obj')
    TargetAdd('eggcacher.exe', opts=['PYTHON'])

#
# DIRECTORY: direct/src/dcparser/
#

if (PkgSkip("DIRECT")==0):
  OPTS=['DIR:direct/src/dcparser', 'WITHINPANDA', 'BUILDING:DIRECT', 'BISONPREFIX_dcyy']
  CreateFile(GetOutputDir()+"/include/dcParser.h")
  TargetAdd('p3dcparser_dcParser.obj', opts=OPTS, input='dcParser.yxx')
  TargetAdd('dcParser.h', input='p3dcparser_dcParser.obj', opts=['DEPENDENCYONLY'])
  TargetAdd('p3dcparser_dcLexer.obj', opts=OPTS, input='dcLexer.lxx')
  TargetAdd('p3dcparser_composite1.obj', opts=OPTS, input='p3dcparser_composite1.cxx')
  TargetAdd('p3dcparser_composite2.obj', opts=OPTS, input='p3dcparser_composite2.cxx')

  OPTS=['DIR:direct/src/dcparser', 'WITHINPANDA']
  IGATEFILES=GetDirectoryContents('direct/src/dcparser', ["*.h", "*_composite*.cxx"])
  if "dcParser.h" in IGATEFILES: IGATEFILES.remove("dcParser.h")
  if "dcmsgtypes.h" in IGATEFILES: IGATEFILES.remove('dcmsgtypes.h')
  TargetAdd('libp3dcparser.in', opts=OPTS, input=IGATEFILES)
  TargetAdd('libp3dcparser.in', opts=['IMOD:panda3d.direct', 'ILIB:libp3dcparser', 'SRCDIR:direct/src/dcparser'])
  TargetAdd('libp3dcparser_igate.obj', input='libp3dcparser.in', opts=["DEPENDENCYONLY"])

#
# DIRECTORY: direct/src/deadrec/
#

if (PkgSkip("DIRECT")==0):
  OPTS=['DIR:direct/src/deadrec', 'BUILDING:DIRECT']
  TargetAdd('p3deadrec_composite1.obj', opts=OPTS, input='p3deadrec_composite1.cxx')

  OPTS=['DIR:direct/src/deadrec']
  IGATEFILES=GetDirectoryContents('direct/src/deadrec', ["*.h", "*_composite*.cxx"])
  TargetAdd('libp3deadrec.in', opts=OPTS, input=IGATEFILES)
  TargetAdd('libp3deadrec.in', opts=['IMOD:panda3d.direct', 'ILIB:libp3deadrec', 'SRCDIR:direct/src/deadrec'])
  TargetAdd('libp3deadrec_igate.obj', input='libp3deadrec.in', opts=["DEPENDENCYONLY"])

#
# DIRECTORY: direct/src/distributed/
#

if (PkgSkip("DIRECT")==0):
  OPTS=['DIR:direct/src/distributed', 'DIR:direct/src/dcparser', 'WITHINPANDA', 'BUILDING:DIRECT', 'OPENSSL']
  TargetAdd('p3distributed_config_distributed.obj', opts=OPTS, input='config_distributed.cxx')
  TargetAdd('p3distributed_cConnectionRepository.obj', opts=OPTS, input='cConnectionRepository.cxx')
  TargetAdd('p3distributed_cDistributedSmoothNodeBase.obj', opts=OPTS, input='cDistributedSmoothNodeBase.cxx')

  OPTS=['DIR:direct/src/distributed', 'WITHINPANDA', 'OPENSSL']
  IGATEFILES=GetDirectoryContents('direct/src/distributed', ["*.h", "*.cxx"])
  TargetAdd('libp3distributed.in', opts=OPTS, input=IGATEFILES)
  TargetAdd('libp3distributed.in', opts=['IMOD:panda3d.direct', 'ILIB:libp3distributed', 'SRCDIR:direct/src/distributed'])
  TargetAdd('libp3distributed_igate.obj', input='libp3distributed.in', opts=["DEPENDENCYONLY"])

#
# DIRECTORY: direct/src/interval/
#

if (PkgSkip("DIRECT")==0):
  OPTS=['DIR:direct/src/interval', 'BUILDING:DIRECT']
  TargetAdd('p3interval_composite1.obj', opts=OPTS, input='p3interval_composite1.cxx')

  OPTS=['DIR:direct/src/interval']
  IGATEFILES=GetDirectoryContents('direct/src/interval', ["*.h", "*_composite*.cxx"])
  TargetAdd('libp3interval.in', opts=OPTS, input=IGATEFILES)
  TargetAdd('libp3interval.in', opts=['IMOD:panda3d.direct', 'ILIB:libp3interval', 'SRCDIR:direct/src/interval'])
  TargetAdd('libp3interval_igate.obj', input='libp3interval.in', opts=["DEPENDENCYONLY"])

#
# DIRECTORY: direct/src/showbase/
#

if (PkgSkip("DIRECT")==0):
  OPTS=['DIR:direct/src/showbase', 'BUILDING:DIRECT']
  TargetAdd('p3showbase_showBase.obj', opts=OPTS, input='showBase.cxx')
  if GetTarget() == 'darwin':
    TargetAdd('p3showbase_showBase_assist.obj', opts=OPTS, input='showBase_assist.mm')

  OPTS=['DIR:direct/src/showbase']
  IGATEFILES=GetDirectoryContents('direct/src/showbase', ["*.h", "showBase.cxx"])
  TargetAdd('libp3showbase.in', opts=OPTS, input=IGATEFILES)
  TargetAdd('libp3showbase.in', opts=['IMOD:panda3d.direct', 'ILIB:libp3showbase', 'SRCDIR:direct/src/showbase'])
  TargetAdd('libp3showbase_igate.obj', input='libp3showbase.in', opts=["DEPENDENCYONLY"])

#
# DIRECTORY: direct/src/motiontrail/
#

if (PkgSkip("DIRECT")==0):
  OPTS=['DIR:direct/src/motiontrail', 'BUILDING:DIRECT']
  TargetAdd('p3motiontrail_cMotionTrail.obj', opts=OPTS, input='cMotionTrail.cxx')
  TargetAdd('p3motiontrail_config_motiontrail.obj', opts=OPTS, input='config_motiontrail.cxx')

  OPTS=['DIR:direct/src/motiontrail']
  IGATEFILES=GetDirectoryContents('direct/src/motiontrail', ["*.h", "cMotionTrail.cxx"])
  TargetAdd('libp3motiontrail.in', opts=OPTS, input=IGATEFILES)
  TargetAdd('libp3motiontrail.in', opts=['IMOD:panda3d.direct', 'ILIB:libp3motiontrail', 'SRCDIR:direct/src/motiontrail'])
  TargetAdd('libp3motiontrail_igate.obj', input='libp3motiontrail.in', opts=["DEPENDENCYONLY"])

#
# DIRECTORY: direct/metalibs/direct/
#

if (PkgSkip("DIRECT")==0):
  OPTS=['DIR:direct/metalibs/direct', 'BUILDING:DIRECT']
  TargetAdd('p3direct_direct.obj', opts=OPTS, input='direct.cxx')

  TargetAdd('libp3direct.dll', input='p3direct_direct.obj')
  TargetAdd('libp3direct.dll', input='p3directbase_directbase.obj')
  TargetAdd('libp3direct.dll', input='p3dcparser_composite1.obj')
  TargetAdd('libp3direct.dll', input='p3dcparser_composite2.obj')
  TargetAdd('libp3direct.dll', input='p3dcparser_dcParser.obj')
  TargetAdd('libp3direct.dll', input='p3dcparser_dcLexer.obj')
  TargetAdd('libp3direct.dll', input='p3showbase_showBase.obj')
  if GetTarget() == 'darwin':
    TargetAdd('libp3direct.dll', input='p3showbase_showBase_assist.obj')
  TargetAdd('libp3direct.dll', input='p3deadrec_composite1.obj')
  TargetAdd('libp3direct.dll', input='p3interval_composite1.obj')
  TargetAdd('libp3direct.dll', input='p3distributed_config_distributed.obj')
  TargetAdd('libp3direct.dll', input='p3distributed_cConnectionRepository.obj')
  TargetAdd('libp3direct.dll', input='p3distributed_cDistributedSmoothNodeBase.obj')
  TargetAdd('libp3direct.dll', input='p3motiontrail_config_motiontrail.obj')
  TargetAdd('libp3direct.dll', input='p3motiontrail_cMotionTrail.obj')
  TargetAdd('libp3direct.dll', input=COMMON_PANDA_LIBS)
  TargetAdd('libp3direct.dll', opts=['ADVAPI',  'OPENSSL', 'WINUSER', 'WINGDI'])

  OPTS=['DIR:direct/metalibs/direct']
  TargetAdd('direct_module.obj', input='libp3dcparser.in')
  TargetAdd('direct_module.obj', input='libp3showbase.in')
  TargetAdd('direct_module.obj', input='libp3deadrec.in')
  TargetAdd('direct_module.obj', input='libp3interval.in')
  TargetAdd('direct_module.obj', input='libp3distributed.in')
  TargetAdd('direct_module.obj', input='libp3motiontrail.in')
  TargetAdd('direct_module.obj', opts=OPTS)
  TargetAdd('direct_module.obj', opts=['IMOD:panda3d.direct', 'ILIB:direct', 'IMPORT:panda3d.core'])

  TargetAdd('direct.pyd', input='libp3dcparser_igate.obj')
  TargetAdd('direct.pyd', input='libp3showbase_igate.obj')
  TargetAdd('direct.pyd', input='libp3deadrec_igate.obj')
  TargetAdd('direct.pyd', input='libp3interval_igate.obj')
  TargetAdd('direct.pyd', input='libp3distributed_igate.obj')
  TargetAdd('direct.pyd', input='libp3motiontrail_igate.obj')

  TargetAdd('direct.pyd', input='direct_module.obj')
  TargetAdd('direct.pyd', input='libp3direct.dll')
  TargetAdd('direct.pyd', input='libp3interrogatedb.dll')
  TargetAdd('direct.pyd', input=COMMON_PANDA_LIBS)
  TargetAdd('direct.pyd', opts=['PYTHON', 'OPENSSL', 'WINUSER', 'WINGDI'])

#
# DIRECTORY: direct/src/dcparse/
#

if (PkgSkip("PYTHON")==0 and PkgSkip("DIRECT")==0 and not RTDIST and not RUNTIME):
  OPTS=['DIR:direct/src/dcparse', 'DIR:direct/src/dcparser', 'WITHINPANDA', 'ADVAPI']
  TargetAdd('dcparse_dcparse.obj', opts=OPTS, input='dcparse.cxx')
  TargetAdd('p3dcparse.exe', input='dcparse_dcparse.obj')
  TargetAdd('p3dcparse.exe', input='libp3direct.dll')
  TargetAdd('p3dcparse.exe', input=COMMON_PANDA_LIBS_PYSTUB)
  TargetAdd('p3dcparse.exe', opts=['ADVAPI'])

#
# DIRECTORY: direct/src/plugin/
#

if (RTDIST or RUNTIME):
  # Explicitly define this as we don't include dtool_config.h here.
  if GetTarget() not in ('windows', 'darwin'):
    DefSymbol("RUNTIME", "HAVE_X11", "1")

  OPTS=['DIR:direct/src/plugin', 'BUILDING:P3D_PLUGIN', 'RUNTIME', 'OPENSSL']
  TargetAdd('plugin_common.obj', opts=OPTS, input='plugin_common_composite1.cxx')

  OPTS += ['ZLIB', 'MSIMG']
  TargetAdd('plugin_plugin.obj', opts=OPTS, input='p3d_plugin_composite1.cxx')
  TargetAdd('plugin_mkdir_complete.obj', opts=OPTS, input='mkdir_complete.cxx')
  TargetAdd('plugin_wstring_encode.obj', opts=OPTS, input='wstring_encode.cxx')
  TargetAdd('plugin_parse_color.obj', opts=OPTS, input='parse_color.cxx')
  TargetAdd('plugin_get_twirl_data.obj', opts=OPTS, input='get_twirl_data.cxx')
  TargetAdd('plugin_find_root_dir.obj', opts=OPTS, input='find_root_dir.cxx')
  if GetTarget() == 'darwin':
    TargetAdd('plugin_find_root_dir_assist.obj', opts=OPTS, input='find_root_dir_assist.mm')
  TargetAdd('plugin_binaryXml.obj', opts=OPTS, input='binaryXml.cxx')
  TargetAdd('plugin_fileSpec.obj', opts=OPTS, input='fileSpec.cxx')
  TargetAdd('plugin_handleStream.obj', opts=OPTS, input='handleStream.cxx')
  TargetAdd('plugin_handleStreamBuf.obj', opts=OPTS, input='handleStreamBuf.cxx')
  if (RTDIST):
    for fname in ("p3d_plugin.dll", "libp3d_plugin_static.ilb"):
      TargetAdd(fname, input='plugin_plugin.obj')
      TargetAdd(fname, input='plugin_mkdir_complete.obj')
      TargetAdd(fname, input='plugin_wstring_encode.obj')
      TargetAdd(fname, input='plugin_parse_color.obj')
      TargetAdd(fname, input='plugin_find_root_dir.obj')
      if GetTarget() == 'darwin':
        TargetAdd(fname, input='plugin_find_root_dir_assist.obj')
      TargetAdd(fname, input='plugin_fileSpec.obj')
      TargetAdd(fname, input='plugin_binaryXml.obj')
      TargetAdd(fname, input='plugin_handleStream.obj')
      TargetAdd(fname, input='plugin_handleStreamBuf.obj')
      TargetAdd(fname, input='libp3tinyxml.ilb')
      if GetTarget() == 'darwin':
        TargetAdd(fname, input='libp3subprocbuffer.ilb')
      TargetAdd(fname, opts=['OPENSSL', 'ZLIB', 'X11', 'ADVAPI', 'WINUSER', 'WINGDI', 'WINSHELL', 'WINCOMCTL', 'WINOLE', 'MSIMG'])
    TargetAdd("libp3d_plugin_static.ilb", input='plugin_get_twirl_data.obj')

  if (PkgSkip("PYTHON")==0 and RTDIST):
    # Freeze VFSImporter and its dependency modules into p3dpython.
    # Mark panda3d.core as a dependency to make sure to build that first.
    TargetAdd('p3dpython_frozen.obj', input='VFSImporter.py', opts=['DIR:direct/src/showbase', 'FREEZE_STARTUP'])
    TargetAdd('p3dpython_frozen.obj', dep='core.pyd')

    TargetAdd('p3dpython_p3dpython_composite1.obj', opts=OPTS, input='p3dpython_composite1.cxx')
    TargetAdd('p3dpython_p3dPythonMain.obj', opts=OPTS, input='p3dPythonMain.cxx')
    TargetAdd('p3dpython.exe', input='p3dpython_p3dpython_composite1.obj')
    TargetAdd('p3dpython.exe', input='p3dpython_p3dPythonMain.obj')
    TargetAdd('p3dpython.exe', input='p3dpython_frozen.obj')
    TargetAdd('p3dpython.exe', input=COMMON_PANDA_LIBS)
    TargetAdd('p3dpython.exe', input='libp3tinyxml.ilb')
    TargetAdd('p3dpython.exe', input='libp3interrogatedb.dll')
    TargetAdd('p3dpython.exe', opts=['PYTHON', 'WINUSER'])

    TargetAdd('libp3dpython.dll', input='p3dpython_p3dpython_composite1.obj')
    TargetAdd('libp3dpython.dll', input='p3dpython_frozen.obj')
    TargetAdd('libp3dpython.dll', input=COMMON_PANDA_LIBS)
    TargetAdd('libp3dpython.dll', input='libp3tinyxml.ilb')
    TargetAdd('libp3dpython.dll', input='libp3interrogatedb.dll')
    TargetAdd('libp3dpython.dll', opts=['PYTHON', 'WINUSER'])

    if GetTarget() == 'windows':
      DefSymbol("NON_CONSOLE", "NON_CONSOLE", "")
      OPTS.append("NON_CONSOLE")
      TargetAdd('p3dpythonw_p3dpython_composite1.obj', opts=OPTS, input='p3dpython_composite1.cxx')
      TargetAdd('p3dpythonw_p3dPythonMain.obj', opts=OPTS, input='p3dPythonMain.cxx')
      TargetAdd('p3dpythonw.exe', input='p3dpythonw_p3dpython_composite1.obj')
      TargetAdd('p3dpythonw.exe', input='p3dpythonw_p3dPythonMain.obj')
      TargetAdd('p3dpythonw.exe', input='p3dpython_frozen.obj')
      TargetAdd('p3dpythonw.exe', input=COMMON_PANDA_LIBS)
      TargetAdd('p3dpythonw.exe', input='libp3tinyxml.ilb')
      TargetAdd('p3dpythonw.exe', input='libp3interrogatedb.dll')
      TargetAdd('p3dpythonw.exe', opts=['SUBSYSTEM:WINDOWS', 'PYTHON', 'WINUSER'])

  if (PkgSkip("OPENSSL")==0 and RTDIST):
    OPTS=['DIR:direct/src/plugin', 'DIR:panda/src/express', 'OPENSSL']
    if GetTarget() == 'darwin':
        OPTS += ['OPT:2']
    if (PkgSkip("FLTK")==0):
      OPTS.append("FLTK")
      TargetAdd('plugin_p3dCert.obj', opts=OPTS, input='p3dCert.cxx')
      TargetAdd('plugin_p3dCert_strings.obj', opts=OPTS, input='p3dCert_strings.cxx')
      TargetAdd('p3dcert.exe', input='plugin_mkdir_complete.obj')
      TargetAdd('p3dcert.exe', input='plugin_wstring_encode.obj')
      TargetAdd('p3dcert.exe', input='plugin_p3dCert.obj')
      TargetAdd('p3dcert.exe', input='plugin_p3dCert_strings.obj')
      OPTS=['SUBSYSTEM:WINDOWS', 'OPENSSL', 'FLTK', 'X11', 'WINCOMCTL', 'WINSOCK', 'WINGDI', 'WINUSER', 'ADVAPI', 'WINOLE', 'WINSHELL', 'SUBSYSTEM:WINDOWS']
      if GetTarget() == 'darwin':
          OPTS += ['OPT:2']
      TargetAdd('p3dcert.exe', opts=OPTS)
    elif (PkgSkip("WX")==0):
      OPTS += ["WX", "RTTI"]
      TargetAdd('plugin_p3dCert.obj', opts=OPTS, input='p3dCert_wx.cxx')
      TargetAdd('p3dcert.exe', input='plugin_mkdir_complete.obj')
      TargetAdd('p3dcert.exe', input='plugin_wstring_encode.obj')
      TargetAdd('p3dcert.exe', input='plugin_p3dCert.obj')
      OPTS=['SUBSYSTEM:WINDOWS', 'OPENSSL', 'WX', 'CARBON', 'WINOLE', 'WINOLEAUT', 'WINUSER', 'ADVAPI', 'WINSHELL', 'WINCOMCTL', 'WINGDI', 'WINCOMDLG']
      if GetTarget() == "darwin":
          OPTS += ['GL', 'OPT:2']
      TargetAdd('p3dcert.exe', opts=OPTS)

#
# DIRECTORY: direct/src/plugin_npapi/
#

if RUNTIME:
  OPTS=['DIR:direct/src/plugin_npapi', 'RUNTIME', 'GTK2']
  if GetTarget() == 'windows':
    nppanda3d_rc = {"name" : "Panda3D Game Engine Plug-in",
                    "version" : VERSION,
                    "description" : "Runs 3-D games and interactive applets",
                    "filename" : "nppanda3d.dll",
                    "mimetype" : "application/x-panda3d",
                    "extension" : "p3d",
                    "filedesc" : "Panda3D applet"}
    TargetAdd('nppanda3d.res', opts=OPTS, winrc=nppanda3d_rc)
  elif GetTarget() == 'darwin':
    TargetAdd('nppanda3d.rsrc', opts=OPTS, input='nppanda3d.r')

  OPTS += ['GTK2']
  TargetAdd('plugin_npapi_nppanda3d_composite1.obj', opts=OPTS, input='nppanda3d_composite1.cxx')

  TargetAdd('nppanda3d.plugin', input='plugin_common.obj')
  TargetAdd('nppanda3d.plugin', input='plugin_parse_color.obj')
  TargetAdd('nppanda3d.plugin', input='plugin_get_twirl_data.obj')
  TargetAdd('nppanda3d.plugin', input='plugin_wstring_encode.obj')
  TargetAdd('nppanda3d.plugin', input='plugin_npapi_nppanda3d_composite1.obj')
  if GetTarget() == 'windows':
    TargetAdd('nppanda3d.plugin', input='nppanda3d.res')
    TargetAdd('nppanda3d.plugin', input='nppanda3d.def', ipath=OPTS)
  elif GetTarget() == 'darwin':
    TargetAdd('nppanda3d.plugin', input='nppanda3d.rsrc')
    TargetAdd('nppanda3d.plugin', input='nppanda3d.plist', ipath=OPTS)
    TargetAdd('nppanda3d.plugin', input='plugin_find_root_dir_assist.obj')
  TargetAdd('nppanda3d.plugin', input='libp3tinyxml.ilb')
  TargetAdd('nppanda3d.plugin', opts=['OPENSSL', 'WINGDI', 'WINUSER', 'WINSHELL', 'WINOLE', 'CARBON'])

#
# DIRECTORY: direct/src/plugin_activex/
#

if (RUNTIME and GetTarget() == 'windows' and PkgSkip("MFC")==0):
  OPTS=['DIR:direct/src/plugin_activex', 'RUNTIME', 'ACTIVEX', 'MFC']
  DefSymbol('ACTIVEX', '_USRDLL', '')
  DefSymbol('ACTIVEX', '_WINDLL', '')
  DefSymbol('ACTIVEX', '_AFXDLL', '')
  DefSymbol('ACTIVEX', '_MBCS', '')
  TargetAdd('P3DActiveX.tlb', opts=OPTS, input='P3DActiveX.idl')
  TargetAdd('P3DActiveX.res', opts=OPTS, input='P3DActiveX.rc')

  TargetAdd('plugin_activex_p3dactivex_composite1.obj', opts=OPTS, input='p3dactivex_composite1.cxx')

  TargetAdd('p3dactivex.ocx', input='plugin_common.obj')
  TargetAdd('p3dactivex.ocx', input='plugin_parse_color.obj')
  TargetAdd('p3dactivex.ocx', input='plugin_get_twirl_data.obj')
  TargetAdd('p3dactivex.ocx', input='plugin_wstring_encode.obj')
  TargetAdd('p3dactivex.ocx', input='plugin_activex_p3dactivex_composite1.obj')
  TargetAdd('p3dactivex.ocx', input='P3DActiveX.res')
  TargetAdd('p3dactivex.ocx', input='P3DActiveX.def', ipath=OPTS)
  TargetAdd('p3dactivex.ocx', input='libp3tinyxml.ilb')
  TargetAdd('p3dactivex.ocx', opts=['MFC', 'WINSOCK2', 'OPENSSL', 'WINGDI', 'WINUSER'])

#
# DIRECTORY: direct/src/plugin_standalone/
#

if (RUNTIME):
  OPTS=['DIR:direct/src/plugin_standalone', 'RUNTIME', 'OPENSSL']
  TargetAdd('plugin_standalone_panda3d.obj', opts=OPTS, input='panda3d.cxx')
  TargetAdd('plugin_standalone_panda3dBase.obj', opts=OPTS, input='panda3dBase.cxx')

  if GetTarget() == 'windows':
    panda3d_rc = {"name" : "Panda3D Game Engine Plug-in",
                  "version" : VERSION,
                  "description" : "Runs 3-D games and interactive applets",
                  "filename" : "panda3d.exe",
                  "mimetype" : "application/x-panda3d",
                  "extension" : "p3d",
                  "filedesc" : "Panda3D applet",
                  "icon" : "panda3d.ico"}
    TargetAdd('panda3d.res', opts=OPTS, winrc=panda3d_rc)

  TargetAdd('plugin_standalone_panda3dMain.obj', opts=OPTS, input='panda3dMain.cxx')
  TargetAdd('panda3d.exe', input='plugin_standalone_panda3d.obj')
  TargetAdd('panda3d.exe', input='plugin_standalone_panda3dMain.obj')
  TargetAdd('panda3d.exe', input='plugin_standalone_panda3dBase.obj')
  TargetAdd('panda3d.exe', input='plugin_common.obj')
  TargetAdd('panda3d.exe', input='plugin_wstring_encode.obj')
  if GetTarget() == 'darwin':
    TargetAdd('panda3d.exe', input='plugin_find_root_dir_assist.obj')
  elif GetTarget() == 'windows':
    TargetAdd('panda3d.exe', input='panda3d.res')
  TargetAdd('panda3d.exe', input='libpandaexpress.dll')
  TargetAdd('panda3d.exe', input='libp3dtoolconfig.dll')
  TargetAdd('panda3d.exe', input='libp3dtool.dll')
  TargetAdd('panda3d.exe', input='libp3pystub.lib')
  TargetAdd('panda3d.exe', input='libp3tinyxml.ilb')
  TargetAdd('panda3d.exe', opts=['NOICON', 'OPENSSL', 'ZLIB', 'WINGDI', 'WINUSER', 'WINSHELL', 'ADVAPI', 'WINSOCK2', 'WINOLE', 'CARBON'])

  if (GetTarget() == 'darwin'):
    TargetAdd('plugin_standalone_panda3dMac.obj', opts=OPTS, input='panda3dMac.cxx')
    TargetAdd('Panda3D.app', input='plugin_standalone_panda3d.obj')
    TargetAdd('Panda3D.app', input='plugin_standalone_panda3dMac.obj')
    TargetAdd('Panda3D.app', input='plugin_standalone_panda3dBase.obj')
    TargetAdd('Panda3D.app', input='plugin_common.obj')
    TargetAdd('Panda3D.app', input='plugin_find_root_dir_assist.obj')
    TargetAdd('Panda3D.app', input='libpandaexpress.dll')
    TargetAdd('Panda3D.app', input='libp3dtoolconfig.dll')
    TargetAdd('Panda3D.app', input='libp3dtool.dll')
    TargetAdd('Panda3D.app', input='libp3pystub.lib')
    TargetAdd('Panda3D.app', input='libp3tinyxml.ilb')
    TargetAdd('Panda3D.app', input='panda3d_mac.plist', ipath=OPTS)
    TargetAdd('Panda3D.app', input='models/plugin_images/panda3d.icns')
    TargetAdd('Panda3D.app', opts=['OPENSSL', 'ZLIB', 'WINGDI', 'WINUSER', 'WINSHELL', 'ADVAPI', 'WINSOCK2', 'WINOLE', 'CARBON'])
  elif (GetTarget() == 'windows'):
    TargetAdd('plugin_standalone_panda3dWinMain.obj', opts=OPTS, input='panda3dWinMain.cxx')
    TargetAdd('panda3dw.exe', input='plugin_standalone_panda3d.obj')
    TargetAdd('panda3dw.exe', input='plugin_standalone_panda3dWinMain.obj')
    TargetAdd('panda3dw.exe', input='plugin_standalone_panda3dBase.obj')
    TargetAdd('panda3dw.exe', input='plugin_wstring_encode.obj')
    TargetAdd('panda3dw.exe', input='plugin_common.obj')
    TargetAdd('panda3dw.exe', input='libpandaexpress.dll')
    TargetAdd('panda3dw.exe', input='libp3dtoolconfig.dll')
    TargetAdd('panda3dw.exe', input='libp3dtool.dll')
    TargetAdd('panda3dw.exe', input='libp3pystub.lib')
    TargetAdd('panda3dw.exe', input='libp3tinyxml.ilb')
    TargetAdd('panda3dw.exe', opts=['SUBSYSTEM:WINDOWS', 'OPENSSL', 'ZLIB', 'WINGDI', 'WINUSER', 'WINSHELL', 'ADVAPI', 'WINSOCK2', 'WINOLE', 'CARBON'])

if (RTDIST):
  OPTS=['BUILDING:P3D_PLUGIN', 'DIR:direct/src/plugin_standalone', 'DIR:direct/src/plugin', 'DIR:dtool/src/dtoolbase', 'DIR:dtool/src/dtoolutil', 'DIR:dtool/src/pystub', 'DIR:dtool/src/prc', 'DIR:dtool/src/dconfig', 'DIR:panda/src/express', 'DIR:panda/src/downloader', 'RUNTIME', 'P3DEMBED', 'OPENSSL', 'ZLIB']
  # This is arguably a big fat ugly hack, but doing it otherwise would complicate the build process considerably.
  DefSymbol("P3DEMBED", "LINK_ALL_STATIC", "")
  TargetAdd('plugin_standalone_panda3dBase.obj', opts=OPTS, input='panda3dBase.cxx')
  TargetAdd('plugin_standalone_p3dEmbedMain.obj', opts=OPTS, input='p3dEmbedMain.cxx')
  TargetAdd('plugin_standalone_p3dEmbed.obj', opts=OPTS, input='p3dEmbed.cxx')
  TargetAdd('plugin_standalone_pystub.obj', opts=OPTS, input='pystub.cxx')
  TargetAdd('plugin_standalone_dtoolbase_composite1.obj', opts=OPTS, input='p3dtoolbase_composite1.cxx')
  TargetAdd('plugin_standalone_dtoolbase_composite2.obj', opts=OPTS, input='p3dtoolbase_composite2.cxx')
  TargetAdd('plugin_standalone_lookup3.obj', opts=OPTS, input='lookup3.c')
  TargetAdd('plugin_standalone_indent.obj', opts=OPTS, input='indent.cxx')
  TargetAdd('plugin_standalone_dtoolutil_composite1.obj', opts=OPTS, input='p3dtoolutil_composite1.cxx')
  TargetAdd('plugin_standalone_dtoolutil_composite2.obj', opts=OPTS, input='p3dtoolutil_composite2.cxx')
  if (GetTarget() == 'darwin'):
      TargetAdd('plugin_standalone_dtoolutil_filename_assist.obj', opts=OPTS, input='filename_assist.mm')
  TargetAdd('plugin_standalone_prc_composite1.obj', opts=OPTS, input='p3prc_composite1.cxx')
  TargetAdd('plugin_standalone_prc_composite2.obj', opts=OPTS, input='p3prc_composite2.cxx')
  TargetAdd('plugin_standalone_dconfig_composite1.obj', opts=OPTS, input='p3dconfig_composite1.cxx')
  TargetAdd('plugin_standalone_express_composite1.obj', opts=OPTS, input='p3express_composite1.cxx')
  TargetAdd('plugin_standalone_express_composite2.obj', opts=OPTS, input='p3express_composite2.cxx')
  TargetAdd('plugin_standalone_downloader_composite1.obj', opts=OPTS, input='p3downloader_composite1.cxx')
  TargetAdd('plugin_standalone_downloader_composite2.obj', opts=OPTS, input='p3downloader_composite2.cxx')
  TargetAdd('p3dembed.exe', input='plugin_standalone_panda3dBase.obj')
  TargetAdd('p3dembed.exe', input='plugin_standalone_p3dEmbedMain.obj')
  TargetAdd('p3dembed.exe', input='plugin_standalone_p3dEmbed.obj')
  TargetAdd('p3dembed.exe', input='plugin_standalone_pystub.obj')
  TargetAdd('p3dembed.exe', input='plugin_standalone_dtoolbase_composite1.obj')
  TargetAdd('p3dembed.exe', input='plugin_standalone_dtoolbase_composite2.obj')
  TargetAdd('p3dembed.exe', input='plugin_standalone_lookup3.obj')
  TargetAdd('p3dembed.exe', input='plugin_standalone_indent.obj')
  TargetAdd('p3dembed.exe', input='plugin_standalone_dtoolutil_composite1.obj')
  TargetAdd('p3dembed.exe', input='plugin_standalone_dtoolutil_composite2.obj')
  if GetTarget() == 'darwin':
      TargetAdd('p3dembed.exe', input='plugin_standalone_dtoolutil_filename_assist.obj')
  TargetAdd('p3dembed.exe', input='plugin_standalone_prc_composite1.obj')
  TargetAdd('p3dembed.exe', input='plugin_standalone_prc_composite2.obj')
  TargetAdd('p3dembed.exe', input='plugin_standalone_dconfig_composite1.obj')
  TargetAdd('p3dembed.exe', input='plugin_standalone_express_composite1.obj')
  TargetAdd('p3dembed.exe', input='plugin_standalone_express_composite2.obj')
  TargetAdd('p3dembed.exe', input='plugin_standalone_downloader_composite1.obj')
  TargetAdd('p3dembed.exe', input='plugin_standalone_downloader_composite2.obj')
  TargetAdd('p3dembed.exe', input='plugin_common.obj')
  if GetTarget() == 'darwin':
    TargetAdd('p3dembed.exe', input='plugin_find_root_dir_assist.obj')
    TargetAdd('p3dembed.exe', input='libp3subprocbuffer.ilb')
  TargetAdd('p3dembed.exe', input='libp3tinyxml.ilb')
  TargetAdd('p3dembed.exe', input='libp3d_plugin_static.ilb')
  TargetAdd('p3dembed.exe', opts=['NOICON', 'WINGDI', 'WINSOCK2', 'ZLIB', 'WINUSER', 'OPENSSL', 'WINOLE', 'CARBON', 'MSIMG', 'WINCOMCTL', 'ADVAPI', 'WINSHELL', 'X11'])

  if GetTarget() == 'windows':
    OPTS.append("P3DEMBEDW")
    DefSymbol("P3DEMBEDW", "P3DEMBEDW", "")
    TargetAdd('plugin_standalone_p3dEmbedWinMain.obj', opts=OPTS, input='p3dEmbedMain.cxx')
    TargetAdd('p3dembedw.exe', input='plugin_standalone_panda3dBase.obj')
    TargetAdd('p3dembedw.exe', input='plugin_standalone_p3dEmbedWinMain.obj')
    TargetAdd('p3dembedw.exe', input='plugin_standalone_p3dEmbed.obj')
    TargetAdd('p3dembedw.exe', input='plugin_standalone_pystub.obj')
    TargetAdd('p3dembedw.exe', input='plugin_standalone_dtoolbase_composite1.obj')
    TargetAdd('p3dembedw.exe', input='plugin_standalone_dtoolbase_composite2.obj')
    TargetAdd('p3dembedw.exe', input='plugin_standalone_lookup3.obj')
    TargetAdd('p3dembedw.exe', input='plugin_standalone_indent.obj')
    TargetAdd('p3dembedw.exe', input='plugin_standalone_dtoolutil_composite1.obj')
    TargetAdd('p3dembedw.exe', input='plugin_standalone_dtoolutil_composite2.obj')
    TargetAdd('p3dembedw.exe', input='plugin_standalone_prc_composite1.obj')
    TargetAdd('p3dembedw.exe', input='plugin_standalone_prc_composite2.obj')
    TargetAdd('p3dembedw.exe', input='plugin_standalone_dconfig_composite1.obj')
    TargetAdd('p3dembedw.exe', input='plugin_standalone_express_composite1.obj')
    TargetAdd('p3dembedw.exe', input='plugin_standalone_express_composite2.obj')
    TargetAdd('p3dembedw.exe', input='plugin_standalone_downloader_composite1.obj')
    TargetAdd('p3dembedw.exe', input='plugin_standalone_downloader_composite2.obj')
    TargetAdd('p3dembedw.exe', input='plugin_common.obj')
    TargetAdd('p3dembedw.exe', input='libp3tinyxml.ilb')
    TargetAdd('p3dembedw.exe', input='libp3d_plugin_static.ilb')
    TargetAdd('p3dembedw.exe', opts=['SUBSYSTEM:WINDOWS', 'NOICON', 'WINGDI', 'WINSOCK2', 'ZLIB', 'WINUSER', 'OPENSSL', 'WINOLE', 'MSIMG', 'WINCOMCTL', 'ADVAPI', 'WINSHELL'])

#
# DIRECTORY: pandatool/src/pandatoolbase/
#

if (PkgSkip("PANDATOOL")==0):
  OPTS=['DIR:pandatool/src/pandatoolbase']
  TargetAdd('p3pandatoolbase_composite1.obj', opts=OPTS, input='p3pandatoolbase_composite1.cxx')
  TargetAdd('libp3pandatoolbase.lib', input='p3pandatoolbase_composite1.obj')

#
# DIRECTORY: pandatool/src/converter/
#

if (PkgSkip("PANDATOOL")==0):
  OPTS=['DIR:pandatool/src/converter']
  TargetAdd('p3converter_somethingToEggConverter.obj', opts=OPTS, input='somethingToEggConverter.cxx')
  TargetAdd('p3converter_eggToSomethingConverter.obj', opts=OPTS, input='eggToSomethingConverter.cxx')
  TargetAdd('libp3converter.lib', input='p3converter_somethingToEggConverter.obj')
  TargetAdd('libp3converter.lib', input='p3converter_eggToSomethingConverter.obj')

#
# DIRECTORY: pandatool/src/progbase/
#

if (PkgSkip("PANDATOOL")==0):
  OPTS=['DIR:pandatool/src/progbase', 'ZLIB']
  TargetAdd('p3progbase_composite1.obj', opts=OPTS, input='p3progbase_composite1.cxx')
  TargetAdd('libp3progbase.lib', input='p3progbase_composite1.obj')

#
# DIRECTORY: pandatool/src/eggbase/
#

if (PkgSkip("PANDATOOL")==0):
  OPTS=['DIR:pandatool/src/eggbase']
  TargetAdd('p3eggbase_composite1.obj', opts=OPTS, input='p3eggbase_composite1.cxx')
  TargetAdd('libp3eggbase.lib', input='p3eggbase_composite1.obj')

#
# DIRECTORY: pandatool/src/bam/
#

if (PkgSkip("PANDATOOL")==0):
  OPTS=['DIR:pandatool/src/bam']
  TargetAdd('bam-info_bamInfo.obj', opts=OPTS, input='bamInfo.cxx')
  TargetAdd('bam-info.exe', input='bam-info_bamInfo.obj')
  TargetAdd('bam-info.exe', input='libp3progbase.lib')
  TargetAdd('bam-info.exe', input='libp3pandatoolbase.lib')
  TargetAdd('bam-info.exe', input='libpandaegg.dll')
  TargetAdd('bam-info.exe', input=COMMON_PANDA_LIBS_PYSTUB)
  TargetAdd('bam-info.exe', opts=['ADVAPI', 'FFTW'])

  TargetAdd('bam2egg_bamToEgg.obj', opts=OPTS, input='bamToEgg.cxx')
  TargetAdd('bam2egg.exe', input='bam2egg_bamToEgg.obj')
  TargetAdd('bam2egg.exe', input=COMMON_EGG2X_LIBS_PYSTUB)
  TargetAdd('bam2egg.exe', opts=['ADVAPI',  'FFTW'])

  TargetAdd('egg2bam_eggToBam.obj', opts=OPTS, input='eggToBam.cxx')
  TargetAdd('egg2bam.exe', input='egg2bam_eggToBam.obj')
  TargetAdd('egg2bam.exe', input=COMMON_EGG2X_LIBS_PYSTUB)
  TargetAdd('egg2bam.exe', opts=['ADVAPI',  'FFTW'])

#
# DIRECTORY: pandatool/src/cvscopy/
#

if (PkgSkip("PANDATOOL")==0):
  OPTS=['DIR:pandatool/src/cvscopy']
  TargetAdd('p3cvscopy_composite1.obj', opts=OPTS, input='p3cvscopy_composite1.cxx')
  TargetAdd('libp3cvscopy.lib', input='p3cvscopy_composite1.obj')

#
# DIRECTORY: pandatool/src/daeegg/
#
if (PkgSkip("PANDATOOL")==0 and PkgSkip("FCOLLADA")==0):
  OPTS=['DIR:pandatool/src/daeegg', 'FCOLLADA']
  TargetAdd('p3daeegg_composite1.obj', opts=OPTS, input='p3daeegg_composite1.cxx')
  TargetAdd('libp3daeegg.lib', input='p3daeegg_composite1.obj')
  TargetAdd('libp3daeegg.lib', opts=['FCOLLADA', 'CARBON'])

#
# DIRECTORY: pandatool/src/assimp
#
if (PkgSkip("PANDATOOL") == 0 and PkgSkip("ASSIMP")==0):
  OPTS=['DIR:pandatool/src/assimp', 'BUILDING:ASSIMP', 'ASSIMP', 'MODULE']
  TargetAdd('p3assimp_composite1.obj', opts=OPTS, input='p3assimp_composite1.cxx')
  TargetAdd('libp3assimp.dll', input='p3assimp_composite1.obj')
  TargetAdd('libp3assimp.dll', input=COMMON_PANDA_LIBS)
  TargetAdd('libp3assimp.dll', opts=OPTS)

#
# DIRECTORY: pandatool/src/daeprogs/
#
if (PkgSkip("PANDATOOL")==0 and PkgSkip("FCOLLADA")==0):
  OPTS=['DIR:pandatool/src/daeprogs', 'FCOLLADA']
  TargetAdd('dae2egg_daeToEgg.obj', opts=OPTS, input='daeToEgg.cxx')
  TargetAdd('dae2egg.exe', input='dae2egg_daeToEgg.obj')
  TargetAdd('dae2egg.exe', input='libp3daeegg.lib')
  TargetAdd('dae2egg.exe', input=COMMON_EGG2X_LIBS_PYSTUB)
  TargetAdd('dae2egg.exe', opts=['WINUSER', 'FCOLLADA', 'CARBON'])

#
# DIRECTORY: pandatool/src/dxf/
#

if (PkgSkip("PANDATOOL")==0):
  OPTS=['DIR:pandatool/src/dxf']
  TargetAdd('p3dxf_composite1.obj', opts=OPTS, input='p3dxf_composite1.cxx')
  TargetAdd('libp3dxf.lib', input='p3dxf_composite1.obj')

#
# DIRECTORY: pandatool/src/dxfegg/
#

if (PkgSkip("PANDATOOL")==0):
  OPTS=['DIR:pandatool/src/dxfegg']
  TargetAdd('p3dxfegg_dxfToEggConverter.obj', opts=OPTS, input='dxfToEggConverter.cxx')
  TargetAdd('p3dxfegg_dxfToEggLayer.obj', opts=OPTS, input='dxfToEggLayer.cxx')
  TargetAdd('libp3dxfegg.lib', input='p3dxfegg_dxfToEggConverter.obj')
  TargetAdd('libp3dxfegg.lib', input='p3dxfegg_dxfToEggLayer.obj')

#
# DIRECTORY: pandatool/src/dxfprogs/
#

if (PkgSkip("PANDATOOL")==0):
  OPTS=['DIR:pandatool/src/dxfprogs']
  TargetAdd('dxf-points_dxfPoints.obj', opts=OPTS, input='dxfPoints.cxx')
  TargetAdd('dxf-points.exe', input='dxf-points_dxfPoints.obj')
  TargetAdd('dxf-points.exe', input='libp3progbase.lib')
  TargetAdd('dxf-points.exe', input='libp3dxf.lib')
  TargetAdd('dxf-points.exe', input='libp3pandatoolbase.lib')
  TargetAdd('dxf-points.exe', input=COMMON_PANDA_LIBS_PYSTUB)
  TargetAdd('dxf-points.exe', opts=['ADVAPI',  'FFTW'])

  TargetAdd('dxf2egg_dxfToEgg.obj', opts=OPTS, input='dxfToEgg.cxx')
  TargetAdd('dxf2egg.exe', input='dxf2egg_dxfToEgg.obj')
  TargetAdd('dxf2egg.exe', input='libp3dxfegg.lib')
  TargetAdd('dxf2egg.exe', input='libp3dxf.lib')
  TargetAdd('dxf2egg.exe', input=COMMON_EGG2X_LIBS_PYSTUB)
  TargetAdd('dxf2egg.exe', opts=['ADVAPI',  'FFTW'])

  TargetAdd('egg2dxf_eggToDXF.obj', opts=OPTS, input='eggToDXF.cxx')
  TargetAdd('egg2dxf_eggToDXFLayer.obj', opts=OPTS, input='eggToDXFLayer.cxx')
  TargetAdd('egg2dxf.exe', input='egg2dxf_eggToDXF.obj')
  TargetAdd('egg2dxf.exe', input='egg2dxf_eggToDXFLayer.obj')
  TargetAdd('egg2dxf.exe', input='libp3dxf.lib')
  TargetAdd('egg2dxf.exe', input=COMMON_EGG2X_LIBS_PYSTUB)
  TargetAdd('egg2dxf.exe', opts=['ADVAPI',  'FFTW'])

#
# DIRECTORY: pandatool/src/objegg/
#

if (PkgSkip("PANDATOOL")==0):
  OPTS=['DIR:pandatool/src/objegg']
  TargetAdd('p3objegg_objToEggConverter.obj', opts=OPTS, input='objToEggConverter.cxx')
  TargetAdd('p3objegg_eggToObjConverter.obj', opts=OPTS, input='eggToObjConverter.cxx')
  TargetAdd('p3objegg_config_objegg.obj', opts=OPTS, input='config_objegg.cxx')
  TargetAdd('libp3objegg.lib', input='p3objegg_objToEggConverter.obj')
  TargetAdd('libp3objegg.lib', input='p3objegg_eggToObjConverter.obj')
  TargetAdd('libp3objegg.lib', input='p3objegg_config_objegg.obj')

#
# DIRECTORY: pandatool/src/objprogs/
#

if (PkgSkip("PANDATOOL")==0):
  OPTS=['DIR:pandatool/src/objprogs']
  TargetAdd('obj2egg_objToEgg.obj', opts=OPTS, input='objToEgg.cxx')
  TargetAdd('obj2egg.exe', input='obj2egg_objToEgg.obj')
  TargetAdd('obj2egg.exe', input='libp3objegg.lib')
  TargetAdd('obj2egg.exe', input=COMMON_EGG2X_LIBS_PYSTUB)

  TargetAdd('egg2obj_eggToObj.obj', opts=OPTS, input='eggToObj.cxx')
  TargetAdd('egg2obj.exe', input='egg2obj_eggToObj.obj')
  TargetAdd('egg2obj.exe', input='libp3objegg.lib')
  TargetAdd('egg2obj.exe', input=COMMON_EGG2X_LIBS_PYSTUB)

#
# DIRECTORY: pandatool/src/palettizer/
#

if (PkgSkip("PANDATOOL")==0):
  OPTS=['DIR:pandatool/src/palettizer']
  TargetAdd('p3palettizer_composite1.obj', opts=OPTS, input='p3palettizer_composite1.cxx')
  TargetAdd('libp3palettizer.lib', input='p3palettizer_composite1.obj')

#
# DIRECTORY: pandatool/src/egg-mkfont/
#

if (PkgSkip("FREETYPE")==0) and (PkgSkip("PANDATOOL")==0):
  OPTS=['DIR:pandatool/src/egg-mkfont', 'DIR:pandatool/src/palettizer', 'FREETYPE']
  TargetAdd('egg-mkfont_eggMakeFont.obj', opts=OPTS, input='eggMakeFont.cxx')
  TargetAdd('egg-mkfont_rangeDescription.obj', opts=OPTS, input='rangeDescription.cxx')
  TargetAdd('egg-mkfont_rangeIterator.obj', opts=OPTS, input='rangeIterator.cxx')
  TargetAdd('egg-mkfont.exe', input='egg-mkfont_eggMakeFont.obj')
  TargetAdd('egg-mkfont.exe', input='egg-mkfont_rangeDescription.obj')
  TargetAdd('egg-mkfont.exe', input='egg-mkfont_rangeIterator.obj')
  TargetAdd('egg-mkfont.exe', input='libp3palettizer.lib')
  TargetAdd('egg-mkfont.exe', input=COMMON_EGG2X_LIBS_PYSTUB)
  TargetAdd('egg-mkfont.exe', opts=['ADVAPI', 'FREETYPE'])

#
# DIRECTORY: pandatool/src/eggcharbase/
#

if (PkgSkip("PANDATOOL")==0):
  OPTS=['DIR:pandatool/src/eggcharbase', 'ZLIB']
  TargetAdd('p3eggcharbase_composite1.obj', opts=OPTS, input='p3eggcharbase_composite1.cxx')
  TargetAdd('libp3eggcharbase.lib', input='p3eggcharbase_composite1.obj')

#
# DIRECTORY: pandatool/src/egg-optchar/
#

if (PkgSkip("PANDATOOL")==0):
  OPTS=['DIR:pandatool/src/egg-optchar']
  TargetAdd('egg-optchar_config_egg_optchar.obj', opts=OPTS, input='config_egg_optchar.cxx')
  TargetAdd('egg-optchar_eggOptchar.obj', opts=OPTS, input='eggOptchar.cxx')
  TargetAdd('egg-optchar_eggOptcharUserData.obj', opts=OPTS, input='eggOptcharUserData.cxx')
  TargetAdd('egg-optchar_vertexMembership.obj', opts=OPTS, input='vertexMembership.cxx')
  TargetAdd('egg-optchar.exe', input='egg-optchar_config_egg_optchar.obj')
  TargetAdd('egg-optchar.exe', input='egg-optchar_eggOptchar.obj')
  TargetAdd('egg-optchar.exe', input='egg-optchar_eggOptcharUserData.obj')
  TargetAdd('egg-optchar.exe', input='egg-optchar_vertexMembership.obj')
  TargetAdd('egg-optchar.exe', input='libp3eggcharbase.lib')
  TargetAdd('egg-optchar.exe', input=COMMON_EGG2X_LIBS_PYSTUB)
  TargetAdd('egg-optchar.exe', opts=['ADVAPI', 'FREETYPE'])

#
# DIRECTORY: pandatool/src/egg-palettize/
#

if (PkgSkip("PANDATOOL")==0):
  OPTS=['DIR:pandatool/src/egg-palettize', 'DIR:pandatool/src/palettizer']
  TargetAdd('egg-palettize_eggPalettize.obj', opts=OPTS, input='eggPalettize.cxx')
  TargetAdd('egg-palettize.exe', input='egg-palettize_eggPalettize.obj')
  TargetAdd('egg-palettize.exe', input='libp3palettizer.lib')
  TargetAdd('egg-palettize.exe', input=COMMON_EGG2X_LIBS_PYSTUB)
  TargetAdd('egg-palettize.exe', opts=['ADVAPI'])

#
# DIRECTORY: pandatool/src/egg-qtess/
#

if (PkgSkip("PANDATOOL")==0):
  OPTS=['DIR:pandatool/src/egg-qtess']
  TargetAdd('egg-qtess_composite1.obj', opts=OPTS, input='egg-qtess_composite1.cxx')
  TargetAdd('egg-qtess.exe', input='egg-qtess_composite1.obj')
  TargetAdd('egg-qtess.exe', input='libp3eggbase.lib')
  TargetAdd('egg-qtess.exe', input='libp3progbase.lib')
  TargetAdd('egg-qtess.exe', input='libp3converter.lib')
  TargetAdd('egg-qtess.exe', input=COMMON_EGG2X_LIBS_PYSTUB)
  TargetAdd('egg-qtess.exe', opts=['ADVAPI'])

#
# DIRECTORY: pandatool/src/eggprogs/
#

if (PkgSkip("PANDATOOL")==0):
  OPTS=['DIR:pandatool/src/eggprogs']
  TargetAdd('egg-crop_eggCrop.obj', opts=OPTS, input='eggCrop.cxx')
  TargetAdd('egg-crop.exe', input='egg-crop_eggCrop.obj')
  TargetAdd('egg-crop.exe', input=COMMON_EGG2X_LIBS_PYSTUB)
  TargetAdd('egg-crop.exe', opts=['ADVAPI'])

  TargetAdd('egg-make-tube_eggMakeTube.obj', opts=OPTS, input='eggMakeTube.cxx')
  TargetAdd('egg-make-tube.exe', input='egg-make-tube_eggMakeTube.obj')
  TargetAdd('egg-make-tube.exe', input=COMMON_EGG2X_LIBS_PYSTUB)
  TargetAdd('egg-make-tube.exe', opts=['ADVAPI'])

  TargetAdd('egg-texture-cards_eggTextureCards.obj', opts=OPTS, input='eggTextureCards.cxx')
  TargetAdd('egg-texture-cards.exe', input='egg-texture-cards_eggTextureCards.obj')
  TargetAdd('egg-texture-cards.exe', input=COMMON_EGG2X_LIBS_PYSTUB)
  TargetAdd('egg-texture-cards.exe', opts=['ADVAPI'])

  TargetAdd('egg-topstrip_eggTopstrip.obj', opts=OPTS, input='eggTopstrip.cxx')
  TargetAdd('egg-topstrip.exe', input='egg-topstrip_eggTopstrip.obj')
  TargetAdd('egg-topstrip.exe', input='libp3eggcharbase.lib')
  TargetAdd('egg-topstrip.exe', input=COMMON_EGG2X_LIBS_PYSTUB)
  TargetAdd('egg-topstrip.exe', opts=['ADVAPI'])

  TargetAdd('egg-trans_eggTrans.obj', opts=OPTS, input='eggTrans.cxx')
  TargetAdd('egg-trans.exe', input='egg-trans_eggTrans.obj')
  TargetAdd('egg-trans.exe', input=COMMON_EGG2X_LIBS_PYSTUB)
  TargetAdd('egg-trans.exe', opts=['ADVAPI'])

  TargetAdd('egg2c_eggToC.obj', opts=OPTS, input='eggToC.cxx')
  TargetAdd('egg2c.exe', input='egg2c_eggToC.obj')
  TargetAdd('egg2c.exe', input=COMMON_EGG2X_LIBS_PYSTUB)
  TargetAdd('egg2c.exe', opts=['ADVAPI'])

  TargetAdd('egg-rename_eggRename.obj', opts=OPTS, input='eggRename.cxx')
  TargetAdd('egg-rename.exe', input='egg-rename_eggRename.obj')
  TargetAdd('egg-rename.exe', input=COMMON_EGG2X_LIBS_PYSTUB)
  TargetAdd('egg-rename.exe', opts=['ADVAPI'])

  TargetAdd('egg-retarget-anim_eggRetargetAnim.obj', opts=OPTS, input='eggRetargetAnim.cxx')
  TargetAdd('egg-retarget-anim.exe', input='egg-retarget-anim_eggRetargetAnim.obj')
  TargetAdd('egg-retarget-anim.exe', input='libp3eggcharbase.lib')
  TargetAdd('egg-retarget-anim.exe', input=COMMON_EGG2X_LIBS_PYSTUB)
  TargetAdd('egg-retarget-anim.exe', opts=['ADVAPI'])

  TargetAdd('egg-list-textures_eggListTextures.obj', opts=OPTS, input='eggListTextures.cxx')
  TargetAdd('egg-list-textures.exe', input='egg-list-textures_eggListTextures.obj')
  TargetAdd('egg-list-textures.exe', input=COMMON_EGG2X_LIBS_PYSTUB)
  TargetAdd('egg-list-textures.exe', opts=['ADVAPI'])

#
# DIRECTORY: pandatool/src/flt/
#

if (PkgSkip("PANDATOOL")==0):
  OPTS=['DIR:pandatool/src/flt', 'ZLIB']
  TargetAdd('p3flt_composite1.obj', opts=OPTS, input='p3flt_composite1.cxx')
  TargetAdd('libp3flt.lib', input=['p3flt_composite1.obj'])

#
# DIRECTORY: pandatool/src/fltegg/
#

if (PkgSkip("PANDATOOL")==0):
  OPTS=['DIR:pandatool/src/fltegg']
  TargetAdd('p3fltegg_fltToEggConverter.obj', opts=OPTS, input='fltToEggConverter.cxx')
  TargetAdd('p3fltegg_fltToEggLevelState.obj', opts=OPTS, input='fltToEggLevelState.cxx')
  TargetAdd('libp3fltegg.lib', input=['p3fltegg_fltToEggConverter.obj', 'p3fltegg_fltToEggLevelState.obj'])

#
# DIRECTORY: pandatool/src/fltprogs/
#

if (PkgSkip("PANDATOOL")==0):
  OPTS=['DIR:pandatool/src/fltprogs', 'DIR:pandatool/src/flt', 'DIR:pandatool/src/cvscopy']
  TargetAdd('egg2flt_eggToFlt.obj', opts=OPTS, input='eggToFlt.cxx')
  TargetAdd('egg2flt.exe', input='egg2flt_eggToFlt.obj')
  TargetAdd('egg2flt.exe', input='libp3flt.lib')
  TargetAdd('egg2flt.exe', input=COMMON_EGG2X_LIBS_PYSTUB)
  TargetAdd('egg2flt.exe', opts=['ADVAPI'])

  TargetAdd('flt-info_fltInfo.obj', opts=OPTS, input='fltInfo.cxx')
  TargetAdd('flt-info.exe', input='flt-info_fltInfo.obj')
  TargetAdd('flt-info.exe', input='libp3flt.lib')
  TargetAdd('flt-info.exe', input=COMMON_EGG2X_LIBS_PYSTUB)
  TargetAdd('flt-info.exe', opts=['ADVAPI'])

  TargetAdd('flt-trans_fltTrans.obj', opts=OPTS, input='fltTrans.cxx')
  TargetAdd('flt-trans.exe', input='flt-trans_fltTrans.obj')
  TargetAdd('flt-trans.exe', input='libp3flt.lib')
  TargetAdd('flt-trans.exe', input=COMMON_EGG2X_LIBS_PYSTUB)
  TargetAdd('flt-trans.exe', opts=['ADVAPI'])

  TargetAdd('flt2egg_fltToEgg.obj', opts=OPTS, input='fltToEgg.cxx')
  TargetAdd('flt2egg.exe', input='flt2egg_fltToEgg.obj')
  TargetAdd('flt2egg.exe', input='libp3flt.lib')
  TargetAdd('flt2egg.exe', input='libp3fltegg.lib')
  TargetAdd('flt2egg.exe', input=COMMON_EGG2X_LIBS_PYSTUB)
  TargetAdd('flt2egg.exe', opts=['ADVAPI'])

  TargetAdd('fltcopy_fltCopy.obj', opts=OPTS, input='fltCopy.cxx')
  TargetAdd('fltcopy.exe', input='fltcopy_fltCopy.obj')
  TargetAdd('fltcopy.exe', input='libp3cvscopy.lib')
  TargetAdd('fltcopy.exe', input='libp3flt.lib')
  TargetAdd('fltcopy.exe', input=COMMON_EGG2X_LIBS_PYSTUB)
  TargetAdd('fltcopy.exe', opts=['ADVAPI'])


#
# DIRECTORY: pandatool/src/imagebase/
#

if (PkgSkip("PANDATOOL")==0):
  OPTS=['DIR:pandatool/src/imagebase']
  TargetAdd('p3imagebase_composite1.obj', opts=OPTS, input='p3imagebase_composite1.cxx')
  TargetAdd('libp3imagebase.lib', input='p3imagebase_composite1.obj')

#
# DIRECTORY: pandatool/src/imageprogs/
#

if (PkgSkip("PANDATOOL")==0):
  OPTS=['DIR:pandatool/src/imageprogs']
  TargetAdd('image-info_imageInfo.obj', opts=OPTS, input='imageInfo.cxx')
  TargetAdd('image-info.exe', input='image-info_imageInfo.obj')
  TargetAdd('image-info.exe', input='libp3imagebase.lib')
  TargetAdd('image-info.exe', input='libp3progbase.lib')
  TargetAdd('image-info.exe', input='libp3pandatoolbase.lib')
  TargetAdd('image-info.exe', input='libpandaegg.dll')
  TargetAdd('image-info.exe', input=COMMON_PANDA_LIBS)
  TargetAdd('image-info.exe', input='libp3pystub.lib')
  TargetAdd('image-info.exe', opts=['ADVAPI'])

  TargetAdd('image-resize_imageResize.obj', opts=OPTS, input='imageResize.cxx')
  TargetAdd('image-resize.exe', input='image-resize_imageResize.obj')
  TargetAdd('image-resize.exe', input='libp3imagebase.lib')
  TargetAdd('image-resize.exe', input='libp3progbase.lib')
  TargetAdd('image-resize.exe', input='libp3pandatoolbase.lib')
  TargetAdd('image-resize.exe', input='libpandaegg.dll')
  TargetAdd('image-resize.exe', input=COMMON_PANDA_LIBS)
  TargetAdd('image-resize.exe', input='libp3pystub.lib')
  TargetAdd('image-resize.exe', opts=['ADVAPI'])

  TargetAdd('image-trans_imageTrans.obj', opts=OPTS, input='imageTrans.cxx')
  TargetAdd('image-trans.exe', input='image-trans_imageTrans.obj')
  TargetAdd('image-trans.exe', input='libp3imagebase.lib')
  TargetAdd('image-trans.exe', input='libp3progbase.lib')
  TargetAdd('image-trans.exe', input='libp3pandatoolbase.lib')
  TargetAdd('image-trans.exe', input='libpandaegg.dll')
  TargetAdd('image-trans.exe', input=COMMON_PANDA_LIBS)
  TargetAdd('image-trans.exe', input='libp3pystub.lib')
  TargetAdd('image-trans.exe', opts=['ADVAPI'])

#
# DIRECTORY: pandatool/src/pfmprogs/
#

if (PkgSkip("PANDATOOL")==0):
  OPTS=['DIR:pandatool/src/pfmprogs']
  TargetAdd('pfm-trans_pfmTrans.obj', opts=OPTS, input='pfmTrans.cxx')
  TargetAdd('pfm-trans.exe', input='pfm-trans_pfmTrans.obj')
  TargetAdd('pfm-trans.exe', input='libp3progbase.lib')
  TargetAdd('pfm-trans.exe', input='libp3pandatoolbase.lib')
  TargetAdd('pfm-trans.exe', input=COMMON_PANDA_LIBS)
  TargetAdd('pfm-trans.exe', input='libp3pystub.lib')
  TargetAdd('pfm-trans.exe', opts=['ADVAPI'])

  TargetAdd('pfm-bba_pfmBba.obj', opts=OPTS, input='pfmBba.cxx')
  TargetAdd('pfm-bba_config_pfm.obj', opts=OPTS, input='config_pfm.cxx')
  TargetAdd('pfm-bba.exe', input='pfm-bba_pfmBba.obj')
  TargetAdd('pfm-bba.exe', input='pfm-bba_config_pfm.obj')
  TargetAdd('pfm-bba.exe', input='libp3progbase.lib')
  TargetAdd('pfm-bba.exe', input='libp3pandatoolbase.lib')
  TargetAdd('pfm-bba.exe', input=COMMON_PANDA_LIBS)
  TargetAdd('pfm-bba.exe', input='libp3pystub.lib')
  TargetAdd('pfm-bba.exe', opts=['ADVAPI'])

#
# DIRECTORY: pandatool/src/lwo/
#

if (PkgSkip("PANDATOOL")==0):
  OPTS=['DIR:pandatool/src/lwo']
  TargetAdd('p3lwo_composite1.obj', opts=OPTS, input='p3lwo_composite1.cxx')
  TargetAdd('libp3lwo.lib', input='p3lwo_composite1.obj')

#
# DIRECTORY: pandatool/src/lwoegg/
#

if (PkgSkip("PANDATOOL")==0):
  OPTS=['DIR:pandatool/src/lwoegg']
  TargetAdd('p3lwoegg_composite1.obj', opts=OPTS, input='p3lwoegg_composite1.cxx')
  TargetAdd('libp3lwoegg.lib', input='p3lwoegg_composite1.obj')

#
# DIRECTORY: pandatool/src/lwoprogs/
#

if (PkgSkip("PANDATOOL")==0):
  OPTS=['DIR:pandatool/src/lwoprogs', 'DIR:pandatool/src/lwo']
  TargetAdd('lwo-scan_lwoScan.obj', opts=OPTS, input='lwoScan.cxx')
  TargetAdd('lwo-scan.exe', input='lwo-scan_lwoScan.obj')
  TargetAdd('lwo-scan.exe', input='libp3lwo.lib')
  TargetAdd('lwo-scan.exe', input='libp3progbase.lib')
  TargetAdd('lwo-scan.exe', input='libp3pandatoolbase.lib')
  TargetAdd('lwo-scan.exe', input='libpandaegg.dll')
  TargetAdd('lwo-scan.exe', input=COMMON_PANDA_LIBS)
  TargetAdd('lwo-scan.exe', input='libp3pystub.lib')
  TargetAdd('lwo-scan.exe', opts=['ADVAPI'])

  TargetAdd('lwo2egg_lwoToEgg.obj', opts=OPTS, input='lwoToEgg.cxx')
  TargetAdd('lwo2egg.exe', input='lwo2egg_lwoToEgg.obj')
  TargetAdd('lwo2egg.exe', input='libp3lwo.lib')
  TargetAdd('lwo2egg.exe', input='libp3lwoegg.lib')
  TargetAdd('lwo2egg.exe', input=COMMON_EGG2X_LIBS_PYSTUB)
  TargetAdd('lwo2egg.exe', opts=['ADVAPI'])

#
# DIRECTORY: pandatool/src/maya/
#

for VER in MAYAVERSIONS:
  VNUM=VER[4:]
  if (PkgSkip(VER)==0) and (PkgSkip("PANDATOOL")==0):
    OPTS=['DIR:pandatool/src/maya', VER]
    TargetAdd('maya'+VNUM+'_composite1.obj', opts=OPTS, input='p3maya_composite1.cxx')
    TargetAdd('libmaya'+VNUM+'.lib', input='maya'+VNUM+'_composite1.obj')

#
# DIRECTORY: pandatool/src/mayaegg/
#

for VER in MAYAVERSIONS:
  VNUM=VER[4:]
  if (PkgSkip(VER)==0) and (PkgSkip("PANDATOOL")==0):
    OPTS=['DIR:pandatool/src/mayaegg', 'DIR:pandatool/src/maya', VER]
    TargetAdd('mayaegg'+VNUM+'_loader.obj', opts=OPTS, input='mayaEggLoader.cxx')
    TargetAdd('mayaegg'+VNUM+'_composite1.obj', opts=OPTS, input='p3mayaegg_composite1.cxx')
    TargetAdd('libmayaegg'+VNUM+'.lib', input='mayaegg'+VNUM+'_loader.obj')
    TargetAdd('libmayaegg'+VNUM+'.lib', input='mayaegg'+VNUM+'_composite1.obj')

#
# DIRECTORY: pandatool/src/maxegg/
#

for VER in MAXVERSIONS:
  VNUM=VER[3:]
  if (PkgSkip(VER)==0) and (PkgSkip("PANDATOOL")==0):
    OPTS=['DIR:pandatool/src/maxegg', VER,  "WINCOMCTL", "WINCOMDLG", "WINUSER", "MSFORSCOPE", "RTTI"]
    TargetAdd('maxEgg'+VNUM+'.res', opts=OPTS, input='maxEgg.rc')
    TargetAdd('maxegg'+VNUM+'_loader.obj', opts=OPTS, input='maxEggLoader.cxx')
    TargetAdd('maxegg'+VNUM+'_composite1.obj', opts=OPTS, input='p3maxegg_composite1.cxx')
    TargetAdd('maxegg'+VNUM+'.dlo', input='maxegg'+VNUM+'_composite1.obj')
    TargetAdd('maxegg'+VNUM+'.dlo', input='maxEgg'+VNUM+'.res')
    TargetAdd('maxegg'+VNUM+'.dlo', input='maxEgg.def', ipath=OPTS)
    TargetAdd('maxegg'+VNUM+'.dlo', input=COMMON_EGG2X_LIBS_PYSTUB)
    TargetAdd('maxegg'+VNUM+'.dlo', opts=OPTS)

#
# DIRECTORY: pandatool/src/maxprogs/
#

for VER in MAXVERSIONS:
  VNUM=VER[3:]
  if (PkgSkip(VER)==0) and (PkgSkip("PANDATOOL")==0):
    OPTS=['DIR:pandatool/src/maxprogs', VER,  "WINCOMCTL", "WINCOMDLG", "WINUSER", "MSFORSCOPE", "RTTI"]
    TargetAdd('maxImportRes.res', opts=OPTS, input='maxImportRes.rc')
    TargetAdd('maxprogs'+VNUM+'_maxeggimport.obj', opts=OPTS, input='maxEggImport.cxx')
    TargetAdd('maxeggimport'+VNUM+'.dle', input='maxegg'+VNUM+'_loader.obj')
    TargetAdd('maxeggimport'+VNUM+'.dle', input='maxprogs'+VNUM+'_maxeggimport.obj')
    TargetAdd('maxeggimport'+VNUM+'.dle', input='libpandaegg.dll')
    TargetAdd('maxeggimport'+VNUM+'.dle', input='libpanda.dll')
    TargetAdd('maxeggimport'+VNUM+'.dle', input='libpandaexpress.dll')
    TargetAdd('maxeggimport'+VNUM+'.dle', input='maxImportRes.res')
    TargetAdd('maxeggimport'+VNUM+'.dle', input='maxEggImport.def', ipath=OPTS)
    TargetAdd('maxeggimport'+VNUM+'.dle', input=COMMON_DTOOL_LIBS)
    TargetAdd('maxeggimport'+VNUM+'.dle', opts=OPTS)

#
# DIRECTORY: pandatool/src/vrml/
#

if (PkgSkip("PANDATOOL")==0):
  OPTS=['DIR:pandatool/src/vrml', 'ZLIB', 'BISONPREFIX_vrmlyy']
  CreateFile(GetOutputDir()+"/include/vrmlParser.h")
  TargetAdd('p3vrml_vrmlParser.obj', opts=OPTS, input='vrmlParser.yxx')
  TargetAdd('vrmlParser.h', input='p3vrml_vrmlParser.obj', opts=['DEPENDENCYONLY'])
  TargetAdd('p3vrml_vrmlLexer.obj', opts=OPTS, input='vrmlLexer.lxx')
  TargetAdd('p3vrml_parse_vrml.obj', opts=OPTS, input='parse_vrml.cxx')
  TargetAdd('p3vrml_standard_nodes.obj', opts=OPTS, input='standard_nodes.cxx')
  TargetAdd('p3vrml_vrmlNode.obj', opts=OPTS, input='vrmlNode.cxx')
  TargetAdd('p3vrml_vrmlNodeType.obj', opts=OPTS, input='vrmlNodeType.cxx')
  TargetAdd('libp3vrml.lib', input='p3vrml_parse_vrml.obj')
  TargetAdd('libp3vrml.lib', input='p3vrml_standard_nodes.obj')
  TargetAdd('libp3vrml.lib', input='p3vrml_vrmlNode.obj')
  TargetAdd('libp3vrml.lib', input='p3vrml_vrmlNodeType.obj')
  TargetAdd('libp3vrml.lib', input='p3vrml_vrmlParser.obj')
  TargetAdd('libp3vrml.lib', input='p3vrml_vrmlLexer.obj')

#
# DIRECTORY: pandatool/src/vrmlegg/
#

if (PkgSkip("PANDATOOL")==0):
  OPTS=['DIR:pandatool/src/vrmlegg', 'DIR:pandatool/src/vrml']
  TargetAdd('p3vrmlegg_indexedFaceSet.obj', opts=OPTS, input='indexedFaceSet.cxx')
  TargetAdd('p3vrmlegg_vrmlAppearance.obj', opts=OPTS, input='vrmlAppearance.cxx')
  TargetAdd('p3vrmlegg_vrmlToEggConverter.obj', opts=OPTS, input='vrmlToEggConverter.cxx')
  TargetAdd('libp3vrmlegg.lib', input='p3vrmlegg_indexedFaceSet.obj')
  TargetAdd('libp3vrmlegg.lib', input='p3vrmlegg_vrmlAppearance.obj')
  TargetAdd('libp3vrmlegg.lib', input='p3vrmlegg_vrmlToEggConverter.obj')

#
# DIRECTORY: pandatool/src/xfile/
#

if (PkgSkip("PANDATOOL")==0):
    OPTS=['DIR:pandatool/src/xfile', 'ZLIB', 'BISONPREFIX_xyy', 'FLEXDASHI']
    CreateFile(GetOutputDir()+"/include/xParser.h")
    TargetAdd('p3xfile_xParser.obj', opts=OPTS, input='xParser.yxx')
    TargetAdd('xParser.h', input='p3xfile_xParser.obj', opts=['DEPENDENCYONLY'])
    TargetAdd('p3xfile_xLexer.obj', opts=OPTS, input='xLexer.lxx')
    TargetAdd('p3xfile_composite1.obj', opts=OPTS, input='p3xfile_composite1.cxx')
    TargetAdd('libp3xfile.lib', input='p3xfile_composite1.obj')
    TargetAdd('libp3xfile.lib', input='p3xfile_xParser.obj')
    TargetAdd('libp3xfile.lib', input='p3xfile_xLexer.obj')

#
# DIRECTORY: pandatool/src/xfileegg/
#

if (PkgSkip("PANDATOOL")==0):
    OPTS=['DIR:pandatool/src/xfileegg', 'DIR:pandatool/src/xfile']
    TargetAdd('p3xfileegg_composite1.obj', opts=OPTS, input='p3xfileegg_composite1.cxx')
    TargetAdd('libp3xfileegg.lib', input='p3xfileegg_composite1.obj')

#
# DIRECTORY: pandatool/src/ptloader/
#

if (PkgSkip("PANDATOOL")==0):
    OPTS=['DIR:pandatool/src/ptloader', 'DIR:pandatool/src/flt', 'DIR:pandatool/src/lwo', 'DIR:pandatool/src/xfile', 'DIR:pandatool/src/xfileegg', 'DIR:pandatool/src/daeegg', 'BUILDING:PTLOADER', 'FCOLLADA']
    TargetAdd('p3ptloader_config_ptloader.obj', opts=OPTS, input='config_ptloader.cxx')
    TargetAdd('p3ptloader_loaderFileTypePandatool.obj', opts=OPTS, input='loaderFileTypePandatool.cxx')
    TargetAdd('libp3ptloader.dll', input='p3ptloader_config_ptloader.obj')
    TargetAdd('libp3ptloader.dll', input='p3ptloader_loaderFileTypePandatool.obj')
    TargetAdd('libp3ptloader.dll', input='libp3fltegg.lib')
    TargetAdd('libp3ptloader.dll', input='libp3flt.lib')
    TargetAdd('libp3ptloader.dll', input='libp3lwoegg.lib')
    TargetAdd('libp3ptloader.dll', input='libp3lwo.lib')
    TargetAdd('libp3ptloader.dll', input='libp3dxfegg.lib')
    TargetAdd('libp3ptloader.dll', input='libp3dxf.lib')
    TargetAdd('libp3ptloader.dll', input='libp3objegg.lib')
    TargetAdd('libp3ptloader.dll', input='libp3vrmlegg.lib')
    TargetAdd('libp3ptloader.dll', input='libp3vrml.lib')
    TargetAdd('libp3ptloader.dll', input='libp3xfileegg.lib')
    TargetAdd('libp3ptloader.dll', input='libp3xfile.lib')
    if (PkgSkip("FCOLLADA")==0): TargetAdd('libp3ptloader.dll', input='libp3daeegg.lib')
    TargetAdd('libp3ptloader.dll', input='libp3eggbase.lib')
    TargetAdd('libp3ptloader.dll', input='libp3progbase.lib')
    TargetAdd('libp3ptloader.dll', input='libp3converter.lib')
    TargetAdd('libp3ptloader.dll', input='libp3pandatoolbase.lib')
    TargetAdd('libp3ptloader.dll', input='libpandaegg.dll')
    TargetAdd('libp3ptloader.dll', input=COMMON_PANDA_LIBS)
    TargetAdd('libp3ptloader.dll', opts=['MODULE', 'ADVAPI', 'FCOLLADA', 'WINUSER'])

#
# DIRECTORY: pandatool/src/miscprogs/
#

# This is a bit of an esoteric tool, and it causes issues because
# it conflicts with tools of the same name in different packages.
#if (PkgSkip("PANDATOOL")==0):
#    OPTS=['DIR:pandatool/src/miscprogs']
#    TargetAdd('bin2c_binToC.obj', opts=OPTS, input='binToC.cxx')
#    TargetAdd('bin2c.exe', input='bin2c_binToC.obj')
#    TargetAdd('bin2c.exe', input='libp3progbase.lib')
#    TargetAdd('bin2c.exe', input='libp3pandatoolbase.lib')
#    TargetAdd('bin2c.exe', input=COMMON_PANDA_LIBS)
#    TargetAdd('bin2c.exe', input='libp3pystub.lib')
#    TargetAdd('bin2c.exe', opts=['ADVAPI'])

#
# DIRECTORY: pandatool/src/pstatserver/
#

if (PkgSkip("PANDATOOL")==0):
    OPTS=['DIR:pandatool/src/pstatserver']
    TargetAdd('p3pstatserver_composite1.obj', opts=OPTS, input='p3pstatserver_composite1.cxx')
    TargetAdd('libp3pstatserver.lib', input='p3pstatserver_composite1.obj')

#
# DIRECTORY: pandatool/src/softprogs/
#

if (PkgSkip("PANDATOOL")==0):
    OPTS=['DIR:pandatool/src/softprogs', 'OPENSSL']
    TargetAdd('softcvs_softCVS.obj', opts=OPTS, input='softCVS.cxx')
    TargetAdd('softcvs_softFilename.obj', opts=OPTS, input='softFilename.cxx')
    TargetAdd('softcvs.exe', input='softcvs_softCVS.obj')
    TargetAdd('softcvs.exe', input='softcvs_softFilename.obj')
    TargetAdd('softcvs.exe', input='libp3progbase.lib')
    TargetAdd('softcvs.exe', input='libp3pandatoolbase.lib')
    TargetAdd('softcvs.exe', input='libpandaegg.dll')
    TargetAdd('softcvs.exe', input=COMMON_PANDA_LIBS)
    TargetAdd('softcvs.exe', input='libp3pystub.lib')
    TargetAdd('softcvs.exe', opts=['ADVAPI'])

#
# DIRECTORY: pandatool/src/text-stats/
#

if (PkgSkip("PANDATOOL")==0):
    OPTS=['DIR:pandatool/src/text-stats']
    TargetAdd('text-stats_textMonitor.obj', opts=OPTS, input='textMonitor.cxx')
    TargetAdd('text-stats_textStats.obj', opts=OPTS, input='textStats.cxx')
    TargetAdd('text-stats.exe', input='text-stats_textMonitor.obj')
    TargetAdd('text-stats.exe', input='text-stats_textStats.obj')
    TargetAdd('text-stats.exe', input='libp3progbase.lib')
    TargetAdd('text-stats.exe', input='libp3pstatserver.lib')
    TargetAdd('text-stats.exe', input='libp3pandatoolbase.lib')
    TargetAdd('text-stats.exe', input='libpandaegg.dll')
    TargetAdd('text-stats.exe', input=COMMON_PANDA_LIBS)
    TargetAdd('text-stats.exe', input='libp3pystub.lib')
    TargetAdd('text-stats.exe', opts=['ADVAPI'])

#
# DIRECTORY: pandatool/src/vrmlprogs/
#

if (PkgSkip("PANDATOOL")==0):
    OPTS=['DIR:pandatool/src/vrmlprogs', 'DIR:pandatool/src/vrml', 'DIR:pandatool/src/vrmlegg']
    TargetAdd('vrml-trans_vrmlTrans.obj', opts=OPTS, input='vrmlTrans.cxx')
    TargetAdd('vrml-trans.exe', input='vrml-trans_vrmlTrans.obj')
    TargetAdd('vrml-trans.exe', input='libp3vrml.lib')
    TargetAdd('vrml-trans.exe', input='libp3progbase.lib')
    TargetAdd('vrml-trans.exe', input='libp3pandatoolbase.lib')
    TargetAdd('vrml-trans.exe', input=COMMON_PANDA_LIBS)
    TargetAdd('vrml-trans.exe', input='libp3pystub.lib')
    TargetAdd('vrml-trans.exe', opts=['ADVAPI'])

    TargetAdd('vrml2egg_vrmlToEgg.obj', opts=OPTS, input='vrmlToEgg.cxx')
    TargetAdd('vrml2egg.exe', input='vrml2egg_vrmlToEgg.obj')
    TargetAdd('vrml2egg.exe', input='libp3vrmlegg.lib')
    TargetAdd('vrml2egg.exe', input='libp3vrml.lib')
    TargetAdd('vrml2egg.exe', input=COMMON_EGG2X_LIBS_PYSTUB)
    TargetAdd('vrml2egg.exe', opts=['ADVAPI'])

#
# DIRECTORY: pandatool/src/win-stats/
# DIRECTORY: pandatool/src/gtk-stats/
#

if (PkgSkip("PANDATOOL")==0 and (GetTarget() == 'windows' or PkgSkip("GTK2")==0)):
    if GetTarget() == 'windows':
      OPTS=['DIR:pandatool/src/win-stats']
      TargetAdd('pstats_composite1.obj', opts=OPTS, input='winstats_composite1.cxx')
    else:
      OPTS=['DIR:pandatool/src/gtk-stats', 'GTK2']
      TargetAdd('pstats_composite1.obj', opts=OPTS, input='gtkstats_composite1.cxx')
    TargetAdd('pstats.exe', input='pstats_composite1.obj')
    TargetAdd('pstats.exe', input='libp3pstatserver.lib')
    TargetAdd('pstats.exe', input='libp3progbase.lib')
    TargetAdd('pstats.exe', input='libp3pandatoolbase.lib')
    TargetAdd('pstats.exe', input=COMMON_PANDA_LIBS)
    TargetAdd('pstats.exe', input='libp3pystub.lib')
    TargetAdd('pstats.exe', opts=['SUBSYSTEM:WINDOWS', 'WINSOCK', 'WINIMM', 'WINGDI', 'WINKERNEL', 'WINOLDNAMES', 'WINUSER', 'WINMM', 'GTK2'])

#
# DIRECTORY: pandatool/src/xfileprogs/
#

if (PkgSkip("PANDATOOL")==0):
    OPTS=['DIR:pandatool/src/xfileprogs', 'DIR:pandatool/src/xfile', 'DIR:pandatool/src/xfileegg']
    TargetAdd('egg2x_eggToX.obj', opts=OPTS, input='eggToX.cxx')
    TargetAdd('egg2x.exe', input='egg2x_eggToX.obj')
    TargetAdd('egg2x.exe', input='libp3xfileegg.lib')
    TargetAdd('egg2x.exe', input='libp3xfile.lib')
    TargetAdd('egg2x.exe', input=COMMON_EGG2X_LIBS_PYSTUB)
    TargetAdd('egg2x.exe', opts=['ADVAPI'])

    TargetAdd('x-trans_xFileTrans.obj', opts=OPTS, input='xFileTrans.cxx')
    TargetAdd('x-trans.exe', input='x-trans_xFileTrans.obj')
    TargetAdd('x-trans.exe', input='libp3progbase.lib')
    TargetAdd('x-trans.exe', input='libp3xfile.lib')
    TargetAdd('x-trans.exe', input='libp3pandatoolbase.lib')
    TargetAdd('x-trans.exe', input=COMMON_PANDA_LIBS)
    TargetAdd('x-trans.exe', input='libp3pystub.lib')
    TargetAdd('x-trans.exe', opts=['ADVAPI'])

    TargetAdd('x2egg_xFileToEgg.obj', opts=OPTS, input='xFileToEgg.cxx')
    TargetAdd('x2egg.exe', input='x2egg_xFileToEgg.obj')
    TargetAdd('x2egg.exe', input='libp3xfileegg.lib')
    TargetAdd('x2egg.exe', input='libp3xfile.lib')
    TargetAdd('x2egg.exe', input=COMMON_EGG2X_LIBS_PYSTUB)
    TargetAdd('x2egg.exe', opts=['ADVAPI'])

#
# DIRECTORY: pandatool/src/mayaprogs/
#

for VER in MAYAVERSIONS:
  VNUM = VER[4:]
  if not PkgSkip(VER) and not PkgSkip("PANDATOOL"):
    if GetTarget() == 'darwin' and int(VNUM) >= 2012:
      ARCH_OPTS = ['NOARCH:PPC', 'NOARCH:I386']
      if len(OSX_ARCHS) != 0 and 'x86_64' not in OSX_ARCHS:
        continue
    elif GetTarget() == 'darwin' and int(VNUM) >= 2009:
      ARCH_OPTS = ['NOARCH:PPC']
    else:
      ARCH_OPTS = []

    OPTS=['DIR:pandatool/src/mayaprogs', 'DIR:pandatool/src/maya', 'DIR:pandatool/src/mayaegg', 'DIR:pandatool/src/cvscopy', 'BUILDING:MISC', VER] + ARCH_OPTS
    TargetAdd('mayaeggimport'+VNUM+'_mayaeggimport.obj', opts=OPTS, input='mayaEggImport.cxx')
    TargetAdd('mayaeggimport'+VNUM+'.mll', input='mayaegg'+VNUM+'_loader.obj')
    TargetAdd('mayaeggimport'+VNUM+'.mll', input='mayaeggimport'+VNUM+'_mayaeggimport.obj')
    TargetAdd('mayaeggimport'+VNUM+'.mll', input='libpandaegg.dll')
    TargetAdd('mayaeggimport'+VNUM+'.mll', input=COMMON_PANDA_LIBS)
    if GetTarget() == 'windows':
      TargetAdd('mayaeggimport'+VNUM+'.mll', input='libp3pystub.lib')
    TargetAdd('mayaeggimport'+VNUM+'.mll', opts=['ADVAPI', VER]+ARCH_OPTS)

    TargetAdd('mayaloader'+VNUM+'_config_mayaloader.obj', opts=OPTS, input='config_mayaloader.cxx')
    TargetAdd('libp3mayaloader'+VNUM+'.dll', input='mayaloader'+VNUM+'_config_mayaloader.obj')
    TargetAdd('libp3mayaloader'+VNUM+'.dll', input='libmayaegg'+VNUM+'.lib')
    TargetAdd('libp3mayaloader'+VNUM+'.dll', input='libp3ptloader.dll')
    TargetAdd('libp3mayaloader'+VNUM+'.dll', input='libmaya'+VNUM+'.lib')
    TargetAdd('libp3mayaloader'+VNUM+'.dll', input='libp3fltegg.lib')
    TargetAdd('libp3mayaloader'+VNUM+'.dll', input='libp3flt.lib')
    TargetAdd('libp3mayaloader'+VNUM+'.dll', input='libp3lwoegg.lib')
    TargetAdd('libp3mayaloader'+VNUM+'.dll', input='libp3lwo.lib')
    TargetAdd('libp3mayaloader'+VNUM+'.dll', input='libp3dxfegg.lib')
    TargetAdd('libp3mayaloader'+VNUM+'.dll', input='libp3dxf.lib')
    TargetAdd('libp3mayaloader'+VNUM+'.dll', input='libp3objegg.lib')
    TargetAdd('libp3mayaloader'+VNUM+'.dll', input='libp3vrmlegg.lib')
    TargetAdd('libp3mayaloader'+VNUM+'.dll', input='libp3vrml.lib')
    TargetAdd('libp3mayaloader'+VNUM+'.dll', input='libp3xfileegg.lib')
    TargetAdd('libp3mayaloader'+VNUM+'.dll', input='libp3xfile.lib')
    TargetAdd('libp3mayaloader'+VNUM+'.dll', input='libp3eggbase.lib')
    TargetAdd('libp3mayaloader'+VNUM+'.dll', input='libp3progbase.lib')
    TargetAdd('libp3mayaloader'+VNUM+'.dll', input='libp3converter.lib')
    TargetAdd('libp3mayaloader'+VNUM+'.dll', input='libp3pandatoolbase.lib')
    TargetAdd('libp3mayaloader'+VNUM+'.dll', input='libpandaegg.dll')
    TargetAdd('libp3mayaloader'+VNUM+'.dll', input=COMMON_PANDA_LIBS)
    TargetAdd('libp3mayaloader'+VNUM+'.dll', opts=['ADVAPI', VER]+ARCH_OPTS)

    TargetAdd('mayapview'+VNUM+'_mayaPview.obj', opts=OPTS, input='mayaPview.cxx')
    TargetAdd('libmayapview'+VNUM+'.mll', input='mayapview'+VNUM+'_mayaPview.obj')
    TargetAdd('libmayapview'+VNUM+'.mll', input='libmayaegg'+VNUM+'.lib')
    TargetAdd('libmayapview'+VNUM+'.mll', input='libmaya'+VNUM+'.lib')
    TargetAdd('libmayapview'+VNUM+'.mll', input='libp3framework.dll')
    if GetTarget() == 'windows':
      TargetAdd('libmayapview'+VNUM+'.mll', input=COMMON_EGG2X_LIBS_PYSTUB)
    else:
      TargetAdd('libmayapview'+VNUM+'.mll', input=COMMON_EGG2X_LIBS)
    TargetAdd('libmayapview'+VNUM+'.mll', opts=['ADVAPI', VER]+ARCH_OPTS)

    TargetAdd('maya2egg'+VNUM+'_mayaToEgg.obj', opts=OPTS, input='mayaToEgg.cxx')
    TargetAdd('maya2egg'+VNUM+'_bin.exe', input='maya2egg'+VNUM+'_mayaToEgg.obj')
    TargetAdd('maya2egg'+VNUM+'_bin.exe', input='libmayaegg'+VNUM+'.lib')
    TargetAdd('maya2egg'+VNUM+'_bin.exe', input='libmaya'+VNUM+'.lib')
    if GetTarget() == 'windows':
      TargetAdd('maya2egg'+VNUM+'_bin.exe', input=COMMON_EGG2X_LIBS_PYSTUB)
    else:
      TargetAdd('maya2egg'+VNUM+'_bin.exe', input=COMMON_EGG2X_LIBS)
    TargetAdd('maya2egg'+VNUM+'_bin.exe', opts=['ADVAPI', VER]+ARCH_OPTS)

    TargetAdd('egg2maya'+VNUM+'_eggToMaya.obj', opts=OPTS, input='eggToMaya.cxx')
    TargetAdd('egg2maya'+VNUM+'_bin.exe', input='egg2maya'+VNUM+'_eggToMaya.obj')
    TargetAdd('egg2maya'+VNUM+'_bin.exe', input='libmayaegg'+VNUM+'.lib')
    TargetAdd('egg2maya'+VNUM+'_bin.exe', input='libmaya'+VNUM+'.lib')
    if GetTarget() == 'windows':
      TargetAdd('egg2maya'+VNUM+'_bin.exe', input=COMMON_EGG2X_LIBS_PYSTUB)
    else:
      TargetAdd('egg2maya'+VNUM+'_bin.exe', input=COMMON_EGG2X_LIBS)
    TargetAdd('egg2maya'+VNUM+'_bin.exe', opts=['ADVAPI', VER]+ARCH_OPTS)

    TargetAdd('mayacopy'+VNUM+'_mayaCopy.obj', opts=OPTS, input='mayaCopy.cxx')
    TargetAdd('mayacopy'+VNUM+'_bin.exe', input='mayacopy'+VNUM+'_mayaCopy.obj')
    TargetAdd('mayacopy'+VNUM+'_bin.exe', input='libp3cvscopy.lib')
    TargetAdd('mayacopy'+VNUM+'_bin.exe', input='libmaya'+VNUM+'.lib')
    if GetTarget() == 'windows':
      TargetAdd('mayacopy'+VNUM+'_bin.exe', input=COMMON_EGG2X_LIBS_PYSTUB)
    else:
      TargetAdd('mayacopy'+VNUM+'_bin.exe', input=COMMON_EGG2X_LIBS)
    TargetAdd('mayacopy'+VNUM+'_bin.exe', opts=['ADVAPI', VER]+ARCH_OPTS)

    TargetAdd('mayasavepview'+VNUM+'_mayaSavePview.obj', opts=OPTS, input='mayaSavePview.cxx')
    TargetAdd('libmayasavepview'+VNUM+'.mll', input='mayasavepview'+VNUM+'_mayaSavePview.obj')
    TargetAdd('libmayasavepview'+VNUM+'.mll', opts=['ADVAPI', VER]+ARCH_OPTS)

    TargetAdd('mayapath'+VNUM+'.obj', opts=OPTS, input='mayapath.cxx')

    TargetAdd('maya2egg'+VNUM+'.exe', input='mayapath'+VNUM+'.obj')
    TargetAdd('maya2egg'+VNUM+'.exe', input='libpandaexpress.dll')
    TargetAdd('maya2egg'+VNUM+'.exe', input=COMMON_DTOOL_LIBS_PYSTUB)
    TargetAdd('maya2egg'+VNUM+'.exe', opts=['ADVAPI']+ARCH_OPTS)

    TargetAdd('egg2maya'+VNUM+'.exe', input='mayapath'+VNUM+'.obj')
    TargetAdd('egg2maya'+VNUM+'.exe', input='libpandaexpress.dll')
    TargetAdd('egg2maya'+VNUM+'.exe', input=COMMON_DTOOL_LIBS_PYSTUB)
    TargetAdd('egg2maya'+VNUM+'.exe', opts=['ADVAPI']+ARCH_OPTS)

    TargetAdd('mayacopy'+VNUM+'.exe', input='mayapath'+VNUM+'.obj')
    TargetAdd('mayacopy'+VNUM+'.exe', input='libpandaexpress.dll')
    TargetAdd('mayacopy'+VNUM+'.exe', input=COMMON_DTOOL_LIBS_PYSTUB)
    TargetAdd('mayacopy'+VNUM+'.exe', opts=['ADVAPI']+ARCH_OPTS)

#
# DIRECTORY: contrib/src/ai/
#
if (PkgSkip("CONTRIB")==0 and not RUNTIME):
  OPTS=['DIR:contrib/src/ai', 'BUILDING:PANDAAI']
  TargetAdd('p3ai_composite1.obj', opts=OPTS, input='p3ai_composite1.cxx')
  TargetAdd('libpandaai.dll', input='p3ai_composite1.obj')
  TargetAdd('libpandaai.dll', input=COMMON_PANDA_LIBS)

  OPTS=['DIR:contrib/src/ai']
  IGATEFILES=GetDirectoryContents('contrib/src/ai', ["*.h", "*_composite*.cxx"])
  TargetAdd('libpandaai.in', opts=OPTS, input=IGATEFILES)
  TargetAdd('libpandaai.in', opts=['IMOD:panda3d.ai', 'ILIB:libpandaai', 'SRCDIR:contrib/src/ai'])
  TargetAdd('libpandaai_igate.obj', input='libpandaai.in', opts=["DEPENDENCYONLY"])

  TargetAdd('ai_module.obj', input='libpandaai.in')
  TargetAdd('ai_module.obj', opts=OPTS)
  TargetAdd('ai_module.obj', opts=['IMOD:panda3d.ai', 'ILIB:ai', 'IMPORT:panda3d.core'])

  TargetAdd('ai.pyd', input='ai_module.obj')
  TargetAdd('ai.pyd', input='libpandaai_igate.obj')
  TargetAdd('ai.pyd', input='libpandaai.dll')
  TargetAdd('ai.pyd', input='libp3interrogatedb.dll')
  TargetAdd('ai.pyd', input=COMMON_PANDA_LIBS)
  TargetAdd('ai.pyd', opts=['PYTHON'])

#
# Generate the models directory and samples directory
#

if (PkgSkip("DIRECT")==0 and not RUNTIME):
  model_extensions = ["*.egg"]
  # Check if we have access to an flt2egg utility, either self-compiled or on the system.
  if ((PkgSkip("PANDATOOL")==0 and GetHost()==GetTarget()) or LocateBinary('flt2egg')):
      model_extensions.append("*.flt")

  for model in GetDirectoryContents("dmodels/src/misc", model_extensions):
      if (PkgSkip("ZLIB")==0 and PkgSkip("DEPLOYTOOLS")==0 and not RTDIST):
          newname = model[:-4] + ".egg.pz"
      else:
          newname = model[:-4] + ".egg"
      TargetAdd(GetOutputDir()+"/models/misc/"+newname, input="dmodels/src/misc/"+model)

  for model in GetDirectoryContents("dmodels/src/gui", model_extensions):
      if (PkgSkip("ZLIB")==0 and PkgSkip("DEPLOYTOOLS")==0 and not RTDIST):
          newname = model[:-4] + ".egg.pz"
      else:
          newname = model[:-4] + ".egg"
      TargetAdd(GetOutputDir()+"/models/gui/"+newname, input="dmodels/src/gui/"+model)

  for model in GetDirectoryContents("models", model_extensions):
      if (PkgSkip("ZLIB")==0 and PkgSkip("DEPLOYTOOLS")==0 and not RTDIST):
          newname = model[:-4] + ".egg.pz"
      else:
          newname = model[:-4] + ".egg"
      TargetAdd(GetOutputDir()+"/models/"+newname, input="models/"+model)

  CopyAllFiles(GetOutputDir()+"/models/audio/sfx/",  "dmodels/src/audio/sfx/", ".wav")
  CopyAllFiles(GetOutputDir()+"/models/icons/",      "dmodels/src/icons/",     ".gif")

  CopyAllFiles(GetOutputDir()+"/models/maps/",       "models/maps/",           ".jpg")
  CopyAllFiles(GetOutputDir()+"/models/maps/",       "models/maps/",           ".png")
  CopyAllFiles(GetOutputDir()+"/models/maps/",       "models/maps/",           ".rgb")
  CopyAllFiles(GetOutputDir()+"/models/maps/",       "models/maps/",           ".rgba")

  CopyAllFiles(GetOutputDir()+"/models/maps/",       "dmodels/src/maps/",      ".jpg")
  CopyAllFiles(GetOutputDir()+"/models/maps/",       "dmodels/src/maps/",      ".png")
  CopyAllFiles(GetOutputDir()+"/models/maps/",       "dmodels/src/maps/",      ".rgb")
  CopyAllFiles(GetOutputDir()+"/models/maps/",       "dmodels/src/maps/",      ".rgba")

#
# Build the rtdist.
#

if (RTDIST):
  OPTS=['DIR:direct/src/p3d']
  TargetAdd('_panda3d', opts=OPTS, input='panda3d.pdef')
  TargetAdd('_coreapi', opts=OPTS, input='coreapi.pdef')
  TargetAdd('_thirdparty', opts=OPTS, input='thirdparty.pdef')

#
# If we have a host URL and distributor, we can make .p3d deployment tools.
#

if not PkgSkip("DIRECT") and not PkgSkip("DEPLOYTOOLS") and not RUNTIME and not RTDIST and HOST_URL and DISTRIBUTOR:
    OPTS=['DIR:direct/src/p3d']

    TargetAdd('packp3d.p3d', opts=OPTS, input='panda3d.pdef')
    TargetAdd('pdeploy.p3d', opts=OPTS, input='panda3d.pdef')
    TargetAdd('pmerge.p3d', opts=OPTS, input='panda3d.pdef')
    TargetAdd('ppackage.p3d', opts=OPTS, input='panda3d.pdef')
    TargetAdd('ppatcher.p3d', opts=OPTS, input='panda3d.pdef')

##########################################################################################
#
# Dependency-Based Distributed Build System.
#
##########################################################################################

DEPENDENCYQUEUE=[]

for target in TARGET_LIST:
    name = target.name
    inputs = target.inputs
    opts = target.opts
    deps = target.deps
    DEPENDENCYQUEUE.append([CompileAnything, [name, inputs, opts], [name], deps, []])

def BuildWorker(taskqueue, donequeue):
    while True:
        try:
            task = taskqueue.get(timeout=1)
        except:
            ProgressOutput(None, "Waiting for tasks...")
            task = taskqueue.get()
        sys.stdout.flush()
        if (task == 0): return
        try:
            task[0](*task[1])
            donequeue.put(task)
        except:
            donequeue.put(0)

def AllSourcesReady(task, pending):
    sources = task[3]
    for x in sources:
        if (x in pending):
            return 0
    sources = task[1][1]
    for x in sources:
        if (x in pending):
            return 0
    altsources = task[4]
    for x in altsources:
        if (x in pending):
            return 0
    return 1

def ParallelMake(tasklist):
    # Create the communication queues.
    donequeue = queue.Queue()
    taskqueue = queue.Queue()
    # Build up a table listing all the pending targets
    #task = [CompileAnything, [name, inputs, opts], [name], deps, []]
    # task[2] = [name]
    # task[3] = deps
    # The python tool package, in particular fltegg seems to throw parallelmake off
    # A hack for now is to divide the tasklist into two parts, one to be built in parallel
    # and another subpart to be built sequentially. The most time consuming part of the process
    # is the c++ code generation anyways.

    tasklist_seq = []
    i = 0
    while i < len(tasklist):
        if tasklist[i][2][0].endswith('.egg') | tasklist[i][2][0].endswith('.egg.pz'):
            break
        i += 1
    if i < len(tasklist):
        tasklist_seq = tasklist[i:]
        tasklist = tasklist[:i]
    iNumStartingTasks = len(tasklist)

    pending = {}
    for task in tasklist:
        for target in task[2]:
            pending[target] = 1
    # Create the workers
    for slave in range(THREADCOUNT):
        th = threading.Thread(target=BuildWorker, args=[taskqueue, donequeue])
        th.setDaemon(1)
        th.start()
    # Feed tasks to the workers.
    tasksqueued = 0
    while True:
        if (tasksqueued < THREADCOUNT):
            extras = []
            for task in tasklist:
                if (tasksqueued < THREADCOUNT) and (AllSourcesReady(task, pending)):
                    if (NeedsBuild(task[2], task[3])):
                        tasksqueued += 1
                        taskqueue.put(task)
                    else:
                        for target in task[2]:
                            del pending[target]
                else:
                    extras.append(task)
            tasklist = extras
        sys.stdout.flush()
        if (tasksqueued == 0): break
        donetask = donequeue.get()
        if (donetask == 0):
            exit("Build process aborting.")
        sys.stdout.flush()
        tasksqueued -= 1
        JustBuilt(donetask[2], donetask[3])
        for target in donetask[2]:
            del pending[target]
    # Kill the workers.
    for slave in range(THREADCOUNT):
        taskqueue.put(0)
    # Make sure there aren't any unsatisfied tasks
    if len(tasklist) > 0:
        exit("Dependency problems: " + str(len(tasklist)) + " tasks not finished. First task unsatisfied: "+str(tasklist[0][2]))
    SequentialMake(tasklist_seq)


def SequentialMake(tasklist):
    i = 0
    for task in tasklist:
        if (NeedsBuild(task[2], task[3])):
            task[0](*task[1] + [(i * 100.0) / len(tasklist)])
            JustBuilt(task[2], task[3])
        i += 1

def RunDependencyQueue(tasklist):
    if (THREADCOUNT!=0):
        ParallelMake(tasklist)
    else:
        SequentialMake(tasklist)

try:
    RunDependencyQueue(DEPENDENCYQUEUE)
except:
    SaveDependencyCache()
    raise

##########################################################################################
#
# The Installers
#
# Under windows, we can build an 'exe' package using NSIS
# Under linux, we can build a 'deb' package or an 'rpm' package.
# Under OSX, we can make a 'dmg' package.
#
##########################################################################################

def MakeInstallerNSIS(file, title, installdir):
    if (os.path.isfile(file)):
        os.remove(file)
    elif (os.path.isdir(file)):
        shutil.rmtree(file)

    if GetTargetArch() == 'x64':
        regview = '64'
    else:
        regview = '32'

    if (RUNTIME):
        # Invoke the make_installer script.
        AddToPathEnv("PATH", GetOutputDir() + "\\bin")
        AddToPathEnv("PATH", GetOutputDir() + "\\plugins")

        cmd = sys.executable + " -B -u direct\\src\\plugin_installer\\make_installer.py"
        cmd += " --version %s --regview %s" % (VERSION, regview)

        if GetTargetArch() == 'x64':
            cmd += " --install \"$PROGRAMFILES64\\Panda3D\" "
        else:
            cmd += " --install \"$PROGRAMFILES32\\Panda3D\" "

        oscmd(cmd)
        shutil.move("direct\\src\\plugin_installer\\p3d-setup.exe", file)
        return

    print("Building "+title+" installer at %s" % (file))
    if (COMPRESSOR != "lzma"):
        print("Note: you are using zlib, which is faster, but lzma gives better compression.")
    if (os.path.exists("nsis-output.exe")):
        os.remove("nsis-output.exe")
    WriteFile(GetOutputDir()+"/tmp/__init__.py", "")
    psource = os.path.abspath(".")
    panda = os.path.abspath(GetOutputDir())

    nsis_defs = {
        'COMPRESSOR'  : COMPRESSOR,
        'TITLE'       : title,
        'INSTALLDIR'  : installdir,
        'OUTFILE'     : os.path.join(psource, 'nsis-output.exe'),
        'LICENSE'     : os.path.join(panda, 'LICENSE'),
        'BUILT'       : panda,
        'SOURCE'      : psource,
        'PYVER'       : SDK["PYTHONVERSION"][6:9],
        'REGVIEW'     : regview,
    }

    if GetHost() == 'windows':
        cmd = os.path.join(GetThirdpartyBase(), 'win-nsis', 'makensis') + ' /V2'
        for item in nsis_defs.items():
            cmd += ' /D%s="%s"' % item
    else:
        cmd = 'makensis -V2'
        for item in nsis_defs.items():
            cmd += ' -D%s="%s"' % item

    cmd += ' "%s"' % (os.path.join(psource, 'makepanda', 'installer.nsi'))
    oscmd(cmd)
    os.rename("nsis-output.exe", file)


INSTALLER_DEB_FILE="""
Package: panda3dMAJOR
Version: VERSION
Section: libdevel
Priority: optional
Architecture: ARCH
Essential: no
Depends: DEPENDS
Recommends: RECOMMENDS
Suggests: panda3d-runtime
Provides: panda3d
Conflicts: panda3d
Replaces: panda3d
Maintainer: rdb <me@rdb.name>
Installed-Size: INSTSIZE
Description: Panda3D free 3D engine SDK
 Panda3D is a game engine which includes graphics, audio, I/O, collision detection, and other abilities relevant to the creation of 3D games. Panda3D is open source and free software under the revised BSD license, and can be used for both free and commercial game development at no financial cost.
 Panda3D's intended game-development language is Python. The engine itself is written in C++, and utilizes an automatic wrapper-generator to expose the complete functionality of the engine in a Python interface.
 .
 This package contains the SDK for development with Panda3D, install panda3d-runtime for the runtime files.

"""

RUNTIME_INSTALLER_DEB_FILE="""
Package: panda3d-runtime
Version: VERSION
Section: web
Priority: optional
Architecture: ARCH
Essential: no
Depends: DEPENDS
Provides: panda3d-runtime
Maintainer: rdb <me@rdb.name>
Installed-Size: INSTSIZE
Description: Runtime binary and browser plugin for the Panda3D Game Engine
 This package contains the runtime distribution and browser plugin of the Panda3D engine. It allows you view webpages that contain Panda3D content and to run games created with Panda3D that are packaged as .p3d file.

"""


# We're not putting "python" in the "Requires" field,
# since the rpm-based distros don't have a common
# naming for the Python package.
INSTALLER_SPEC_FILE="""
Summary: The Panda3D free 3D engine SDK
Name: panda3d
Version: VERSION
Release: RPMRELEASE
License: BSD License
Group: Development/Libraries
BuildRoot: PANDASOURCE/targetroot
%description
Panda3D is a game engine which includes graphics, audio, I/O, collision detection, and other abilities relevant to the creation of 3D games. Panda3D is open source and free software under the revised BSD license, and can be used for both free and commercial game development at no financial cost.
Panda3D's intended game-development language is Python. The engine itself is written in C++, and utilizes an automatic wrapper-generator to expose the complete functionality of the engine in a Python interface.

This package contains the SDK for development with Panda3D, install panda3d-runtime for the runtime files.
%post
/sbin/ldconfig
%postun
/sbin/ldconfig
%files
%defattr(-,root,root)
/etc/Confauto.prc
/etc/Config.prc
/usr/share/panda3d
/usr/share/mime-info/panda3d.mime
/usr/share/mime-info/panda3d.keys
/usr/share/mime/packages/panda3d.xml
/usr/share/application-registry/panda3d.applications
/usr/share/applications/*.desktop
/etc/ld.so.conf.d/panda3d.conf
/usr/%_lib/panda3d
""" + PYTHON_SITEPACKAGES + """
/usr/include/panda3d
"""

RUNTIME_INSTALLER_SPEC_FILE="""
Summary: Runtime binary and browser plugin for the Panda3D Game Engine
Name: panda3d-runtime
Version: VERSION
Release: RPMRELEASE
License: BSD License
Group: Productivity/Graphics/Other
BuildRoot: PANDASOURCE/targetroot
%description
This package contains the runtime distribution and browser plugin of the Panda3D engine. It allows you view webpages that contain Panda3D content and to run games created with Panda3D that are packaged as .p3d file.
%files
%defattr(-,root,root)
/usr/bin/panda3d
/usr/%_lib/nppanda3d.so
/usr/%_lib/mozilla/plugins/nppanda3d.so
/usr/%_lib/mozilla-firefox/plugins/nppanda3d.so
/usr/%_lib/xulrunner-addons/plugins/nppanda3d.so
/usr/share/mime-info/panda3d-runtime.mime
/usr/share/mime-info/panda3d-runtime.keys
/usr/share/mime/packages/panda3d-runtime.xml
/usr/share/application-registry/panda3d-runtime.applications
/usr/share/applications/*.desktop
"""

# plist file for Mac OSX
Info_plist = """<?xml version="1.0" encoding="UTF-8"?>
<!DOCTYPE plist PUBLIC "-//Apple//DTD PLIST 1.0//EN" "http://www.apple.com/DTDs/PropertyList-1.0.dtd">
<plist version="1.0">
<dict>
  <key>CFBundleIdentifier</key>
  <string>%(package_id)s</string>
  <key>CFBundleShortVersionString</key>
  <string>%(version)s</string>
  <key>IFPkgFlagRelocatable</key>
  <false/>
  <key>IFPkgFlagAuthorizationAction</key>
  <string>RootAuthorization</string>
  <key>IFPkgFlagAllowBackRev</key>
  <true/>
</dict>
</plist>
"""

# FreeBSD pkg-descr
INSTALLER_PKG_DESCR_FILE = """
Panda3D is a game engine which includes graphics, audio, I/O, collision detection, and other abilities relevant to the creation of 3D games. Panda3D is open source and free software under the revised BSD license, and can be used for both free and commercial game development at no financial cost.
Panda3D's intended game-development language is Python. The engine itself is written in C++, and utilizes an automatic wrapper-generator to expose the complete functionality of the engine in a Python interface.

This package contains the SDK for development with Panda3D, install panda3d-runtime for the runtime files.

WWW: http://www.panda3d.org/
"""

# FreeBSD pkg-descr
RUNTIME_INSTALLER_PKG_DESCR_FILE = """
Runtime binary and browser plugin for the Panda3D Game Engine

This package contains the runtime distribution and browser plugin of the Panda3D engine. It allows you view webpages that contain Panda3D content and to run games created with Panda3D that are packaged as .p3d file.

WWW: http://www.panda3d.org/
"""

# FreeBSD PKG Manifest template file
INSTALLER_PKG_MANIFEST_FILE = """
name: NAME
version: VERSION
arch: ARCH
origin: ORIGIN
comment: "Panda 3D Engine"
www: http://www.panda3d.org
maintainer: rdb <me@rdb.name>
prefix: /usr/local
flatsize: INSTSIZEMB
deps: {DEPENDS}
"""

def MakeInstallerLinux():
    if not RUNTIME and not PkgSkip("PYTHON"):
        PYTHONV = SDK["PYTHONVERSION"]
    else:
        PYTHONV = "python"
    PV = PYTHONV.replace("python", "")

    # Clean and set up a directory to install Panda3D into
    oscmd("rm -rf targetroot data.tar.gz control.tar.gz panda3d.spec")
    oscmd("mkdir --mode=0755 targetroot")

    dpkg_present = False
    if os.path.exists("/usr/bin/dpkg-architecture") and os.path.exists("/usr/bin/dpkg-deb"):
        dpkg_present = True
    rpmbuild_present = False
    if os.path.exists("/usr/bin/rpmbuild"):
        rpmbuild_present = True

    if dpkg_present and rpmbuild_present:
        print("Warning: both dpkg and rpmbuild present.")

    if dpkg_present:
        # Invoke installpanda.py to install it into a temporary dir
        lib_dir = GetDebLibDir()
        if RUNTIME:
            InstallRuntime(destdir="targetroot", prefix="/usr", outputdir=GetOutputDir(), libdir=lib_dir)
        else:
            InstallPanda(destdir="targetroot", prefix="/usr", outputdir=GetOutputDir(), libdir=lib_dir)
            oscmd("chmod -R 755 targetroot/usr/share/panda3d")
            oscmd("mkdir -p targetroot/usr/share/man/man1")
            oscmd("cp doc/man/*.1 targetroot/usr/share/man/man1/")

        oscmd("dpkg --print-architecture > "+GetOutputDir()+"/tmp/architecture.txt")
        pkg_arch = ReadFile(GetOutputDir()+"/tmp/architecture.txt").strip()
        if (RUNTIME):
            txt = RUNTIME_INSTALLER_DEB_FILE[1:]
        else:
            txt = INSTALLER_DEB_FILE[1:]
        txt = txt.replace("VERSION", DEBVERSION).replace("ARCH", pkg_arch).replace("PV", PV).replace("MAJOR", MAJOR_VERSION)
        txt = txt.replace("INSTSIZE", str(GetDirectorySize("targetroot") / 1024))
        oscmd("mkdir --mode=0755 -p targetroot/DEBIAN")
        oscmd("cd targetroot ; (find usr -type f -exec md5sum {} \;) >  DEBIAN/md5sums")
        if (not RUNTIME):
          oscmd("cd targetroot ; (find etc -type f -exec md5sum {} \;) >> DEBIAN/md5sums")
          WriteFile("targetroot/DEBIAN/conffiles","/etc/Config.prc\n")
        WriteFile("targetroot/DEBIAN/postinst","#!/bin/sh\necho running ldconfig\nldconfig\n")
        oscmd("cp targetroot/DEBIAN/postinst targetroot/DEBIAN/postrm")

        # Determine the package name and the locations that
        # dpkg-shlibdeps should look in for executables.
        pkg_version = DEBVERSION
        if RUNTIME:
            pkg_name = "panda3d-runtime"
            lib_pattern = "debian/%s/usr/%s/*.so" % (pkg_name, lib_dir)
        else:
            pkg_name = "panda3d" + MAJOR_VERSION
            lib_pattern = "debian/%s/usr/%s/panda3d/*.so*" % (pkg_name, lib_dir)
        bin_pattern = "debian/%s/usr/bin/*" % (pkg_name)

        # dpkg-shlibdeps looks in the debian/{pkg_name}/DEBIAN/shlibs directory
        # and also expects a debian/control file, so we create this dummy set-up.
        oscmd("mkdir targetroot/debian")
        oscmd("ln -s .. targetroot/debian/" + pkg_name)
        WriteFile("targetroot/debian/control", "")

        dpkg_shlibdeps = "dpkg-shlibdeps"
        if GetVerbose():
            dpkg_shlibdeps += " -v"

        if RUNTIME:
            # The runtime doesn't export any useful symbols, so just query the dependencies.
            oscmd("cd targetroot; %(dpkg_shlibdeps)s -x%(pkg_name)s %(lib_pattern)s %(bin_pattern)s*" % locals())
            depends = ReadFile("targetroot/debian/substvars").replace("shlibs:Depends=", "").strip()
            recommends = ""
        else:
            pkg_name = "panda3d" + MAJOR_VERSION
            pkg_dir = "debian/panda3d" + MAJOR_VERSION

            # Generate a symbols file so that other packages can know which symbols we export.
            oscmd("cd targetroot; dpkg-gensymbols -q -ODEBIAN/symbols -v%(pkg_version)s -p%(pkg_name)s -e%(lib_pattern)s" % locals())

            # Library dependencies are required, binary dependencies are recommended.
            # We explicitly exclude libphysx-extras since we don't want to depend on PhysX.
            oscmd("cd targetroot; LD_LIBRARY_PATH=usr/%(lib_dir)s/panda3d %(dpkg_shlibdeps)s -Tdebian/substvars_dep --ignore-missing-info -x%(pkg_name)s -xlibphysx-extras %(lib_pattern)s" % locals())
            oscmd("cd targetroot; LD_LIBRARY_PATH=usr/%(lib_dir)s/panda3d %(dpkg_shlibdeps)s -Tdebian/substvars_rec --ignore-missing-info -x%(pkg_name)s %(bin_pattern)s" % locals())

            # Parse the substvars files generated by dpkg-shlibdeps.
            depends = ReadFile("targetroot/debian/substvars_dep").replace("shlibs:Depends=", "").strip()
            recommends = ReadFile("targetroot/debian/substvars_rec").replace("shlibs:Depends=", "").strip()
            if PkgSkip("PYTHON")==0:
                depends += ", " + PYTHONV
                recommends += ", python-wxversion, python-profiler (>= " + PV + "), python-pmw, python-tk (>= " + PV + ")"
            if PkgSkip("NVIDIACG")==0:
                depends += ", nvidia-cg-toolkit"

        # Write back the dependencies, and delete the dummy set-up.
        txt = txt.replace("DEPENDS", depends.strip(', '))
        txt = txt.replace("RECOMMENDS", recommends.strip(', '))
        WriteFile("targetroot/DEBIAN/control", txt)
        oscmd("rm -rf targetroot/debian")

        # Package it all up into a .deb file.
        oscmd("chmod -R 755 targetroot/DEBIAN")
        oscmd("chmod 644 targetroot/DEBIAN/control targetroot/DEBIAN/md5sums")
        if not RUNTIME:
            oscmd("chmod 644 targetroot/DEBIAN/conffiles targetroot/DEBIAN/symbols")
        oscmd("fakeroot dpkg-deb -b targetroot %s_%s_%s.deb" % (pkg_name, pkg_version, pkg_arch))

    elif rpmbuild_present:
        # Invoke installpanda.py to install it into a temporary dir
        if RUNTIME:
            InstallRuntime(destdir="targetroot", prefix="/usr", outputdir=GetOutputDir(), libdir=GetRPMLibDir())
        else:
            InstallPanda(destdir="targetroot", prefix="/usr", outputdir=GetOutputDir(), libdir=GetRPMLibDir())
            oscmd("chmod -R 755 targetroot/usr/share/panda3d")

        oscmd("rpm -E '%_target_cpu' > "+GetOutputDir()+"/tmp/architecture.txt")
        ARCH = ReadFile(GetOutputDir()+"/tmp/architecture.txt").strip()
        pandasource = os.path.abspath(os.getcwd())

        if RUNTIME:
            txt = RUNTIME_INSTALLER_SPEC_FILE[1:]
        else:
            txt = INSTALLER_SPEC_FILE[1:]
            # Add the binaries in /usr/bin explicitly to the spec file
            for base in os.listdir(GetOutputDir() + "/bin"):
                txt += "/usr/bin/%s\n" % (base)

        # Write out the spec file.
        txt = txt.replace("VERSION", VERSION)
        txt = txt.replace("RPMRELEASE", RPMRELEASE)
        txt = txt.replace("PANDASOURCE", pandasource)
        txt = txt.replace("PV", PV)
        WriteFile("panda3d.spec", txt)

        oscmd("fakeroot rpmbuild --define '_rpmdir "+pandasource+"' --buildroot '"+os.path.abspath("targetroot")+"' -bb panda3d.spec")
        if (RUNTIME):
            oscmd("mv "+ARCH+"/panda3d-runtime-"+VERSION+"-"+RPMRELEASE+"."+ARCH+".rpm .")
        else:
            oscmd("mv "+ARCH+"/panda3d-"+VERSION+"-"+RPMRELEASE+"."+ARCH+".rpm .")
        oscmd("rm -rf "+ARCH, True)

    else:
        exit("To build an installer, either rpmbuild or dpkg-deb must be present on your system!")

def MakeInstallerOSX():
    if (RUNTIME):
        # Invoke the make_installer script.
        AddToPathEnv("DYLD_LIBRARY_PATH", GetOutputDir() + "/plugins")
        cmdstr = sys.executable + " "
        if sys.version_info >= (2, 6):
            cmdstr += "-B "

        cmdstr += "direct/src/plugin_installer/make_installer.py --version %s" % VERSION
        oscmd(cmdstr)
        return

    import compileall
    if (os.path.isfile("Panda3D-%s.dmg" % VERSION)): oscmd("rm -f Panda3D-%s.dmg" % VERSION)
    if (os.path.exists("dstroot")): oscmd("rm -rf dstroot")
    if (os.path.exists("Panda3D-rw.dmg")): oscmd('rm -f Panda3D-rw.dmg')

    oscmd("mkdir -p dstroot/base/Developer/Panda3D/lib")
    oscmd("mkdir -p dstroot/base/Developer/Panda3D/etc")
    oscmd("cp %s/etc/Config.prc           dstroot/base/Developer/Panda3D/etc/Config.prc" % GetOutputDir())
    oscmd("cp %s/etc/Confauto.prc         dstroot/base/Developer/Panda3D/etc/Confauto.prc" % GetOutputDir())
    oscmd("cp -R %s/models                dstroot/base/Developer/Panda3D/models" % GetOutputDir())
    oscmd("cp -R doc/LICENSE              dstroot/base/Developer/Panda3D/LICENSE")
    oscmd("cp -R doc/ReleaseNotes         dstroot/base/Developer/Panda3D/ReleaseNotes")
    oscmd("cp -R %s/Frameworks            dstroot/base/Developer/Panda3D/Frameworks" % GetOutputDir())
    if os.path.isdir(GetOutputDir()+"/plugins"):
        oscmd("cp -R %s/plugins           dstroot/base/Developer/Panda3D/plugins" % GetOutputDir())

    # Libraries that shouldn't be in base, but are instead in other modules.
    no_base_libs = ['libp3ffmpeg', 'libp3fmod_audio', 'libfmodex', 'libfmodexL']

    for base in os.listdir(GetOutputDir()+"/lib"):
        if not base.endswith(".a") and base.split('.')[0] not in no_base_libs:
            libname = "dstroot/base/Developer/Panda3D/lib/" + base
            # We really need to specify -R in order not to follow symlinks
            # On OSX, just specifying -P is not enough to do that.
            oscmd("cp -R -P " + GetOutputDir() + "/lib/" + base + " " + libname)

    oscmd("mkdir -p dstroot/tools/Developer/Panda3D/bin")
    oscmd("mkdir -p dstroot/tools/Developer/Tools")
    oscmd("ln -s ../Panda3D/bin dstroot/tools/Developer/Tools/Panda3D")
    oscmd("mkdir -p dstroot/tools/etc/paths.d")
    # Trailing newline is important, works around a bug in OSX
    WriteFile("dstroot/tools/etc/paths.d/Panda3D", "/Developer/Panda3D/bin\n")

    oscmd("mkdir -p dstroot/tools/usr/local/share/man/man1")
    oscmd("cp doc/man/*.1 dstroot/tools/usr/local/share/man/man1/")

    for base in os.listdir(GetOutputDir()+"/bin"):
        binname = "dstroot/tools/Developer/Panda3D/bin/" + base
        # OSX needs the -R argument to copy symbolic links correctly, it doesn't have -d. How weird.
        oscmd("cp -R " + GetOutputDir() + "/bin/" + base + " " + binname)

    if PkgSkip("PYTHON")==0:
        PV = SDK["PYTHONVERSION"].replace("python", "")
        oscmd("mkdir -p dstroot/pythoncode/usr/local/bin")
        oscmd("mkdir -p dstroot/pythoncode/Developer/Panda3D/panda3d")
        oscmd("mkdir -p dstroot/pythoncode/Library/Python/%s/site-packages" % PV)
        WriteFile("dstroot/pythoncode/Library/Python/%s/site-packages/Panda3D.pth" % PV, "/Developer/Panda3D")
        oscmd("cp -R %s/pandac                dstroot/pythoncode/Developer/Panda3D/pandac" % GetOutputDir())
        oscmd("cp -R %s/direct                dstroot/pythoncode/Developer/Panda3D/direct" % GetOutputDir())
        oscmd("ln -s %s                       dstroot/pythoncode/usr/local/bin/ppython" % SDK["PYTHONEXEC"])
        oscmd("cp -R %s/*.so                  dstroot/pythoncode/Developer/Panda3D/" % GetOutputDir(), True)
        oscmd("cp -R %s/*.py                  dstroot/pythoncode/Developer/Panda3D/" % GetOutputDir(), True)
        if os.path.isdir(GetOutputDir()+"/Pmw"):
            oscmd("cp -R %s/Pmw               dstroot/pythoncode/Developer/Panda3D/Pmw" % GetOutputDir())
            compileall.compile_dir("dstroot/pythoncode/Developer/Panda3D/Pmw")
        WriteFile("dstroot/pythoncode/Developer/Panda3D/direct/__init__.py", "")
        for base in os.listdir("dstroot/pythoncode/Developer/Panda3D/direct"):
            if ((base != "extensions") and (base != "extensions_native")):
                compileall.compile_dir("dstroot/pythoncode/Developer/Panda3D/direct/"+base)

        for base in os.listdir(GetOutputDir()+"/panda3d"):
            if base.endswith('.py') or base.endswith('.so'):
                libname = "dstroot/pythoncode/Developer/Panda3D/panda3d/" + base
                # We really need to specify -R in order not to follow symlinks
                # On OSX, just specifying -P is not enough to do that.
                oscmd("cp -R -P " + GetOutputDir() + "/panda3d/" + base + " " + libname)

    if not PkgSkip("FFMPEG"):
        oscmd("mkdir -p dstroot/ffmpeg/Developer/Panda3D/lib")
        oscmd("cp -R %s/lib/libp3ffmpeg.* dstroot/ffmpeg/Developer/Panda3D/lib/" % GetOutputDir())

    #if not PkgSkip("OPENAL"):
    #    oscmd("mkdir -p dstroot/openal/Developer/Panda3D/lib")
    #    oscmd("cp -R %s/lib/libp3openal_audio.* dstroot/openal/Developer/Panda3D/lib/" % GetOutputDir())

    if not PkgSkip("FMODEX"):
        oscmd("mkdir -p dstroot/fmodex/Developer/Panda3D/lib")
        oscmd("cp -R %s/lib/libp3fmod_audio.* dstroot/fmodex/Developer/Panda3D/lib/" % GetOutputDir())
        oscmd("cp -R %s/lib/libfmodex* dstroot/fmodex/Developer/Panda3D/lib/" % GetOutputDir())

    oscmd("mkdir -p dstroot/headers/Developer/Panda3D")
    oscmd("cp -R %s/include               dstroot/headers/Developer/Panda3D/include" % GetOutputDir())

    if os.path.isdir("samples"):
        oscmd("mkdir -p dstroot/samples/Developer/Examples/Panda3D")
        oscmd("cp -R samples/* dstroot/samples/Developer/Examples/Panda3D/")

    oscmd("chmod -R 0775 dstroot/*")
    DeleteVCS("dstroot")
    DeleteBuildFiles("dstroot")
    # We need to be root to perform a chown. Bleh.
    # Fortunately PackageMaker does it for us, on 10.5 and above.
    #oscmd("chown -R root:admin dstroot/*", True)

    oscmd("mkdir -p dstroot/Panda3D/Panda3D.mpkg/Contents/Packages/")
    oscmd("mkdir -p dstroot/Panda3D/Panda3D.mpkg/Contents/Resources/en.lproj/")

    pkgs = ["base", "tools", "headers"]
    if not PkgSkip("PYTHON"):    pkgs.append("pythoncode")
    if not PkgSkip("FFMPEG"):    pkgs.append("ffmpeg")
    #if not PkgSkip("OPENAL"):    pkgs.append("openal")
    if not PkgSkip("FMODEX"):    pkgs.append("fmodex")
    if os.path.isdir("samples"): pkgs.append("samples")
    for pkg in pkgs:
        identifier = "org.panda3d.panda3d.%s.pkg" % pkg
        plist = open("/tmp/Info_plist", "w")
        plist.write(Info_plist % { "package_id" : identifier, "version" : VERSION })
        plist.close()
        if not os.path.isdir("dstroot/" + pkg):
            os.makedirs("dstroot/" + pkg)

        if OSXTARGET and OSXTARGET <= (10, 5):
            target = '--target %d.%d' % (OSXTARGET)
        else:
            target = ''

        if os.path.exists("/usr/bin/pkgbuild"):
            # This new package builder is used in Lion and above.
            cmd = '/usr/bin/pkgbuild --identifier ' + identifier + ' --version ' + VERSION + ' --root dstroot/' + pkg + '/ dstroot/Panda3D/Panda3D.mpkg/Contents/Packages/' + pkg + '.pkg'

        # In older versions, we use PackageMaker.  Apple keeps changing its location.
        elif os.path.exists("/Developer/usr/bin/packagemaker"):
            cmd = '/Developer/usr/bin/packagemaker --info /tmp/Info_plist --version ' + VERSION + ' --out dstroot/Panda3D/Panda3D.mpkg/Contents/Packages/' + pkg + '.pkg ' + target + ' --domain system --root dstroot/' + pkg + '/ --no-relocate'
        elif os.path.exists("/Applications/Xcode.app/Contents/Applications/PackageMaker.app/Contents/MacOS/PackageMaker"):
            cmd = '/Applications/Xcode.app/Contents/Applications/PackageMaker.app/Contents/MacOS/PackageMaker --info /tmp/Info_plist --version ' + VERSION + ' --out dstroot/Panda3D/Panda3D.mpkg/Contents/Packages/' + pkg + '.pkg ' + target + ' --domain system --root dstroot/' + pkg + '/ --no-relocate'
        elif os.path.exists("/Developer/Tools/PackageMaker.app/Contents/MacOS/PackageMaker"):
            cmd = '/Developer/Tools/PackageMaker.app/Contents/MacOS/PackageMaker --info /tmp/Info_plist --version ' + VERSION + ' --out dstroot/Panda3D/Panda3D.mpkg/Contents/Packages/' + pkg + '.pkg ' + target + ' --domain system --root dstroot/' + pkg + '/ --no-relocate'
        elif os.path.exists("/Developer/Tools/packagemaker"):
            cmd = '/Developer/Tools/packagemaker -build -f dstroot/' + pkg + '/ -p dstroot/Panda3D/Panda3D.mpkg/Contents/Packages/' + pkg + '.pkg -i /tmp/Info_plist'
        elif os.path.exists("/Applications/PackageMaker.app/Contents/MacOS/PackageMaker"):
            cmd = '/Applications/PackageMaker.app/Contents/MacOS/PackageMaker --info /tmp/Info_plist --version ' + VERSION + ' --out dstroot/Panda3D/Panda3D.mpkg/Contents/Packages/' + pkg + '.pkg ' + target + ' --domain system --root dstroot/' + pkg + '/ --no-relocate'
        else:
            exit("Neither pkgbuild nor PackageMaker could be found!")
        oscmd(cmd)

    if os.path.isfile("/tmp/Info_plist"):
        oscmd("rm -f /tmp/Info_plist")

    # Now that we've built all of the individual packages, build the metapackage.
    dist = open("dstroot/Panda3D/Panda3D.mpkg/Contents/distribution.dist", "w")
    dist.write('<?xml version="1.0" encoding="utf-8"?>\n')
    dist.write('<installer-script minSpecVersion="1.000000" authoringTool="com.apple.PackageMaker" authoringToolVersion="3.0.3" authoringToolBuild="174">\n')
    dist.write('    <title>Panda3D SDK %s</title>\n' % (VERSION))
    dist.write('    <options customize="always" allow-external-scripts="no" rootVolumeOnly="false"/>\n')
    dist.write('    <license language="en" mime-type="text/plain">%s</license>\n' % ReadFile("doc/LICENSE"))
    dist.write('    <choices-outline>\n')
    for pkg in pkgs:
        dist.write('        <line choice="%s"/>\n' % (pkg))
    dist.write('    </choices-outline>\n')
    dist.write('    <choice id="base" title="Panda3D Base Installation" description="This package contains the Panda3D libraries, configuration files and models/textures that are needed to use Panda3D. Location: /Developer/Panda3D/" start_enabled="false">\n')
    dist.write('        <pkg-ref id="org.panda3d.panda3d.base.pkg"/>\n')
    dist.write('    </choice>\n')
    dist.write('    <choice id="tools" title="Tools" tooltip="Useful tools and model converters to help with Panda3D development" description="This package contains the various utilities that ship with Panda3D, including packaging tools, model converters, and many more. Location: /Developer/Panda3D/bin/">\n')
    dist.write('        <pkg-ref id="org.panda3d.panda3d.tools.pkg"/>\n')
    dist.write('    </choice>\n')

    if not PkgSkip("PYTHON"):
        dist.write('    <choice id="pythoncode" title="Python Support" tooltip="Python bindings for the Panda3D libraries" description="This package contains the \'direct\', \'pandac\' and \'panda3d\' python packages that are needed to do Python development with Panda3D. Location: /Developer/Panda3D/">\n')
        dist.write('        <pkg-ref id="org.panda3d.panda3d.pythoncode.pkg"/>\n')
        dist.write('    </choice>\n')

    if not PkgSkip("FFMPEG"):
        dist.write('    <choice id="ffmpeg" title="FFMpeg Plug-In" tooltip="FFMpeg video and audio decoding plug-in" description="This package contains the FFMpeg plug-in, which is used for decoding video and audio files with OpenAL.')
        if PkgSkip("VORBIS"):
            dist.write('  It is not required for loading .wav files, which Panda3D can read out of the box.">\n')
        else:
            dist.write('  It is not required for loading .wav or .ogg files, which Panda3D can read out of the box.">\n')
        dist.write('        <pkg-ref id="org.panda3d.panda3d.ffmpeg.pkg"/>\n')
        dist.write('    </choice>\n')

    #if not PkgSkip("OPENAL"):
    #    dist.write('    <choice id="openal" title="OpenAL Audio Plug-In" tooltip="OpenAL audio output plug-in" description="This package contains the OpenAL audio plug-in, which is an open-source library for playing sounds.">\n')
    #    dist.write('        <pkg-ref id="org.panda3d.panda3d.openal.pkg"/>\n')
    #    dist.write('    </choice>\n')

    if not PkgSkip("FMODEX"):
        dist.write('    <choice id="fmodex" title="FMOD Ex Plug-In" tooltip="FMOD Ex audio output plug-in" description="This package contains the FMOD Ex audio plug-in, which is a commercial library for playing sounds.  It is an optional component as Panda3D can use the open-source alternative OpenAL instead.">\n')
        dist.write('        <pkg-ref id="org.panda3d.panda3d.fmodex.pkg"/>\n')
        dist.write('    </choice>\n')

    if os.path.isdir("samples"):
        dist.write('    <choice id="samples" title="Sample Programs" tooltip="Python sample programs that use Panda3D" description="This package contains the Python sample programs that can help you with learning how to use Panda3D. Location: /Developer/Examples/Panda3D/">\n')
        dist.write('        <pkg-ref id="org.panda3d.panda3d.samples.pkg"/>\n')
        dist.write('    </choice>\n')

    dist.write('    <choice id="headers" title="C++ Header Files" tooltip="Header files for C++ development with Panda3D" description="This package contains the C++ header files that are needed in order to do C++ development with Panda3D. You don\'t need this if you want to develop in Python. Location: /Developer/Panda3D/include/" start_selected="false">\n')
    dist.write('        <pkg-ref id="org.panda3d.panda3d.headers.pkg"/>\n')
    dist.write('    </choice>\n')
    for pkg in pkgs:
        size = GetDirectorySize("dstroot/" + pkg) // 1024
        dist.write('    <pkg-ref id="org.panda3d.panda3d.%s.pkg" installKBytes="%d" version="1" auth="Root">file:./Contents/Packages/%s.pkg</pkg-ref>\n' % (pkg, size, pkg))
    dist.write('</installer-script>\n')
    dist.close()

    oscmd('hdiutil create Panda3D-rw.dmg -volname "Panda3D SDK %s" -srcfolder dstroot/Panda3D' % (VERSION))
    oscmd('hdiutil convert Panda3D-rw.dmg -format UDBZ -o Panda3D-%s.dmg' % (VERSION))
    oscmd('rm -f Panda3D-rw.dmg')

def MakeInstallerFreeBSD():
    oscmd("rm -rf targetroot +DESC pkg-plist +MANIFEST")
    oscmd("mkdir targetroot")

    # Invoke installpanda.py to install it into a temporary dir
    if RUNTIME:
        InstallRuntime(destdir = "targetroot", prefix = "/usr/local", outputdir = GetOutputDir())
    else:
        InstallPanda(destdir = "targetroot", prefix = "/usr/local", outputdir = GetOutputDir())

    if not os.path.exists("/usr/sbin/pkg"):
        exit("Cannot create an installer without pkg")

    plist_txt = ''
    for root, dirs, files in os.walk("targetroot/usr/local/", True):
        for f in files:
            plist_txt += os.path.join(root, f)[21:] + "\n"

    if not RUNTIME:
        plist_txt += "@exec /sbin/ldconfig -m /usr/local/lib\n"
        plist_txt += "@unexec /sbin/ldconfig -R\n"

        for remdir in ("lib/panda3d", "share/panda3d", "include/panda3d"):
            for root, dirs, files in os.walk("targetroot/usr/local/" + remdir, False):
                for d in dirs:
                    plist_txt += "@dir %s\n" % os.path.join(root, d)[21:]
            plist_txt += "@dir %s\n" % remdir

    oscmd("echo \"`pkg config abi | tr '[:upper:]' '[:lower:]' | cut -d: -f1,2`:*\" > " + GetOutputDir() + "/tmp/architecture.txt")
    pkg_arch = ReadFile(GetOutputDir()+"/tmp/architecture.txt").strip()

    dependencies = ''
    if PkgSkip("PYTHON") == 0:
        # If this version of Python was installed from a package or ports, let's mark it as dependency.
        oscmd("rm -f %s/tmp/python_dep" % GetOutputDir())
        oscmd("pkg query \"\n\t%%n : {\n\t\torigin : %%o,\n\t\tversion : %%v\n\t},\n\" python%s > %s/tmp/python_dep" % (SDK["PYTHONVERSION"][6:9:2], GetOutputDir()), True)
        if os.path.isfile(GetOutputDir() + "/tmp/python_dep"):
            python_pkg = ReadFile(GetOutputDir() + "/tmp/python_dep")
            if python_pkg:
                dependencies += python_pkg

    manifest_txt = INSTALLER_PKG_MANIFEST_FILE[1:].replace("NAME", 'Panda3D' if not RUNTIME else 'Panda3D-Runtime')
    manifest_txt = manifest_txt.replace("VERSION", VERSION)
    manifest_txt = manifest_txt.replace("ARCH", pkg_arch)
    manifest_txt = manifest_txt.replace("ORIGIN", 'devel/panda3d' if not RUNTIME else 'graphics/panda3d-runtime')
    manifest_txt = manifest_txt.replace("DEPENDS", dependencies)
    manifest_txt = manifest_txt.replace("INSTSIZE", str(GetDirectorySize("targetroot") / 1024 / 1024))

    WriteFile("pkg-plist", plist_txt)
    WriteFile("+DESC", INSTALLER_PKG_DESCR_FILE[1:] if not RUNTIME else RUNTIME_INSTALLER_PKG_DESCR_FILE[1:])
    WriteFile("+MANIFEST", manifest_txt)
    oscmd("pkg create -p pkg-plist -r %s  -m . -o . %s" % (os.path.abspath("targetroot"), "--verbose" if GetVerbose() else "--quiet"))

try:
    if INSTALLER:
        ProgressOutput(100.0, "Building installer")
        target = GetTarget()
        if target == 'windows':
            fn = "Panda3D-"
            dir = "C:\\Panda3D-" + VERSION

            if RUNTIME:
                fn += "Runtime-"
                title = "Panda3D " + VERSION
            else:
                title = "Panda3D SDK " + VERSION

            fn += VERSION

            if not RUNTIME and SDK["PYTHONVERSION"] != "python2.7":
                fn += '-py' + SDK["PYTHONVERSION"][6:]

            if GetOptimize() <= 2:
                fn += "-dbg"
            if GetTargetArch() == 'x64':
                fn += '-x64'
                dir += '-x64'

            fn += '.exe'
            MakeInstallerNSIS(fn, title, dir)
        elif (target == 'linux'):
            MakeInstallerLinux()
        elif (target == 'darwin'):
            MakeInstallerOSX()
        elif (target == 'freebsd'):
            MakeInstallerFreeBSD()
        else:
            exit("Do not know how to make an installer for this platform")
finally:
    SaveDependencyCache()

##########################################################################################
#
# Print final status report.
#
##########################################################################################

WARNINGS.append("Elapsed Time: "+PrettyTime(time.time() - STARTTIME))

printStatus("Makepanda Final Status Report", WARNINGS)
print(GetColor("green") + "Build successfully finished, elapsed time: " + PrettyTime(time.time() - STARTTIME) + GetColor())<|MERGE_RESOLUTION|>--- conflicted
+++ resolved
@@ -785,16 +785,10 @@
         SmartPkgEnable("EIGEN",     "eigen3",    (), ("Eigen/Dense",), target_pkg = 'ALWAYS')
         SmartPkgEnable("ARTOOLKIT", "",          ("AR"), "AR/ar.h")
         SmartPkgEnable("FCOLLADA",  "",          ChooseLib(fcollada_libs, "FCOLLADA"), ("FCollada", "FCollada/FCollada.h"))
-<<<<<<< HEAD
         SmartPkgEnable("ASSIMP",    "assimp", ("assimp"), "assimp")
-        SmartPkgEnable("FFMPEG",    ffmpeg_libs, ffmpeg_libs, ffmpeg_libs)
-        SmartPkgEnable("SWSCALE",   "libswscale", "libswscale", ("libswscale", "libswscale/swscale.h"), target_pkg = "FFMPEG")
-        SmartPkgEnable("SWRESAMPLE","libswresample", "libswresample", ("libswresample", "libswresample/swresample.h"), target_pkg = "FFMPEG")
-=======
         SmartPkgEnable("FFMPEG",    ffmpeg_libs, ffmpeg_libs, ("libavformat/avformat.h", "libavcodec/avcodec.h", "libavutil/avutil.h"))
         SmartPkgEnable("SWSCALE",   "libswscale", "libswscale", ("libswscale/swscale.h"), target_pkg = "FFMPEG", thirdparty_dir = "ffmpeg")
         SmartPkgEnable("SWRESAMPLE","libswresample", "libswresample", ("libswresample/swresample.h"), target_pkg = "FFMPEG", thirdparty_dir = "ffmpeg")
->>>>>>> d53b2ca8
         SmartPkgEnable("FFTW",      "",          ("rfftw", "fftw"), ("fftw.h", "rfftw.h"))
         SmartPkgEnable("FMODEX",    "",          ("fmodex"), ("fmodex", "fmodex/fmod.h"))
         SmartPkgEnable("FREETYPE",  "freetype2", ("freetype"), ("freetype2", "freetype2/freetype/freetype.h"))
