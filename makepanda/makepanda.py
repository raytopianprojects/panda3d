--- conflicted
+++ resolved
@@ -791,13 +791,66 @@
             if opt == "FREETYPE":
                 LibName("HARFBUZZ", name)
 
-<<<<<<< HEAD
     if not PkgSkip("FFMPEG"):
         if GetTarget() == "darwin":
             LibName("FFMPEG", "-framework VideoDecodeAcceleration")
         elif os.path.isfile(GetThirdpartyDir() + "ffmpeg/lib/libavcodec.a"):
             # Needed when linking ffmpeg statically on Linux.
             LibName("FFMPEG", "-Wl,-Bsymbolic")
+            # Don't export ffmpeg symbols from libp3ffmpeg when linking statically.
+            for ffmpeg_lib in ffmpeg_libs:
+                LibName("FFMPEG", "-Wl,--exclude-libs,%s.a" % (ffmpeg_lib))
+
+    if GetTarget() != "darwin":
+        for fcollada_lib in fcollada_libs:
+            LibName("FCOLLADA", "-Wl,--exclude-libs,lib%s.a" % (fcollada_lib))
+
+        if not PkgSkip("SWSCALE"):
+            LibName("SWSCALE", "-Wl,--exclude-libs,libswscale.a")
+
+        if not PkgSkip("SWRESAMPLE"):
+            LibName("SWRESAMPLE", "-Wl,--exclude-libs,libswresample.a")
+
+        if not PkgSkip("JPEG"):
+            LibName("JPEG", "-Wl,--exclude-libs,libjpeg.a")
+
+        if not PkgSkip("TIFF"):
+            LibName("TIFF", "-Wl,--exclude-libs,libtiff.a")
+
+        if not PkgSkip("PNG"):
+            LibName("PNG", "-Wl,--exclude-libs,libpng.a")
+            LibName("PNG", "-Wl,--exclude-libs,libpng16.a")
+
+        if not PkgSkip("SQUISH"):
+            LibName("SQUISH", "-Wl,--exclude-libs,libsquish.a")
+
+        if not PkgSkip("OPENEXR"):
+            LibName("OPENEXR", "-Wl,--exclude-libs,libHalf.a")
+            LibName("OPENEXR", "-Wl,--exclude-libs,libIex.a")
+            LibName("OPENEXR", "-Wl,--exclude-libs,libIexMath.a")
+            LibName("OPENEXR", "-Wl,--exclude-libs,libIlmImf.a")
+            LibName("OPENEXR", "-Wl,--exclude-libs,libIlmImfUtil.a")
+            LibName("OPENEXR", "-Wl,--exclude-libs,libIlmThread.a")
+            LibName("OPENEXR", "-Wl,--exclude-libs,libImath.a")
+
+        if not PkgSkip("VORBIS"):
+            LibName("VORBIS", "-Wl,--exclude-libs,libogg.a")
+            LibName("VORBIS", "-Wl,--exclude-libs,libvorbis.a")
+            LibName("VORBIS", "-Wl,--exclude-libs,libvorbisenc.a")
+            LibName("VORBIS", "-Wl,--exclude-libs,libvorbisfile.a")
+
+        if not PkgSkip("OPUS"):
+            LibName("OPUS", "-Wl,--exclude-libs,libogg.a")
+            LibName("OPUS", "-Wl,--exclude-libs,libopus.a")
+            LibName("OPUS", "-Wl,--exclude-libs,libopusfile.a")
+
+        if not PkgSkip("VRPN"):
+            LibName("VRPN", "-Wl,--exclude-libs,libvrpn.a")
+            LibName("VRPN", "-Wl,--exclude-libs,libquat.a")
+
+        if not PkgSkip("ARTOOLKIT"):
+            LibName("ARTOOLKIT", "-Wl,--exclude-libs,libAR.a")
+            LibName("ARTOOLKIT", "-Wl,--exclude-libs,libARMulti.a")
 
     if PkgSkip("FFMPEG") or GetTarget() == "darwin":
         cv_lib = ChooseLib(("opencv_core", "cv"), "OPENCV")
@@ -809,110 +862,14 @@
                            ("opencv", "opencv/cv.h", "opencv/cxcore.h", "opencv/highgui.h"))
     else:
         PkgDisable("OPENCV")
-=======
-        if not PkgSkip("FFMPEG"):
-            if GetTarget() == "darwin":
-                LibName("FFMPEG", "-Wl,-read_only_relocs,suppress")
-                LibName("FFMPEG", "-framework VideoDecodeAcceleration")
-            elif os.path.isfile(GetThirdpartyDir() + "ffmpeg/lib/libavcodec.a"):
-                # Needed when linking ffmpeg statically on Linux.
-                LibName("FFMPEG", "-Wl,-Bsymbolic")
-                # Don't export ffmpeg symbols from libp3ffmpeg when linking statically.
-                for ffmpeg_lib in ffmpeg_libs:
-                    LibName("FFMPEG", "-Wl,--exclude-libs,%s.a" % (ffmpeg_lib))
-
-        if GetTarget() != "darwin":
-            for fcollada_lib in fcollada_libs:
-                LibName("FCOLLADA", "-Wl,--exclude-libs,lib%s.a" % (fcollada_lib))
-
-            if not PkgSkip("SWSCALE"):
-                LibName("SWSCALE", "-Wl,--exclude-libs,libswscale.a")
-
-            if not PkgSkip("SWRESAMPLE"):
-                LibName("SWRESAMPLE", "-Wl,--exclude-libs,libswresample.a")
-
-            if not PkgSkip("JPEG"):
-                LibName("JPEG", "-Wl,--exclude-libs,libjpeg.a")
-
-            if not PkgSkip("TIFF"):
-                LibName("TIFF", "-Wl,--exclude-libs,libtiff.a")
-
-            if not PkgSkip("PNG"):
-                LibName("PNG", "-Wl,--exclude-libs,libpng.a")
-                LibName("PNG", "-Wl,--exclude-libs,libpng16.a")
-
-            if not PkgSkip("SQUISH"):
-                LibName("SQUISH", "-Wl,--exclude-libs,libsquish.a")
-
-            if not PkgSkip("OPENEXR"):
-                LibName("OPENEXR", "-Wl,--exclude-libs,libHalf.a")
-                LibName("OPENEXR", "-Wl,--exclude-libs,libIex.a")
-                LibName("OPENEXR", "-Wl,--exclude-libs,libIexMath.a")
-                LibName("OPENEXR", "-Wl,--exclude-libs,libIlmImf.a")
-                LibName("OPENEXR", "-Wl,--exclude-libs,libIlmImfUtil.a")
-                LibName("OPENEXR", "-Wl,--exclude-libs,libIlmThread.a")
-                LibName("OPENEXR", "-Wl,--exclude-libs,libImath.a")
-
-            if not PkgSkip("VORBIS"):
-                LibName("VORBIS", "-Wl,--exclude-libs,libogg.a")
-                LibName("VORBIS", "-Wl,--exclude-libs,libvorbis.a")
-                LibName("VORBIS", "-Wl,--exclude-libs,libvorbisenc.a")
-                LibName("VORBIS", "-Wl,--exclude-libs,libvorbisfile.a")
-
-            if not PkgSkip("OPUS"):
-                LibName("OPUS", "-Wl,--exclude-libs,libogg.a")
-                LibName("OPUS", "-Wl,--exclude-libs,libopus.a")
-                LibName("OPUS", "-Wl,--exclude-libs,libopusfile.a")
-
-            if not PkgSkip("VRPN"):
-                LibName("VRPN", "-Wl,--exclude-libs,libvrpn.a")
-                LibName("VRPN", "-Wl,--exclude-libs,libquat.a")
-
-            if not PkgSkip("ARTOOLKIT"):
-                LibName("ARTOOLKIT", "-Wl,--exclude-libs,libAR.a")
-                LibName("ARTOOLKIT", "-Wl,--exclude-libs,libARMulti.a")
-
-        if PkgSkip("FFMPEG") or GetTarget() == "darwin":
-            cv_lib = ChooseLib(("opencv_core", "cv"), "OPENCV")
-            if cv_lib == "opencv_core":
-                OPENCV_VER_23 = True
-                SmartPkgEnable("OPENCV", "opencv",   ("opencv_core", "opencv_highgui"), ("opencv2/core/core.hpp"))
-            else:
-                SmartPkgEnable("OPENCV", "opencv",   ("cv", "highgui", "cvaux", "ml", "cxcore"),
-                               ("opencv", "opencv/cv.h", "opencv/cxcore.h", "opencv/highgui.h"))
+
+    if not PkgSkip("OPENAL"):
+        if GetTarget() == "darwin":
+            LibName("OPENAL", "-framework AudioUnit")
+            LibName("OPENAL", "-framework AudioToolbox")
+            LibName("OPENAL", "-framework CoreAudio")
         else:
-            PkgDisable("OPENCV")
-
-        if not PkgSkip("OPENAL"):
-            if GetTarget() == "darwin":
-                LibName("OPENAL", "-framework AudioUnit")
-                LibName("OPENAL", "-framework AudioToolbox")
-                LibName("OPENAL", "-framework CoreAudio")
-            else:
-                LibName("OPENAL", "-Wl,--exclude-libs,libopenal.a")
-
-        if not PkgSkip("ASSIMP") and \
-            os.path.isfile(GetThirdpartyDir() + "assimp/lib/libassimp.a"):
-            # Also pick up IrrXML, which is needed when linking statically.
-            irrxml = GetThirdpartyDir() + "assimp/lib/libIrrXML.a"
-            if os.path.isfile(irrxml):
-                LibName("ASSIMP", irrxml)
-
-            if GetTarget() != "darwin":
-                LibName("ASSIMP", "-Wl,--exclude-libs,libassimp.a")
-                LibName("ASSIMP", "-Wl,--exclude-libs,libIrrXML.a")
-
-        rocket_libs = ("RocketCore", "RocketControls")
-        if (GetOptimize() <= 3):
-            rocket_libs += ("RocketDebugger",)
-        rocket_libs += ("boost_python",)
-        SmartPkgEnable("ROCKET",    "",          rocket_libs, "Rocket/Core.h")
->>>>>>> e5b7760b
-
-    if GetTarget() == "darwin" and not PkgSkip("OPENAL"):
-        LibName("OPENAL", "-framework AudioUnit")
-        LibName("OPENAL", "-framework AudioToolbox")
-        LibName("OPENAL", "-framework CoreAudio")
+            LibName("OPENAL", "-Wl,--exclude-libs,libopenal.a")
 
     if not PkgSkip("ASSIMP") and \
         os.path.isfile(GetThirdpartyDir() + "assimp/lib/libassimp.a"):
@@ -921,6 +878,10 @@
         if os.path.isfile(irrxml):
             LibName("ASSIMP", irrxml)
 
+            if GetTarget() != "darwin":
+                LibName("ASSIMP", "-Wl,--exclude-libs,libassimp.a")
+                LibName("ASSIMP", "-Wl,--exclude-libs,libIrrXML.a")
+
     if not PkgSkip("PYTHON"):
         python_lib = SDK["PYTHONVERSION"]
         SmartPkgEnable("PYTHON", "", python_lib, (SDK["PYTHONVERSION"], SDK["PYTHONVERSION"] + "/Python.h"))
@@ -933,17 +894,10 @@
     SmartPkgEnable("ZLIB",      "zlib",      ("z"), "zlib.h")
     SmartPkgEnable("GTK2",      "gtk+-2.0")
 
-<<<<<<< HEAD
-=======
     if not PkgSkip("OPENSSL") and GetTarget() != "darwin":
         LibName("OPENSSL", "-Wl,--exclude-libs,libssl.a")
         LibName("OPENSSL", "-Wl,--exclude-libs,libcrypto.a")
 
-    if (RTDIST):
-        SmartPkgEnable("WX", tool = "wx-config")
-        SmartPkgEnable("FLTK", "", ("fltk"), ("FL/Fl.H"), tool = "fltk-config")
-
->>>>>>> e5b7760b
     if GetTarget() != 'darwin':
         # CgGL is covered by the Cg framework, and we don't need X11 components on OSX
         if not PkgSkip("NVIDIACG"):
@@ -3310,7 +3264,6 @@
 # DIRECTORY: dtool/src/interrogate/
 #
 
-<<<<<<< HEAD
 OPTS=['DIR:dtool/src/interrogate', 'DIR:dtool/src/cppparser', 'DIR:dtool/src/interrogatedb']
 TargetAdd('interrogate_composite1.obj', opts=OPTS, input='interrogate_composite1.cxx')
 TargetAdd('interrogate_composite2.obj', opts=OPTS, input='interrogate_composite2.cxx')
@@ -3319,7 +3272,7 @@
 TargetAdd('interrogate.exe', input='libp3cppParser.ilb')
 TargetAdd('interrogate.exe', input=COMMON_DTOOL_LIBS)
 TargetAdd('interrogate.exe', input='libp3interrogatedb.dll')
-TargetAdd('interrogate.exe', opts=['ADVAPI',  'OPENSSL', 'WINSHELL', 'WINGDI', 'WINUSER'])
+TargetAdd('interrogate.exe', opts=['ADVAPI', 'WINSHELL', 'WINGDI', 'WINUSER'])
 
 preamble = WriteEmbeddedStringFile('interrogate_preamble_python_native', inputs=[
 'dtool/src/interrogatedb/py_panda.cxx',
@@ -3334,49 +3287,14 @@
 TargetAdd('interrogate_module.exe', input='libp3cppParser.ilb')
 TargetAdd('interrogate_module.exe', input=COMMON_DTOOL_LIBS)
 TargetAdd('interrogate_module.exe', input='libp3interrogatedb.dll')
-TargetAdd('interrogate_module.exe', opts=['ADVAPI',  'OPENSSL', 'WINSHELL', 'WINGDI', 'WINUSER'])
+TargetAdd('interrogate_module.exe', opts=['ADVAPI', 'WINSHELL', 'WINGDI', 'WINUSER'])
 
 TargetAdd('parse_file_parse_file.obj', opts=OPTS, input='parse_file.cxx')
 TargetAdd('parse_file.exe', input='parse_file_parse_file.obj')
 TargetAdd('parse_file.exe', input='libp3cppParser.ilb')
 TargetAdd('parse_file.exe', input=COMMON_DTOOL_LIBS)
 TargetAdd('parse_file.exe', input='libp3interrogatedb.dll')
-TargetAdd('parse_file.exe', opts=['ADVAPI',  'OPENSSL', 'WINSHELL', 'WINGDI', 'WINUSER'])
-=======
-if (not RUNTIME):
-  OPTS=['DIR:dtool/src/interrogate', 'DIR:dtool/src/cppparser', 'DIR:dtool/src/interrogatedb']
-  TargetAdd('interrogate_composite1.obj', opts=OPTS, input='interrogate_composite1.cxx')
-  TargetAdd('interrogate_composite2.obj', opts=OPTS, input='interrogate_composite2.cxx')
-  TargetAdd('interrogate.exe', input='interrogate_composite1.obj')
-  TargetAdd('interrogate.exe', input='interrogate_composite2.obj')
-  TargetAdd('interrogate.exe', input='libp3cppParser.ilb')
-  TargetAdd('interrogate.exe', input=COMMON_DTOOL_LIBS)
-  TargetAdd('interrogate.exe', input='libp3interrogatedb.dll')
-  TargetAdd('interrogate.exe', opts=['ADVAPI', 'WINSHELL', 'WINGDI', 'WINUSER'])
-
-  preamble = WriteEmbeddedStringFile('interrogate_preamble_python_native', inputs=[
-    'dtool/src/interrogatedb/py_panda.cxx',
-    'dtool/src/interrogatedb/py_compat.cxx',
-    'dtool/src/interrogatedb/py_wrappers.cxx',
-    'dtool/src/interrogatedb/dtool_super_base.cxx',
-  ])
-  TargetAdd('interrogate_module_preamble_python_native.obj', opts=OPTS, input=preamble)
-  TargetAdd('interrogate_module_interrogate_module.obj', opts=OPTS, input='interrogate_module.cxx')
-  TargetAdd('interrogate_module.exe', input='interrogate_module_interrogate_module.obj')
-  TargetAdd('interrogate_module.exe', input='interrogate_module_preamble_python_native.obj')
-  TargetAdd('interrogate_module.exe', input='libp3cppParser.ilb')
-  TargetAdd('interrogate_module.exe', input=COMMON_DTOOL_LIBS)
-  TargetAdd('interrogate_module.exe', input='libp3interrogatedb.dll')
-  TargetAdd('interrogate_module.exe', opts=['ADVAPI', 'WINSHELL', 'WINGDI', 'WINUSER'])
-
-  if (not RTDIST):
-    TargetAdd('parse_file_parse_file.obj', opts=OPTS, input='parse_file.cxx')
-    TargetAdd('parse_file.exe', input='parse_file_parse_file.obj')
-    TargetAdd('parse_file.exe', input='libp3cppParser.ilb')
-    TargetAdd('parse_file.exe', input=COMMON_DTOOL_LIBS)
-    TargetAdd('parse_file.exe', input='libp3interrogatedb.dll')
-    TargetAdd('parse_file.exe', opts=['ADVAPI', 'WINSHELL', 'WINGDI', 'WINUSER'])
->>>>>>> e5b7760b
+TargetAdd('parse_file.exe', opts=['ADVAPI', 'WINSHELL', 'WINGDI', 'WINUSER'])
 
 #
 # DIRECTORY: dtool/src/prckeys/
@@ -3393,22 +3311,12 @@
 # DIRECTORY: dtool/src/test_interrogate/
 #
 
-<<<<<<< HEAD
 OPTS=['DIR:dtool/src/test_interrogate']
 TargetAdd('test_interrogate_test_interrogate.obj', opts=OPTS, input='test_interrogate.cxx')
 TargetAdd('test_interrogate.exe', input='test_interrogate_test_interrogate.obj')
 TargetAdd('test_interrogate.exe', input='libp3interrogatedb.dll')
 TargetAdd('test_interrogate.exe', input=COMMON_DTOOL_LIBS)
-TargetAdd('test_interrogate.exe', opts=['ADVAPI',  'OPENSSL', 'WINSHELL', 'WINGDI', 'WINUSER'])
-=======
-if (not RTDIST and not RUNTIME):
-  OPTS=['DIR:dtool/src/test_interrogate']
-  TargetAdd('test_interrogate_test_interrogate.obj', opts=OPTS, input='test_interrogate.cxx')
-  TargetAdd('test_interrogate.exe', input='test_interrogate_test_interrogate.obj')
-  TargetAdd('test_interrogate.exe', input='libp3interrogatedb.dll')
-  TargetAdd('test_interrogate.exe', input=COMMON_DTOOL_LIBS)
-  TargetAdd('test_interrogate.exe', opts=['ADVAPI', 'WINSHELL', 'WINGDI', 'WINUSER'])
->>>>>>> e5b7760b
+TargetAdd('test_interrogate.exe', opts=['ADVAPI', 'WINSHELL', 'WINGDI', 'WINUSER'])
 
 #
 # DIRECTORY: dtool/src/dtoolbase/
@@ -4307,39 +4215,8 @@
 # DIRECTORY: panda/src/downloadertools/
 #
 
-<<<<<<< HEAD
 if (PkgSkip("OPENSSL")==0 and PkgSkip("DEPLOYTOOLS")==0):
-  OPTS=['DIR:panda/src/downloadertools', 'OPENSSL', 'ADVAPI', 'WINSOCK2', 'WINSHELL', 'WINGDI', 'WINUSER']
-=======
-if (PkgSkip("OPENSSL")==0 and not RTDIST and not RUNTIME and PkgSkip("DEPLOYTOOLS")==0):
-  OPTS=['DIR:panda/src/downloadertools', 'ZLIB', 'ADVAPI', 'WINSOCK2', 'WINSHELL', 'WINGDI', 'WINUSER']
-
-  TargetAdd('apply_patch_apply_patch.obj', opts=OPTS, input='apply_patch.cxx')
-  TargetAdd('apply_patch.exe', input=['apply_patch_apply_patch.obj'])
-  TargetAdd('apply_patch.exe', input=COMMON_PANDA_LIBS)
-  TargetAdd('apply_patch.exe', opts=OPTS)
-
-  TargetAdd('build_patch_build_patch.obj', opts=OPTS, input='build_patch.cxx')
-  TargetAdd('build_patch.exe', input=['build_patch_build_patch.obj'])
-  TargetAdd('build_patch.exe', input=COMMON_PANDA_LIBS)
-  TargetAdd('build_patch.exe', opts=OPTS)
-
-  if not PkgSkip("ZLIB"):
-    TargetAdd('check_adler_check_adler.obj', opts=OPTS, input='check_adler.cxx')
-    TargetAdd('check_adler.exe', input=['check_adler_check_adler.obj'])
-    TargetAdd('check_adler.exe', input=COMMON_PANDA_LIBS)
-    TargetAdd('check_adler.exe', opts=OPTS)
-
-    TargetAdd('check_crc_check_crc.obj', opts=OPTS, input='check_crc.cxx')
-    TargetAdd('check_crc.exe', input=['check_crc_check_crc.obj'])
-    TargetAdd('check_crc.exe', input=COMMON_PANDA_LIBS)
-    TargetAdd('check_crc.exe', opts=OPTS)
-
-  TargetAdd('check_md5_check_md5.obj', opts=OPTS, input='check_md5.cxx')
-  TargetAdd('check_md5.exe', input=['check_md5_check_md5.obj'])
-  TargetAdd('check_md5.exe', input=COMMON_PANDA_LIBS)
-  TargetAdd('check_md5.exe', opts=OPTS)
->>>>>>> e5b7760b
+  OPTS=['DIR:panda/src/downloadertools', 'ADVAPI', 'WINSOCK2', 'WINSHELL', 'WINGDI', 'WINUSER']
 
   TargetAdd('pdecrypt_pdecrypt.obj', opts=OPTS, input='pdecrypt.cxx')
   TargetAdd('pdecrypt.exe', input=['pdecrypt_pdecrypt.obj'])
@@ -4355,13 +4232,8 @@
 # DIRECTORY: panda/src/downloadertools/
 #
 
-<<<<<<< HEAD
 if (PkgSkip("ZLIB")==0 and PkgSkip("DEPLOYTOOLS")==0):
-  OPTS=['DIR:panda/src/downloadertools', 'ZLIB', 'OPENSSL', 'ADVAPI', 'WINSOCK2', 'WINSHELL', 'WINGDI', 'WINUSER']
-=======
-if (PkgSkip("ZLIB")==0 and not RTDIST and not RUNTIME and PkgSkip("DEPLOYTOOLS")==0):
   OPTS=['DIR:panda/src/downloadertools', 'ZLIB', 'ADVAPI', 'WINSOCK2', 'WINSHELL', 'WINGDI', 'WINUSER']
->>>>>>> e5b7760b
 
   TargetAdd('multify_multify.obj', opts=OPTS, input='multify.cxx')
   TargetAdd('multify.exe', input=['multify_multify.obj'])
