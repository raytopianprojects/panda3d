--- conflicted
+++ resolved
@@ -156,13 +156,8 @@
     print("")
     print("  --nothing         (disable every third-party lib)")
     print("  --everything      (enable every third-party lib)")
-<<<<<<< HEAD
     print("  --directx-sdk=X   (specify version of DirectX SDK to use: jun2010, aug2009)")
-    print("  --windows-sdk=X   (specify Windows SDK version, eg. 7.1, 8.1 or 10.  Default is 8.1)")
-=======
-    print("  --directx-sdk=X   (specify version of DirectX SDK to use: jun2010, aug2009, mar2009, aug2006)")
-    print("  --windows-sdk=X   (specify Windows SDK version, eg. 7.0, 7.1, 10 or 11.  Default is 7.1)")
->>>>>>> 2915c6e6
+    print("  --windows-sdk=X   (specify Windows SDK version, eg. 7.1, 8.1, 10 or 11.  Default is 8.1)")
     print("  --msvc-version=X  (specify Visual C++ version, eg. 10, 11, 12, 14, 14.1, 14.2, 14.3.  Default is 14)")
     print("  --use-icl         (experimental setting to use an intel compiler instead of MSVC on Windows)")
     print("")
