/**
 * PANDA 3D SOFTWARE
 * Copyright (c) Carnegie Mellon University.  All rights reserved.
 *
 * All use of this software is subject to the terms of the revised BSD
 * license.  You should have received a copy of this license along
 * with this source code in a file named "LICENSE."
 *
 * @file cocoaGraphicsPipe.mm
 * @author rdb
 * @date 2012-05-14
 */

#include "cocoaGraphicsPipe.h"
#include "config_cocoadisplay.h"
#include "displayInformation.h"

#import <Foundation/NSAutoreleasePool.h>
#import <Foundation/NSArray.h>
#import <Foundation/NSDictionary.h>
#import <Foundation/NSThread.h>
#import <AppKit/NSApplication.h>
#import <AppKit/NSRunningApplication.h>
#import <AppKit/NSScreen.h>

#include <mach-o/arch.h>

TypeHandle CocoaGraphicsPipe::_type_handle;

/**
 * Takes a CoreGraphics display ID, which defaults to the main display.
 */
CocoaGraphicsPipe::
CocoaGraphicsPipe(CGDirectDisplayID display) : _display(display) {
  [[NSAutoreleasePool alloc] init];

  // Put Cocoa into thread-safe mode by spawning a thread which immediately
  // exits.
  NSThread* thread = [[NSThread alloc] init];
  [thread start];
  [thread autorelease];

  // If the application is dpi-aware, iterate over all the screens to find the
  // one with our display ID and get the backing scale factor to configure the
  // detected display zoom. Otherwise the detected display zoom keeps its
  // default value of 1.0

  if (dpi_aware) {
    NSScreen *screen;
    NSEnumerator *e = [[NSScreen screens] objectEnumerator];
    while (screen = (NSScreen *) [e nextObject]) {
      NSNumber *num = [[screen deviceDescription] objectForKey: @"NSScreenNumber"];
      if (_display == (CGDirectDisplayID) [num longValue]) {
        set_detected_display_zoom([screen backingScaleFactor]);
        if (cocoadisplay_cat.is_debug()) {
          cocoadisplay_cat.debug()
            << "Display zoom is " << [screen backingScaleFactor] << "\n";
        }
        break;
      }
    }
  }

  // We used to also obtain the corresponding NSScreen here, but this causes
  // the application icon to start bouncing, which may be undesirable for
  // apps that will never open a window.

  // Although the name of these functions mention pixels, they actually return
  // display points, we use the detected display zoom to transform the values
  // into pixels.
  _display_width = CGDisplayPixelsWide(_display) * _detected_display_zoom;
  _display_height = CGDisplayPixelsHigh(_display) * _detected_display_zoom;
  load_display_information();

  if (cocoadisplay_cat.is_debug()) {
    cocoadisplay_cat.debug()
      << "Creating CocoaGraphicsPipe for display ID " << _display << "\n";
  }

  // It takes a while to fire up the display link, so let's fire it up now if
  // we expect to need VSync.
  if (sync_video) {
    uint32_t counter;
    init_vsync(counter);
  }
}

/**
 * Fills in _display_information.
 */
void CocoaGraphicsPipe::
load_display_information() {
  _display_information->_vendor_id = CGDisplayVendorNumber(_display);
  // _display_information->_device_id = CGDisplayUnitNumber(_display);
  // _display_information->_device_id = CGDisplaySerialNumber(_display);

  // Display modes
  CFDictionaryRef options = NULL;
  const CFStringRef dictkeys[] = {kCGDisplayShowDuplicateLowResolutionModes};
  const CFBooleanRef dictvalues[] = {kCFBooleanTrue};
  options = CFDictionaryCreate(NULL,
                               (const void **)dictkeys,
                               (const void **)dictvalues,
                               1,
                               &kCFCopyStringDictionaryKeyCallBacks,
                               &kCFTypeDictionaryValueCallBacks);
  size_t num_modes = 0;
<<<<<<< HEAD
  CFArrayRef modes = CGDisplayCopyAllDisplayModes(_display, options);
=======
#if __MAC_OS_X_VERSION_MAX_ALLOWED >= 1060
  int32_t current_mode_id = -1;
  CFArrayRef modes = CGDisplayCopyAllDisplayModes(_display, NULL);
>>>>>>> 0121e74a
  if (modes != NULL) {
    num_modes = CFArrayGetCount(modes);
    _display_information->_total_display_modes = num_modes;
    _display_information->_display_mode_array = new DisplayMode[num_modes];

    // Get information about the current mode.
    CGDisplayModeRef mode = CGDisplayCopyDisplayMode(_display);
    if (mode) {
      current_mode_id = CGDisplayModeGetIODisplayModeID(mode);
      CGDisplayModeRelease(mode);
    }
  }
  if (options != NULL) {
    CFRelease(options);
  }

  for (size_t i = 0; i < num_modes; ++i) {
    CGDisplayModeRef mode = (CGDisplayModeRef) CFArrayGetValueAtIndex(modes, i);

    if (dpi_aware) {
      _display_information->_display_mode_array[i].width = CGDisplayModeGetPixelWidth(mode);
      _display_information->_display_mode_array[i].height = CGDisplayModeGetPixelHeight(mode);
    } else {
      _display_information->_display_mode_array[i].width = CGDisplayModeGetWidth(mode);
      _display_information->_display_mode_array[i].height = CGDisplayModeGetHeight(mode);
    }
    _display_information->_display_mode_array[i].refresh_rate = CGDisplayModeGetRefreshRate(mode);
    _display_information->_display_mode_array[i].fullscreen_only = false;

    // Read number of bits per pixels from the pixel encoding
    CFStringRef encoding = CGDisplayModeCopyPixelEncoding(mode);
    if (CFStringCompare(encoding, CFSTR(kIO64BitDirectPixels),
                              kCFCompareCaseInsensitive) == kCFCompareEqualTo) {
      _display_information->_display_mode_array[i].bits_per_pixel = 64;

    } else if (CFStringCompare(encoding, CFSTR(kIO32BitFloatPixels),
                              kCFCompareCaseInsensitive) == kCFCompareEqualTo) {
      _display_information->_display_mode_array[i].bits_per_pixel = 32;

    } else if (CFStringCompare(encoding, CFSTR(kIO16BitFloatPixels),
                              kCFCompareCaseInsensitive) == kCFCompareEqualTo) {
      _display_information->_display_mode_array[i].bits_per_pixel = 16;

    } else if (CFStringCompare(encoding, CFSTR(IOYUV422Pixels),
                              kCFCompareCaseInsensitive) == kCFCompareEqualTo ||
               CFStringCompare(encoding, CFSTR(IO8BitOverlayPixels),
                              kCFCompareCaseInsensitive) == kCFCompareEqualTo) {
      _display_information->_display_mode_array[i].bits_per_pixel = 8;
    } else {
      // The other possible pixel formats in IOKitIOGraphicsTypes.h have
      // strings like "PPPP" or "-RRRRRGGGGGBBBBB", so the number of bits per
      // pixel can be deduced from the string length.  Nifty!
      _display_information->_display_mode_array[i].bits_per_pixel = CFStringGetLength(encoding);
    }

    if (current_mode_id >= 0 && current_mode_id == CGDisplayModeGetIODisplayModeID(mode)) {
      _display_information->_current_display_mode_index = i;

      // Stop checking
      current_mode_id = -1;
    }

    CFRelease(encoding);
  }
  if (modes != nullptr) {
    CFRelease(modes);
  }

  // Get processor information
  const NXArchInfo *ainfo = NXGetLocalArchInfo();
  _display_information->_cpu_brand_string = strdup(ainfo->description);

  // Get version of Mac OS X
  SInt32 major, minor, bugfix;
  Gestalt(gestaltSystemVersionMajor, &major);
  Gestalt(gestaltSystemVersionMinor, &minor);
  Gestalt(gestaltSystemVersionBugFix, &bugfix);
  _display_information->_os_version_major = major;
  _display_information->_os_version_minor = minor;
  _display_information->_os_version_build = bugfix;
}

/**
 *
 */
CocoaGraphicsPipe::
~CocoaGraphicsPipe() {
  if (_display_link != nil) {
    CVDisplayLinkRelease(_display_link);
    _display_link = nil;

    // Unblock any threads that may be waiting on the VSync counter.
    __atomic_fetch_add(&_vsync_counter, 1u, __ATOMIC_SEQ_CST);
    patomic_notify_all(&_vsync_counter);
  }
}

/**
 * Returns an indication of the thread in which this GraphicsPipe requires its
 * window processing to be performed: typically either the app thread (e.g.
 * X) or the draw thread (Windows).
 */
GraphicsPipe::PreferredWindowThread
CocoaGraphicsPipe::get_preferred_window_thread() const {
  // The NSView and NSWindow classes are not completely thread-safe, they can
  // only be called from the main thread!
  return PWT_app;
}

/**
 * Ensures a CVDisplayLink is created, which tells us when the display will
 * want a frame, to avoid tearing (vertical blanking interval).
 * Initializes the counter with the value that can be passed to wait_vsync
 * to wait for the next interval.
 */
bool CocoaGraphicsPipe::
init_vsync(uint32_t &counter) {
  if (_display_link != nil) {
    // Already set up.
    __atomic_load(&_vsync_counter, &counter, __ATOMIC_SEQ_CST);
    return true;
  }

  counter = 0;
  _vsync_counter = 0;

  CVDisplayLinkRef display_link;
  CVReturn result = CVDisplayLinkCreateWithActiveCGDisplays(&display_link);
  if (result != kCVReturnSuccess) {
    cocoadisplay_cat.error() << "Failed to create CVDisplayLink.\n";
    display_link = nil;
    return false;
  }

  result = CVDisplayLinkSetCurrentCGDisplay(display_link, _display);
  if (result != kCVReturnSuccess) {
    cocoadisplay_cat.error() << "Failed to set CVDisplayLink's current display.\n";
    CVDisplayLinkRelease(display_link);
    display_link = nil;
    return false;
  }

  result = CVDisplayLinkSetOutputCallback(display_link, &display_link_cb, this);
  if (result != kCVReturnSuccess) {
    cocoadisplay_cat.error() << "Failed to set CVDisplayLink output callback.\n";
    CVDisplayLinkRelease(display_link);
    display_link = nil;
    return false;
  }

  result = CVDisplayLinkStart(display_link);
  if (result != kCVReturnSuccess) {
    cocoadisplay_cat.error() << "Failed to start the CVDisplayLink.\n";
    CVDisplayLinkRelease(display_link);
    display_link = nil;
    return false;
  }

  _display_link = display_link;
  return true;
}

/**
 * The first time this method is called in a frame, waits for the vertical
 * blanking interval.  If init_vsync has not first been called, does nothing.
 *
 * The given counter will be updated with the vblank counter.  If adaptive is
 * true and the value differs from the current, no wait will occur.
 */
void CocoaGraphicsPipe::
wait_vsync(uint32_t &counter, bool adaptive) {
  if (_display_link == nil) {
    return;
  }

  // Use direct atomic operations since we need this to be thread-safe even
  // when compiling without thread support.
  uint32_t current_count = __atomic_load_n(&_vsync_counter, __ATOMIC_SEQ_CST);
  uint32_t diff = current_count - counter;
  if (diff > 0) {
    if (cocoadisplay_cat.is_spam()) {
      cocoadisplay_cat.spam()
        << "Missed vertical blanking interval by " << diff << " frames.\n";
    }
    if (adaptive) {
      counter = current_count;
      return;
    }
  }

  // We only wait for the first window that gets flipped in a single frame,
  // otherwise we end up halving our FPS when we have multiple windows!
  int cur_frame = ClockObject::get_global_clock()->get_frame_count();
  if (_last_wait_frame.exchange(cur_frame) == cur_frame) {
    counter = current_count;
    return;
  }

  patomic_wait(&_vsync_counter, current_count);
  __atomic_load(&_vsync_counter, &counter, __ATOMIC_SEQ_CST);
}

/**
 * Called whenever a display wants a frame.  The context argument contains the
 * applicable CocoaGraphicsPipe.
 */
CVReturn CocoaGraphicsPipe::
display_link_cb(CVDisplayLinkRef link, const CVTimeStamp *now,
                const CVTimeStamp *output_time, CVOptionFlags flags_in,
                CVOptionFlags *flags_out, void *context) {

  CocoaGraphicsPipe *pipe = (CocoaGraphicsPipe *)context;
  __atomic_fetch_add(&pipe->_vsync_counter, 1u, __ATOMIC_SEQ_CST);
  patomic_notify_all(&pipe->_vsync_counter);

  return kCVReturnSuccess;
}<|MERGE_RESOLUTION|>--- conflicted
+++ resolved
@@ -105,13 +105,8 @@
                                &kCFCopyStringDictionaryKeyCallBacks,
                                &kCFTypeDictionaryValueCallBacks);
   size_t num_modes = 0;
-<<<<<<< HEAD
+  int32_t current_mode_id = -1;
   CFArrayRef modes = CGDisplayCopyAllDisplayModes(_display, options);
-=======
-#if __MAC_OS_X_VERSION_MAX_ALLOWED >= 1060
-  int32_t current_mode_id = -1;
-  CFArrayRef modes = CGDisplayCopyAllDisplayModes(_display, NULL);
->>>>>>> 0121e74a
   if (modes != NULL) {
     num_modes = CFArrayGetCount(modes);
     _display_information->_total_display_modes = num_modes;
