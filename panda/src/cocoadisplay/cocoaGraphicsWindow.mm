--- conflicted
+++ resolved
@@ -1270,18 +1270,11 @@
     // Switch back to the mode we were in when we were still windowed.
     CGDisplaySetDisplayMode(_display, _windowed_mode, NULL);
     CGDisplayModeRelease(_windowed_mode);
-<<<<<<< HEAD
-    CGDisplayRelease(_display);
-=======
-#else
-    CGDisplaySwitchToMode(_display, _windowed_mode);
-#endif
     if (CGDisplayIsMain(_display)) {
       CGReleaseAllDisplays();
     } else {
       CGDisplayRelease(_display);
     }
->>>>>>> ef58255a
     _windowed_mode = NULL;
     _context_needs_update = true;
 
@@ -1301,8 +1294,6 @@
     // although they are no longer visible.
     // This also leads to weird bugs when switching back to the desktop mode.
     CGError err;
-<<<<<<< HEAD
-=======
     if (CGDisplayIsMain(_display)) {
       // In multidisplay setup, all the displays must be captured or the switch will be notified anyway.
       err = CGCaptureAllDisplays();
@@ -1313,8 +1304,6 @@
       return false;
     }
 
-#if __MAC_OS_X_VERSION_MAX_ALLOWED >= 1060
->>>>>>> ef58255a
     err = CGDisplaySetDisplayMode(_display, _fullscreen_mode, NULL);
 
     if (err != kCGErrorSuccess) {
