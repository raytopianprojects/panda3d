--- conflicted
+++ resolved
@@ -878,43 +878,6 @@
             << "x" << height << "!\n";
         }
         CFRelease(modes);
-<<<<<<< HEAD
-=======
-#else
-        CFDictionaryRef mode;
-        mode = find_display_mode(width, height);
-
-        if (mode == NULL) {
-          cocoadisplay_cat.error()
-            << "Could not find a suitable display mode with size " << width
-            << "x" << height << "!\n";
-
-        } else if (do_switch_fullscreen(mode)) {
-          if (_window != nil) {
-            // For some reason, setting the style mask makes it give up its
-            // first-responder status.
-            if ([_window respondsToSelector:@selector(setStyleMask:)]) {
-              [_window setStyleMask:NSBorderlessWindowMask];
-            }
-            [_window makeFirstResponder:_view];
-            [_window setLevel:CGShieldingWindowLevel()];
-            [_window makeKeyAndOrderFront:nil];
-          }
-
-          // We've already set the size property this way; clear it.
-          properties.clear_size();
-          _properties.set_size(width, height);
-          properties.clear_origin();
-          _properties.set_origin(0, 0);
-          properties.clear_fullscreen();
-          _properties.set_fullscreen(true);
-
-        } else {
-          cocoadisplay_cat.error()
-            << "Failed to change display mode.\n";
-        }
-#endif
->>>>>>> 3f3fd74f
 
       } else {
         do_switch_fullscreen(NULL);
