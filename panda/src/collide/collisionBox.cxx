--- conflicted
+++ resolved
@@ -211,16 +211,8 @@
   bool fully_inside = true;
 
   for(ip = 0, intersect = false; ip < 6 && !intersect; ip++) {
-<<<<<<< HEAD
     plane = get_plane(ip);
 
-=======
-    plane = get_plane( ip );
-    if (_points[ip].size() < 3) {
-      fully_inside = false;
-      continue;
-    }
->>>>>>> 67110156
     if (wrt_prev_space != wrt_space) {
       // If we have a delta between the previous position and the current
       // position, we use that to determine some more properties of the
