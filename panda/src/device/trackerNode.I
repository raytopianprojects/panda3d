/**
 * PANDA 3D SOFTWARE
 * Copyright (c) Carnegie Mellon University.  All rights reserved.
 *
 * All use of this software is subject to the terms of the revised BSD
 * license.  You should have received a copy of this license along
 * with this source code in a file named "LICENSE."
 *
 * @file trackerNode.I
 * @author drose
 * @date 2002-03-12
 */

/**
 * Returns true if the TrackerNode is valid and connected to a server, false
 * otherwise.
 */
INLINE bool TrackerNode::
is_valid() const {
  return (!_tracker.is_null()/* && _tracker->is_connected()*/);
}

<<<<<<< HEAD
////////////////////////////////////////////////////////////////////
//     Function: TrackerNode::get_pos
//       Access: Public
//  Description: Returns the current position of the tracker, if it is
//               available.
////////////////////////////////////////////////////////////////////
=======

/**
 * Returns the current position of the tracker, if it is available.
 */
>>>>>>> bd1df2b9
INLINE const LPoint3 &TrackerNode::
get_pos() const {
  return _data.get_pos();
}

/**
 * Returns the current orientation of the tracker, if it is available.
 */
INLINE const LOrientation &TrackerNode::
get_orient() const {
  return _data.get_orient();
}

/**
 * Returns the time of the tracker's last update.
 */
INLINE double TrackerNode::
get_time() const {
  return _data.get_time();
}

/**
 * True if this data comes with timestamps.
 */
INLINE bool TrackerNode::
has_time() const {
  return _data.has_time();
}

/**
 * Returns the current position and orientation of the tracker, as a combined
 * matrix.
 */
INLINE const LMatrix4 &TrackerNode::
get_transform() const {
  return _mat;
}


/**
 * Specifies the coordinate system that the tracker associated with this node
 * will operate in.  Normally, this is set from the ClientBase that's used to
 * create the TrackerNode, so it should not need to be set on an individual
 * tracker basis.
 */
INLINE void TrackerNode::
set_tracker_coordinate_system(CoordinateSystem cs) {
  _tracker_cs = cs;
  if (_tracker_cs == CS_default) {
    _tracker_cs = get_default_coordinate_system();
  }
}

/**
 * Returns the coordinate system that the tracker associated with this node
 * will operate in.
 */
INLINE CoordinateSystem TrackerNode::
get_tracker_coordinate_system() const {
  return _tracker_cs;
}

/**
 * Specifies the coordinate system that the TrackerNode will convert its
 * transform into for passing down the data graph.  Normally, this is
 * CS_default.
 */
INLINE void TrackerNode::
set_graph_coordinate_system(CoordinateSystem cs) {
  _graph_cs = cs;
  if (_graph_cs == CS_default) {
    _graph_cs = get_default_coordinate_system();
  }
}

/**
 * Returns the coordinate system that the TrackerNode will convert its
 * transform into for passing down the data graph.  Normally, this is
 * CS_default.
 */
INLINE CoordinateSystem TrackerNode::
get_graph_coordinate_system() const {
  return _graph_cs;
}<|MERGE_RESOLUTION|>--- conflicted
+++ resolved
@@ -20,19 +20,9 @@
   return (!_tracker.is_null()/* && _tracker->is_connected()*/);
 }
 
-<<<<<<< HEAD
-////////////////////////////////////////////////////////////////////
-//     Function: TrackerNode::get_pos
-//       Access: Public
-//  Description: Returns the current position of the tracker, if it is
-//               available.
-////////////////////////////////////////////////////////////////////
-=======
-
 /**
  * Returns the current position of the tracker, if it is available.
  */
->>>>>>> bd1df2b9
 INLINE const LPoint3 &TrackerNode::
 get_pos() const {
   return _data.get_pos();
