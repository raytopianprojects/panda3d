--- conflicted
+++ resolved
@@ -968,17 +968,11 @@
 /**
  * See fetch_specified_value
  */
-<<<<<<< HEAD
-const LMatrix4 *GraphicsStateGuardian::
+void GraphicsStateGuardian::
 fetch_specified_part(Shader::ShaderMatInput part, const InternalName *name,
-                     LMatrix4 &t, int index) {
-=======
-void GraphicsStateGuardian::
-fetch_specified_part(Shader::ShaderMatInput part, InternalName *name,
                      LMatrix4 *into, int count) {
   nassertv(count > 0);
 
->>>>>>> 36c3d3e6
   switch (part) {
   case Shader::SMO_identity: {
     for (int i = 0; i < count; ++i) {
