/**
 * PANDA 3D SOFTWARE
 * Copyright (c) Carnegie Mellon University.  All rights reserved.
 *
 * All use of this software is subject to the terms of the revised BSD
 * license.  You should have received a copy of this license along
 * with this source code in a file named "LICENSE."
 *
 * @file eglGraphicsStateGuardian.cxx
 * @author rdb
 * @date 2009-05-21
 */

#include "eglGraphicsStateGuardian.h"
#include "config_egldisplay.h"
#include "lightReMutexHolder.h"

#include <dlfcn.h>

TypeHandle eglGraphicsStateGuardian::_type_handle;

/**
 *
 */
eglGraphicsStateGuardian::
eglGraphicsStateGuardian(GraphicsEngine *engine, GraphicsPipe *pipe,
       eglGraphicsStateGuardian *share_with) :
  BaseGraphicsStateGuardian(engine, pipe)
{
  _share_context=0;
  _context=0;
  _egl_display=0;
  _fbconfig=0;

  if (share_with != nullptr) {
    _prepared_objects = share_with->get_prepared_objects();
    _share_context = share_with->_context;
  }
}

/**
 *
 */
eglGraphicsStateGuardian::
~eglGraphicsStateGuardian() {
  if (_context != (EGLContext)nullptr) {
    if (!eglDestroyContext(_egl_display, _context)) {
      egldisplay_cat.error() << "Failed to destroy EGL context: "
        << get_egl_error_string(eglGetError()) << "\n";
    }
    _context = (EGLContext)nullptr;
  }
}

/**
 * Gets the FrameBufferProperties to match the indicated config.
 */
void eglGraphicsStateGuardian::
get_properties(FrameBufferProperties &properties,
      bool &pbuffer_supported, bool &pixmap_supported,
                        bool &slow, EGLConfig config) {

  properties.clear();

  // Now update our framebuffer_mode and bit depth appropriately.
  EGLint red_size, green_size, blue_size,
    alpha_size,
    depth_size, stencil_size, samples, surface_type, caveat;

  eglGetConfigAttrib(_egl_display, config, EGL_RED_SIZE, &red_size);
  eglGetConfigAttrib(_egl_display, config, EGL_GREEN_SIZE, &green_size);
  eglGetConfigAttrib(_egl_display, config, EGL_BLUE_SIZE, &blue_size);
  eglGetConfigAttrib(_egl_display, config, EGL_ALPHA_SIZE, &alpha_size);
  eglGetConfigAttrib(_egl_display, config, EGL_DEPTH_SIZE, &depth_size);
  eglGetConfigAttrib(_egl_display, config, EGL_STENCIL_SIZE, &stencil_size);
  eglGetConfigAttrib(_egl_display, config, EGL_SAMPLES, &samples);
  eglGetConfigAttrib(_egl_display, config, EGL_SURFACE_TYPE, &surface_type);
  eglGetConfigAttrib(_egl_display, config, EGL_CONFIG_CAVEAT, &caveat);
  int err = eglGetError();
  if (err != EGL_SUCCESS) {
    egldisplay_cat.error() << "Failed to get EGL config attrib: "
      << get_egl_error_string(err) << "\n";
  }

  pbuffer_supported = false;
  if ((surface_type & EGL_PBUFFER_BIT)!=0) {
    pbuffer_supported = true;
  }

  pixmap_supported = false;
  if ((surface_type & EGL_PIXMAP_BIT)!=0) {
    pixmap_supported = true;
  }

  slow = false;
  if (caveat == EGL_SLOW_CONFIG) {
    slow = true;
  }

  properties.set_back_buffers(1);
  properties.set_rgb_color(1);
  properties.set_rgba_bits(red_size, green_size, blue_size, alpha_size);
  properties.set_stencil_bits(stencil_size);
  properties.set_depth_bits(depth_size);
  properties.set_multisamples(samples);

  // "slow" likely indicates no hardware acceleration.
  properties.set_force_software(slow);
  properties.set_force_hardware(!slow);
}

/**
 * Selects a visual or fbconfig for all the windows and buffers that use this
 * gsg.  Also creates the GL context and obtains the visual.
 */
void eglGraphicsStateGuardian::
choose_pixel_format(const FrameBufferProperties &properties,
                    eglGraphicsPipe *egl_pipe, bool need_window,
                    bool need_pbuffer, bool need_pixmap) {

  _egl_display = egl_pipe->get_egl_display();
  _context = 0;
  _fbconfig = 0;
  _fbprops.clear();

  int attrib_list[] = {
#if defined(OPENGLES_1)
    EGL_RENDERABLE_TYPE, EGL_OPENGL_ES_BIT,
#elif defined(OPENGLES_2)
    EGL_RENDERABLE_TYPE, EGL_OPENGL_ES2_BIT,
#else
    EGL_RENDERABLE_TYPE, EGL_OPENGL_BIT,
#endif
    EGL_SURFACE_TYPE, need_window ? EGL_WINDOW_BIT : EGL_DONT_CARE,
    EGL_NONE
  };

  // First get the number of matching configurations, so we know how much
  // memory to allocate.
  int num_configs = 0, returned_configs;
  if (!eglChooseConfig(_egl_display, attrib_list, nullptr, num_configs, &returned_configs) || returned_configs <= 0) {
    egldisplay_cat.error() << "eglChooseConfig failed: "
      << get_egl_error_string(eglGetError()) << "\n";
    return;
  }

  num_configs = returned_configs;
  EGLConfig *configs = new EGLConfig[num_configs];

  if (!eglChooseConfig(_egl_display, attrib_list, configs, num_configs, &returned_configs) || returned_configs <= 0) {
    egldisplay_cat.error() << "eglChooseConfig failed: "
      << get_egl_error_string(eglGetError()) << "\n";
    delete[] configs;
    return;
  }

  int best_quality = 0;
  int best_result = 0;
  FrameBufferProperties best_props;

  for (int i = 0; i < num_configs; ++i) {
    FrameBufferProperties fbprops;
    bool pbuffer_supported, pixmap_supported, slow;
    get_properties(fbprops, pbuffer_supported, pixmap_supported,
                   slow, configs[i]);
    // We're not protecting this code by an is_debug() check, because if we
    // do, some weird compiler bug appears and somehow makes the quality
    // always 0.
    const char *pbuffertext = pbuffer_supported ? " (pbuffer)" : "";
    const char *pixmaptext = pixmap_supported ? " (pixmap)" : "";
    const char *slowtext = slow ? " (slow)" : "";
    egldisplay_cat.debug()
      << i << ": " << fbprops << pbuffertext << pixmaptext << slowtext << "\n";
    int quality = fbprops.get_quality(properties);
    if ((quality > 0)&&(slow)) quality -= 10000000;

    if (need_pbuffer && !pbuffer_supported) {
      continue;
    }
    if (need_pixmap && !pixmap_supported) {
      continue;
    }

    if (quality > best_quality) {
      best_quality = quality;
      best_result = i;
      best_props = fbprops;
    }
  }
#ifdef HAVE_X11
  X11_Display *display = egl_pipe->get_display();
  if (display) {
    int screen = egl_pipe->get_screen();
    int depth = DefaultDepth(display, screen);
    _visual = new XVisualInfo;
    XMatchVisualInfo(display, screen, depth, TrueColor, _visual);
  }
#endif

  if (best_quality > 0) {
    egldisplay_cat.debug()
      << "Chosen config " << best_result << ": " << best_props << "\n";
    _fbconfig = configs[best_result];

    EGLint attribs[32];
    int n = 0;

#ifdef OPENGLES_2
    attribs[n++] = EGL_CONTEXT_CLIENT_VERSION;
    attribs[n++] = 2;
#elif defined(OPENGLES_1)
#else  // Regular OpenGL
    if (gl_version.get_num_words() > 0) {
      attribs[n++] = EGL_CONTEXT_MAJOR_VERSION;
      attribs[n++] = gl_version[0];
      if (gl_version.get_num_words() > 1) {
        attribs[n++] = EGL_CONTEXT_MINOR_VERSION;
        attribs[n++] = gl_version[1];
      }
    }
    if (gl_debug) {
      attribs[n++] = EGL_CONTEXT_OPENGL_DEBUG;
      attribs[n++] = EGL_TRUE;
    }
    if (gl_forward_compatible) {
      attribs[n++] = EGL_CONTEXT_OPENGL_FORWARD_COMPATIBLE;
      attribs[n++] = EGL_TRUE;
    }
#endif
    attribs[n] = EGL_NONE;

    _context = eglCreateContext(_egl_display, _fbconfig, _share_context, (n > 0) ? attribs : nullptr);

    int err = eglGetError();
    if (_context && err == EGL_SUCCESS) {
<<<<<<< HEAD
#ifdef HAVE_X11
      if (!display || _visual)
#endif
      {
=======
      if (_visual) {
        // This is set during window creation, but for now we have to pretend
        // that we can honor the request, if we support the extension.
        if (properties.get_srgb_color()) {
          const char *extensions = eglQueryString(_egl_display, EGL_EXTENSIONS);
          if (extensions != nullptr) {
            vector_string tokens;
            extract_words(extensions, tokens);

            if (std::find(tokens.begin(), tokens.end(), "EGL_KHR_gl_colorspace") != tokens.end()) {
              best_props.set_srgb_color(true);
            }
          }
        }

>>>>>>> 0c2f8fec
        _fbprops = best_props;
        delete[] configs;
        return;
      }
    }
    // This really shouldn't happen, so I'm not too careful about cleanup.
    egldisplay_cat.error()
      << "Could not create EGL context!\n"
      << get_egl_error_string(err) << "\n";
    _fbconfig = 0;
    _context = 0;
#ifdef HAVE_X11
    _visual = 0;
#endif
  }

  egldisplay_cat.error() <<
    "Could not find a usable pixel format.\n";

  delete[] configs;
}

/**
 * Resets all internal state as if the gsg were newly created.
 */
void eglGraphicsStateGuardian::
reset() {
  BaseGraphicsStateGuardian::reset();

  if (_gl_renderer == "Software Rasterizer") {
    _fbprops.set_force_software(1);
    _fbprops.set_force_hardware(0);
  }
}

/**
 * Returns true if the runtime GLX version number is at least the indicated
 * value, false otherwise.
 */
bool eglGraphicsStateGuardian::
egl_is_at_least_version(int major_version, int minor_version) const {
  if (_egl_version_major < major_version) {
    return false;
  }
  if (_egl_version_minor < minor_version) {
    return false;
  }
  return true;
}

/**
 * Calls glFlush().
 */
void eglGraphicsStateGuardian::
gl_flush() const {
#ifdef HAVE_X11
  // This call requires synchronization with X.
  LightReMutexHolder holder(eglGraphicsPipe::_x_mutex);
#endif
  BaseGraphicsStateGuardian::gl_flush();
}

/**
 * Returns the result of glGetError().
 */
GLenum eglGraphicsStateGuardian::
gl_get_error() const {
#ifdef HAVE_X11
  // This call requires synchronization with X.
  LightReMutexHolder holder(eglGraphicsPipe::_x_mutex);
#endif
  return BaseGraphicsStateGuardian::gl_get_error();
}

/**
 * Queries the runtime version of OpenGL in use.
 */
void eglGraphicsStateGuardian::
query_gl_version() {
  BaseGraphicsStateGuardian::query_gl_version();

  // Calling eglInitialize on an already-initialized display will just provide
  // us the version numbers.
  if (!eglInitialize(_egl_display, &_egl_version_major, &_egl_version_minor)) {
    egldisplay_cat.error() << "Failed to get EGL version number: "
      << get_egl_error_string(eglGetError()) << "\n";
  }

  // We output to glesgsg_cat instead of egldisplay_cat, since this is where
  // the GL version has been output, and it's nice to see the two of these
  // together.
#ifdef OPENGLES_2
  if (gles2gsg_cat.is_debug()) {
    gles2gsg_cat.debug()
#elif defined(OPENGLES_1)
  if (glesgsg_cat.is_debug()) {
    glesgsg_cat.debug()
#else
  if (glgsg_cat.is_debug()) {
    glgsg_cat.debug()
#endif
      << "EGL_VERSION = " << _egl_version_major << "." << _egl_version_minor
      << "\n";
  }
}

/**
 * This may be redefined by a derived class (e.g.  glx or wgl) to get whatever
 * further extensions strings may be appropriate to that interface, in
 * addition to the GL extension strings return by glGetString().
 */
void eglGraphicsStateGuardian::
get_extra_extensions() {
  save_extensions(eglQueryString(_egl_display, EGL_EXTENSIONS));
}

/**
 * Returns the pointer to the GL extension function with the indicated name.
 * It is the responsibility of the caller to ensure that the required
 * extension is defined in the OpenGL runtime prior to calling this; it is an
 * error to call this for a function that is not defined.
 */
void *eglGraphicsStateGuardian::
do_get_extension_func(const char *name) {
  return (void *)eglGetProcAddress(name);
}<|MERGE_RESOLUTION|>--- conflicted
+++ resolved
@@ -233,13 +233,10 @@
 
     int err = eglGetError();
     if (_context && err == EGL_SUCCESS) {
-<<<<<<< HEAD
 #ifdef HAVE_X11
       if (!display || _visual)
 #endif
       {
-=======
-      if (_visual) {
         // This is set during window creation, but for now we have to pretend
         // that we can honor the request, if we support the extension.
         if (properties.get_srgb_color()) {
@@ -254,7 +251,6 @@
           }
         }
 
->>>>>>> 0c2f8fec
         _fbprops = best_props;
         delete[] configs;
         return;
