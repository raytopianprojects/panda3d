/**
 * PANDA 3D SOFTWARE
 * Copyright (c) Carnegie Mellon University.  All rights reserved.
 *
 * All use of this software is subject to the terms of the revised BSD
 * license.  You should have received a copy of this license along
 * with this source code in a file named "LICENSE."
 *
 * @file eglGraphicsWindow.cxx
 * @author rdb
 * @date 2009-05-21
 */

#include "eglGraphicsWindow.h"
#include "eglGraphicsStateGuardian.h"
#include "config_egldisplay.h"
#include "eglGraphicsPipe.h"

#include "graphicsPipe.h"
#include "keyboardButton.h"
#include "mouseButton.h"
#include "clockObject.h"
#include "pStatTimer.h"
#include "textEncoder.h"
#include "throw_event.h"
#include "lightReMutexHolder.h"
#include "nativeWindowHandle.h"
#include "get_x11.h"

TypeHandle eglGraphicsWindow::_type_handle;

/**
 *
 */
eglGraphicsWindow::
eglGraphicsWindow(GraphicsEngine *engine, GraphicsPipe *pipe,
                  const std::string &name,
                  const FrameBufferProperties &fb_prop,
                  const WindowProperties &win_prop,
                  int flags,
                  GraphicsStateGuardian *gsg,
                  GraphicsOutput *host) :
  x11GraphicsWindow(engine, pipe, name, fb_prop, win_prop, flags, gsg, host)
{
  eglGraphicsPipe *egl_pipe;
  DCAST_INTO_V(egl_pipe, _pipe);
  _egl_display = egl_pipe->_egl_display;
  _egl_surface = 0;
}

/**
 *
 */
eglGraphicsWindow::
~eglGraphicsWindow() {
}

/**
<<<<<<< HEAD
=======
 * Forces the pointer to the indicated position within the window, if
 * possible.
 *
 * Returns true if successful, false on failure.  This may fail if the mouse
 * is not currently within the window, or if the API doesn't support this
 * operation.
 */
bool eglGraphicsWindow::
move_pointer(int device, int x, int y) {
  // Note: this is not thread-safe; it should be called only from App.
  // Probably not an issue.
  if (device == 0) {
    // Move the system mouse pointer.
    if (!_properties.get_foreground() ||
        !_input_devices[0].get_pointer().get_in_window()) {
      // If the window doesn't have input focus, or the mouse isn't currently
      // within the window, forget it.
      return false;
    }

    const MouseData &md = _input_devices[0].get_pointer();
    if (!md.get_in_window() || md.get_x() != x || md.get_y() != y) {
      XWarpPointer(_display, None, _xwindow, 0, 0, 0, 0, x, y);
      _input_devices[0].set_pointer_in_window(x, y);
    }
    return true;
  } else {
    // Move a raw mouse.
    if (device < 1 || (size_t)device >= _input_devices.size()) {
      return false;
    }
    _input_devices[device].set_pointer_in_window(x, y);
    return true;
  }
}


/**
>>>>>>> 371e60c7
 * This function will be called within the draw thread before beginning
 * rendering for a given frame.  It should do whatever setup is required, and
 * return true if the frame should be rendered, or false if it should be
 * skipped.
 */
bool eglGraphicsWindow::
begin_frame(FrameMode mode, Thread *current_thread) {
  PStatTimer timer(_make_current_pcollector, current_thread);

  begin_frame_spam(mode);
  if (_gsg == nullptr) {
    return false;
  }
  if (_awaiting_configure) {
    // Don't attempt to draw while we have just reconfigured the window and we
    // haven't got the notification back yet.
    return false;
  }

  eglGraphicsStateGuardian *eglgsg;
  DCAST_INTO_R(eglgsg, _gsg, false);
  {
    LightReMutexHolder holder(eglGraphicsPipe::_x_mutex);

    if (eglGetCurrentDisplay() == _egl_display &&
        eglGetCurrentSurface(EGL_READ) == _egl_surface &&
        eglGetCurrentSurface(EGL_DRAW) == _egl_surface &&
        eglGetCurrentContext() == eglgsg->_context) {
      // No need to make the context current again.  Short-circuit this
      // possibly-expensive call.
    } else {
      // Need to set the context.
      if (!eglMakeCurrent(_egl_display, _egl_surface, _egl_surface, eglgsg->_context)) {
        egldisplay_cat.error() << "Failed to call eglMakeCurrent: "
          << get_egl_error_string(eglGetError()) << "\n";
      }
    }
  }

  // Now that we have made the context current to a window, we can reset the
  // GSG state if this is the first time it has been used.  (We can't just
  // call reset() when we construct the GSG, because reset() requires having a
  // current context.)
  eglgsg->reset_if_new();

  if (mode == FM_render) {
    // begin_render_texture();
    clear_cube_map_selection();
  }

  _gsg->set_current_properties(&get_fb_properties());
  return _gsg->begin_frame(current_thread);
}

/**
 * This function will be called within the draw thread after rendering is
 * completed for a given frame.  It should do whatever finalization is
 * required.
 */
void eglGraphicsWindow::
end_frame(FrameMode mode, Thread *current_thread) {
  end_frame_spam(mode);
  nassertv(_gsg != nullptr);

  if (mode == FM_render) {
    // end_render_texture();
    copy_to_textures();
  }

  _gsg->end_frame(current_thread);

  if (mode == FM_render) {
    trigger_flip();
    clear_cube_map_selection();
  }
}

/**
 * This function will be called within the draw thread after begin_flip() has
 * been called on all windows, to finish the exchange of the front and back
 * buffers.
 *
 * This should cause the window to wait for the flip, if necessary.
 */
void eglGraphicsWindow::
end_flip() {
  if (_gsg != nullptr && _flip_ready) {

    // It doesn't appear to be necessary to ensure the graphics context is
    // current before flipping the windows, and insisting on doing so can be a
    // significant performance hit.

    // make_current();

    LightReMutexHolder holder(eglGraphicsPipe::_x_mutex);
    eglSwapBuffers(_egl_display, _egl_surface);
  }
  GraphicsWindow::end_flip();
}

/**
 * Closes the window right now.  Called from the window thread.
 */
void eglGraphicsWindow::
close_window() {
  if (_gsg != nullptr) {
    if (!eglMakeCurrent(_egl_display, EGL_NO_SURFACE, EGL_NO_SURFACE, EGL_NO_CONTEXT)) {
      egldisplay_cat.error() << "Failed to call eglMakeCurrent: "
        << get_egl_error_string(eglGetError()) << "\n";
    }
    _gsg.clear();
  }

  if (_ic != (XIC)nullptr) {
    XDestroyIC(_ic);
    _ic = (XIC)nullptr;
  }

  if (_egl_surface != 0) {
    if (!eglDestroySurface(_egl_display, _egl_surface)) {
      egldisplay_cat.error() << "Failed to destroy surface: "
        << get_egl_error_string(eglGetError()) << "\n";
    }
  }

  if (_xwindow != (X11_Window)nullptr) {
    XDestroyWindow(_display, _xwindow);
    _xwindow = (X11_Window)nullptr;

    // This may be necessary if we just closed the last X window in an
    // application, so the server hears the close request.
    XFlush(_display);
  }
  GraphicsWindow::close_window();
}

/**
 * Opens the window right now.  Called from the window thread.  Returns true
 * if the window is successfully opened, or false if there was a problem.
 */
bool eglGraphicsWindow::
open_window() {
  eglGraphicsPipe *egl_pipe;
  DCAST_INTO_R(egl_pipe, _pipe, false);

  // GSG CreationInitialization
  eglGraphicsStateGuardian *eglgsg;
  if (_gsg == 0) {
    // There is no old gsg.  Create a new one.
    eglgsg = new eglGraphicsStateGuardian(_engine, _pipe, nullptr);
    eglgsg->choose_pixel_format(_fb_properties, egl_pipe->get_display(), egl_pipe->get_screen(), false, false);
    _gsg = eglgsg;
  } else {
    // If the old gsg has the wrong pixel format, create a new one that shares
    // with the old gsg.
    DCAST_INTO_R(eglgsg, _gsg, false);
    if (!eglgsg->get_fb_properties().subsumes(_fb_properties)) {
      eglgsg = new eglGraphicsStateGuardian(_engine, _pipe, eglgsg);
      eglgsg->choose_pixel_format(_fb_properties, egl_pipe->get_display(), egl_pipe->get_screen(), false, false);
      _gsg = eglgsg;
    }
  }

  _visual_info = eglgsg->_visual;
  if (_visual_info == nullptr) {
    // No X visual for this fbconfig; how can we open the window?
    egldisplay_cat.error()
      << "No X visual: cannot open window.\n";
    return false;
  }

  setup_colormap(_visual_info);

  if (!x11GraphicsWindow::open_window()) {
    return false;
  }

  _egl_surface = eglCreateWindowSurface(_egl_display, eglgsg->_fbconfig, (NativeWindowType) _xwindow, nullptr);
  if (eglGetError() != EGL_SUCCESS) {
    egldisplay_cat.error()
      << "Failed to create window surface.\n";
    return false;
  }

  if (!eglMakeCurrent(_egl_display, _egl_surface, _egl_surface, eglgsg->_context)) {
    egldisplay_cat.error() << "Failed to call eglMakeCurrent: "
      << get_egl_error_string(eglGetError()) << "\n";
  }
  eglgsg->reset_if_new();
  if (!eglgsg->is_valid()) {
    close_window();
    return false;
  }
  if (!eglgsg->get_fb_properties().verify_hardware_software
      (_fb_properties, eglgsg->get_gl_renderer())) {
    close_window();
    return false;
  }
  _fb_properties = eglgsg->get_fb_properties();

  return true;
}<|MERGE_RESOLUTION|>--- conflicted
+++ resolved
@@ -56,47 +56,6 @@
 }
 
 /**
-<<<<<<< HEAD
-=======
- * Forces the pointer to the indicated position within the window, if
- * possible.
- *
- * Returns true if successful, false on failure.  This may fail if the mouse
- * is not currently within the window, or if the API doesn't support this
- * operation.
- */
-bool eglGraphicsWindow::
-move_pointer(int device, int x, int y) {
-  // Note: this is not thread-safe; it should be called only from App.
-  // Probably not an issue.
-  if (device == 0) {
-    // Move the system mouse pointer.
-    if (!_properties.get_foreground() ||
-        !_input_devices[0].get_pointer().get_in_window()) {
-      // If the window doesn't have input focus, or the mouse isn't currently
-      // within the window, forget it.
-      return false;
-    }
-
-    const MouseData &md = _input_devices[0].get_pointer();
-    if (!md.get_in_window() || md.get_x() != x || md.get_y() != y) {
-      XWarpPointer(_display, None, _xwindow, 0, 0, 0, 0, x, y);
-      _input_devices[0].set_pointer_in_window(x, y);
-    }
-    return true;
-  } else {
-    // Move a raw mouse.
-    if (device < 1 || (size_t)device >= _input_devices.size()) {
-      return false;
-    }
-    _input_devices[device].set_pointer_in_window(x, y);
-    return true;
-  }
-}
-
-
-/**
->>>>>>> 371e60c7
  * This function will be called within the draw thread before beginning
  * rendering for a given frame.  It should do whatever setup is required, and
  * return true if the frame should be rendered, or false if it should be
