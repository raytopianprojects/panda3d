/**
 * PANDA 3D SOFTWARE
 * Copyright (c) Carnegie Mellon University.  All rights reserved.
 *
 * All use of this software is subject to the terms of the revised BSD
 * license.  You should have received a copy of this license along
 * with this source code in a file named "LICENSE."
 *
 * @file pointerToArray_ext.I
 * @author rdb
 * @date 2015-02-08
 */

/**
 * This is a helper function to set most attributes of a Py_buffer in a manner
 * that accommodates square matrices (in accordance with PEP 3118). It is tested
 * for use with NumPy. The resulting array will be of shape
 * (num_matrices, size, size) where size is the number of matrix rows (=columns)
 */
INLINE void set_matrix_view(Py_buffer &view, int flags, int length, int size, bool double_prec, bool read_only) {
  int item_size, mat_size;
  const char *format;

  if (double_prec) {
    item_size = sizeof(double);
    format = get_format_code(double);
  } else {
    item_size = sizeof(float);
    format = get_format_code(float);
  }

  if (size == 3 && !double_prec) {
    mat_size = sizeof(LMatrix3f);
  } else if (size == 3 && double_prec) {
    mat_size = sizeof(LMatrix3d);
  } else if (size == 4 && !double_prec) {
    mat_size = sizeof(UnalignedLMatrix4f);
  } else if (size == 4 && double_prec) {
    mat_size = sizeof(UnalignedLMatrix4d);
  } else {
    nassertv_always(false);
    return; // Make sure compiler knows control flow doesn't proceed.
  }

  view.len = length * mat_size;
  view.readonly = (read_only ? 1 : 0);
  view.itemsize = item_size;
  view.format = nullptr;
  if ((flags & PyBUF_FORMAT) == PyBUF_FORMAT) {
    view.format = (char*) format;
  }
  view.ndim = 3;
  view.shape = nullptr;
  if ((flags & PyBUF_ND) == PyBUF_ND) {
    // This leaks, which sucks, but __releasebuffer__ doesn't give us the same
    // pointer, so we would need to store it elsewhere if we wanted to delete
    // it there.  Eh, it's just an int, who cares.
    Py_ssize_t* shape = new Py_ssize_t[3];
    shape[0] = length;
    shape[1] = size;
    shape[2] = size;
    view.shape = shape;
  }
  view.strides = nullptr;
  if ((flags & PyBUF_STRIDES) == PyBUF_STRIDES) {
    Py_ssize_t* strides = new Py_ssize_t[3];
    strides[0] = mat_size;
    strides[1] = item_size * size;
    strides[2] = item_size;
    view.strides = strides;
  }
  view.suboffsets = nullptr;
}

/**
 * This special constructor accepts a Python list of elements, or a Python
 * string (or a bytes object, in Python 3), or any object that supports the
 * Python buffer protocol.
 */
template<class Element>
INLINE void Extension<PointerToArray<Element> >::
__init__(PyObject *self, PyObject *source) {
  if (PyObject_CheckBuffer(source)) {
    // It's a byte sequence, or any object that exports the buffer protocol.
    this->set_data(source);
    return;
  }

  // Don't allow a unicode object even though it's a sequence.
  if (!PySequence_Check(source) || PyUnicode_CheckExact(source)) {
    // If passed with a non-sequence, this isn't the right constructor.
    PyErr_SetString(PyExc_TypeError,
                    "PointerToArray constructor requires a sequence or buffer object");
    return;
  }

  // Now construct the internal list by copying the elements one-at-a-time
  // from Python.
  PyObject *dict = DtoolInstance_TYPE(self)->_PyType.tp_dict;
  PyObject *push_back = PyDict_GetItemString(dict, "push_back");
  if (push_back == nullptr) {
    PyErr_BadArgument();
    return;
  }

  // We need to initialize the this pointer before we can call push_back.
  DtoolInstance_INIT_PTR(self, this->_this);

  Py_ssize_t size = PySequence_Size(source);
  this->_this->reserve(size);
  for (Py_ssize_t i = 0; i < size; ++i) {
    PyObject *item = PySequence_GetItem(source, i);
    if (item == nullptr) {
      return;
    }
    PyObject *result = PyObject_CallFunctionObjArgs(push_back, self, item, nullptr);
    Py_DECREF(item);
    if (result == nullptr) {
      // Unable to add item--probably it wasn't of the appropriate type.
      PyErr_Print();
      PyErr_Format(PyExc_TypeError,
                   "Element %zd in sequence passed to PointerToArray "
                   "constructor could not be added", i);
      return;
    }
    Py_DECREF(result);
  }
}

/**
 * Same as get_element(), this returns the nth element of the array.
 */
template<class Element>
INLINE const Element &Extension<PointerToArray<Element> >::
__getitem__(size_t n) const {
  return this->_this->get_element(n);
}

/**
 * Same as set_element(), this replaces the nth element of the array.
 */
template<class Element>
INLINE void Extension<PointerToArray<Element> >::
__setitem__(size_t n, const Element &value) {
  this->_this->set_element(n, value);
}

/**
 * This returns the entire contents of the vector as a block of raw data in a
 * string (or bytes object, in Python 3).
 *
 * @deprecated use memoryview(pta) or bytearray(pta) instead.
 */
template<class Element>
INLINE PyObject *Extension<PointerToArray<Element> >::
get_data() const {
  return PyBytes_FromStringAndSize((char *)this->_this->p(), sizeof(Element) * this->_this->size());
}

/**
 * This method exists mainly to access the data of the array easily from a
 * high-level language such as Python.
 *
 * This replaces the entire contents of the vector from a block of raw data
 * in a string (or bytes object, in Python 3).
 */
template<class Element>
INLINE void Extension<PointerToArray<Element> >::
set_data(PyObject *data) {
  if (PyObject_CheckBuffer(data)) {
    // User passed a buffer object.
    Py_buffer view;
    if (PyObject_GetBuffer(data, &view, PyBUF_CONTIG_RO) == -1) {
      PyErr_SetString(PyExc_TypeError,
                      "PointerToArray.set_data() requires a contiguous buffer");
      return;
    }

    if (view.itemsize != 1 && view.itemsize != sizeof(Element)) {
      PyErr_SetString(PyExc_TypeError,
                      "buffer.itemsize does not match PointerToArray element size");
      return;
    }

    if (view.len % sizeof(Element) != 0) {
      PyErr_Format(PyExc_ValueError,
                   "byte buffer is not a multiple of %zu bytes",
                   sizeof(Element));
      return;
    }

    if (view.len > 0) {
      this->_this->resize(view.len / sizeof(Element));
      memcpy(this->_this->p(), view.buf, view.len);
    } else {
      this->_this->clear();
    }

    PyBuffer_Release(&view);
    return;
  }

  Dtool_Raise_TypeError("PointerToArray.set_data() requires a buffer object");
}

/**
 * This returns the contents of a portion of the vector--from element (n)
 * through element (n + count - 1)--as a block of raw data in a string (or
 * bytes object, in Python 3).
 *
 * @deprecated use memoryview(pta) or bytearray(pta) instead.
 */
template<class Element>
INLINE PyObject *Extension<PointerToArray<Element> >::
get_subdata(size_t n, size_t count) const {
  n = (std::min)(n, this->_this->size());
  count = (std::max)(count, n);
  count = (std::min)(count, this->_this->size() - n);
  return PyBytes_FromStringAndSize((char *)(this->_this->p() + n), sizeof(Element) * count);
}

/**
 * Implements pickle support.
 */
template<class Element>
INLINE PyObject *Extension<PointerToArray<Element> >::
__reduce__(PyObject *self) const {
  // This preserves the distinction between a null vs. an empty PTA, though I'm
  // not sure that this distinction matters to anyone.
  if (this->_this->is_null()) {
    return Py_BuildValue("O()", Py_TYPE(self));
  }
  else if (this->_this->empty()) {
    return Py_BuildValue("O(())", Py_TYPE(self));
  }
  else {
    return Py_BuildValue("O(N)", Py_TYPE(self), get_data());
  }
}

/**
 * Same as get_element(), this returns the nth element of the array.
 */
template<class Element>
INLINE const Element &Extension<ConstPointerToArray<Element> >::
__getitem__(size_t n) const {
  return (*this->_this)[n];
}

/**
 * This returns the entire contents of the vector as a block of raw data in a
 * string (or bytes object, in Python 3).
 *
 * @deprecated use memoryview(pta) or bytearray(pta) instead.
 */
template<class Element>
INLINE PyObject *Extension<ConstPointerToArray<Element> >::
get_data() const {
  return PyBytes_FromStringAndSize((char *)this->_this->p(), sizeof(Element) * this->_this->size());
}

/**
 * This returns the contents of a portion of the vector--from element (n)
 * through element (n + count - 1)--as a block of raw data in a string (or
 * bytes object, in Python 3).
 *
 * @deprecated use memoryview(pta) or bytearray(pta) instead.
 */
template<class Element>
INLINE PyObject *Extension<ConstPointerToArray<Element> >::
get_subdata(size_t n, size_t count) const {
  n = (std::min)(n, this->_this->size());
  count = (std::max)(count, n);
  count = (std::min)(count, this->_this->size() - n);
  return PyBytes_FromStringAndSize((char *)(this->_this->p() + n), sizeof(Element) * count);
}

/**
 * Implements pickle support.
 */
template<class Element>
INLINE PyObject *Extension<ConstPointerToArray<Element> >::
__reduce__(PyObject *self) const {
  // This preserves the distinction between a null vs. an empty PTA, though I'm
  // not sure that this distinction matters to anyone.
  if (!this->_this->is_null() && this->_this->empty()) {
    return Py_BuildValue("O([])", Py_TYPE(self));
  }
  else {
    return Py_BuildValue("O(N)", Py_TYPE(self), get_data());
  }
}

/**
 * This is used to implement the buffer protocol, in order to allow efficient
 * access to the array data through a Python multiview object.
 */
template<class Element>
INLINE int Extension<PointerToArray<Element> >::
__getbuffer__(PyObject *self, Py_buffer *view, int flags) {
  const char *format = get_format_code(Element);
  if (format == nullptr) {
    // Not supported.
    return -1;
  }

  if (self != nullptr) {
    Py_INCREF(self);
  }
  view->obj = self;
  view->buf = (void*) this->_this->p();
  view->len = this->_this->size() * sizeof(Element);
  view->readonly = 0;
  view->itemsize = sizeof(Element);
  view->format = nullptr;
  if ((flags & PyBUF_FORMAT) == PyBUF_FORMAT) {
    view->format = (char*) format;
  }
  view->ndim = 1;
  view->shape = nullptr;
  if ((flags & PyBUF_ND) == PyBUF_ND) {
    // This leaks, which sucks, but __releasebuffer__ doesn't give us the same
    // pointer, so we would need to store it elsewhere if we wanted to delete
    // it there.  Eh, it's just an int, who cares.
    view->shape = new Py_ssize_t(this->_this->size());
  }
  view->strides = nullptr;
  if ((flags & PyBUF_STRIDES) == PyBUF_STRIDES) {
    view->strides = &(view->itemsize);
  }
  view->suboffsets = nullptr;

  // Store a reference to ourselves on the Py_buffer object as a reminder that
  // we have increased our refcount.
  this->_this->ref();
  view->internal = (void*) this->_this;

  return 0;
}

/**
 * This is used to implement the buffer protocol, in order to allow efficient
 * access to the array data through a Python memoryview object.
 */
template<>
INLINE int Extension<PointerToArray<LMatrix3f> >::
__getbuffer__(PyObject *self, Py_buffer *view, int flags) {
  if (self != nullptr) {
    Py_INCREF(self);
  }
  view->obj = self;
  view->buf = (void*) this->_this->p();
  set_matrix_view(*view, flags, this->_this->size(), 3, false, false);

  // Store a reference to ourselves on the Py_buffer object as a reminder that
  // we have increased our refcount.
  this->_this->ref();
  view->internal = (void*) this->_this;

  return 0;
}

/**
 * This is used to implement the buffer protocol, in order to allow efficient
 * access to the array data through a Python memoryview object.
 */
template<>
INLINE int Extension<PointerToArray<LMatrix3d> >::
__getbuffer__(PyObject *self, Py_buffer *view, int flags) {
  if (self != nullptr) {
    Py_INCREF(self);
  }
  view->obj = self;
  view->buf = (void*) this->_this->p();
  set_matrix_view(*view, flags, this->_this->size(), 3, true, false);

  // Store a reference to ourselves on the Py_buffer object as a reminder that
  // we have increased our refcount.
  this->_this->ref();
  view->internal = (void*) this->_this;

  return 0;
}

/**
 * This is used to implement the buffer protocol, in order to allow efficient
 * access to the array data through a Python memoryview object.
 */
template<>
INLINE int Extension<PointerToArray<UnalignedLMatrix4f> >::
__getbuffer__(PyObject *self, Py_buffer *view, int flags) {
  if (self != nullptr) {
    Py_INCREF(self);
  }
  view->obj = self;
  view->buf = (void*) this->_this->p();
  set_matrix_view(*view, flags, this->_this->size(), 4, false, false);

  // Store a reference to ourselves on the Py_buffer object as a reminder that
  // we have increased our refcount.
  this->_this->ref();
  view->internal = (void*) this->_this;

  return 0;
}

/**
 * This is used to implement the buffer protocol, in order to allow efficient
 * access to the array data through a Python memoryview object.
 */
template<>
INLINE int Extension<PointerToArray<UnalignedLMatrix4d> >::
__getbuffer__(PyObject *self, Py_buffer *view, int flags) {
  if (self != nullptr) {
    Py_INCREF(self);
  }
  view->obj = self;
  view->buf = (void*) this->_this->p();
  set_matrix_view(*view, flags, this->_this->size(), 4, true, false);

  // Store a reference to ourselves on the Py_buffer object as a reminder that
  // we have increased our refcount.
  this->_this->ref();
  view->internal = (void*) this->_this;

  return 0;
}

/**
 * Releases the buffer allocated by __getbuffer__.
 */
template<class Element>
INLINE void Extension<PointerToArray<Element> >::
__releasebuffer__(PyObject *self, Py_buffer *view) const {
  // Note: PyBuffer_Release automatically decrements view->obj.
  if (view->internal != nullptr) {
    // Oh, right, let's not forget to unref this.
    unref_delete((const PointerToArray<Element> *)view->internal);
    view->internal = nullptr;
  }
}

/**
 * A special Python method that is invoked by copy.deepcopy(pta).  This makes
 * sure that there is truly a unique copy of the array.
 */
template<class Element>
INLINE PointerToArray<Element> Extension<PointerToArray<Element> >::
__deepcopy__(PyObject *memo) const {
  PointerToArray<Element> copy;
  if (!this->_this->is_null()) {
    copy.v() = this->_this->v();
  }
  return copy;
}

/**
 * This is used to implement the buffer protocol, in order to allow efficient
 * access to the array data through a Python multiview object.
 */
template<class Element>
INLINE int Extension<ConstPointerToArray<Element> >::
__getbuffer__(PyObject *self, Py_buffer *view, int flags) const {
  if ((flags & PyBUF_WRITABLE) == PyBUF_WRITABLE) {
    PyErr_SetString(PyExc_BufferError,
                    "Object is not writable.");
    return -1;
  }

  const char *format = get_format_code(Element);
  if (format == nullptr) {
    // Not supported.
    return -1;
  }

  if (self != nullptr) {
    Py_INCREF(self);
  }
  view->obj = self;
  view->buf = (void*) this->_this->p();
  view->len = this->_this->size() * sizeof(Element);
  view->readonly = 1;
  view->itemsize = sizeof(Element);
  view->format = nullptr;
  if ((flags & PyBUF_FORMAT) == PyBUF_FORMAT) {
    view->format = (char*) format;
  }
  view->ndim = 1;
  view->shape = nullptr;
  if ((flags & PyBUF_ND) == PyBUF_ND) {
    // This leaks, which sucks, but __releasebuffer__ doesn't give us the same
    // pointer, so we would need to store it elsewhere if we wanted to delete
    // it there.  Eh, it's just an int, who cares.
    view->shape = new Py_ssize_t(this->_this->size());
  }
  view->strides = nullptr;
  if ((flags & PyBUF_STRIDES) == PyBUF_STRIDES) {
    view->strides = &(view->itemsize);
  }
  view->suboffsets = nullptr;

  // Store a reference to ourselves on the Py_buffer object as a reminder that
  // we have increased our refcount.
  this->_this->ref();
  view->internal = (void*) this->_this;

  return 0;
}

/**
 * Specialization on __getbuffer__ for LMatrix3f.
 */
template<>
INLINE int Extension<ConstPointerToArray<LMatrix3f> >::
__getbuffer__(PyObject *self, Py_buffer *view, int flags) const {
  if ((flags & PyBUF_WRITABLE) == PyBUF_WRITABLE) {
    PyErr_SetString(PyExc_BufferError,
                    "Object is not writable.");
    return -1;
  }
  if (self != nullptr) {
    Py_INCREF(self);
  }
  view->obj = self;
  view->buf = (void*) this->_this->p();
  set_matrix_view(*view, flags, this->_this->size(), 3, false, true);

  // Store a reference to ourselves on the Py_buffer object as a reminder that
  // we have increased our refcount.
  this->_this->ref();
  view->internal = (void*) this->_this;

  return 0;
}

/**
 * Specialization on __getbuffer__ for LMatrix3d.
 */
template<>
INLINE int Extension<ConstPointerToArray<LMatrix3d> >::
__getbuffer__(PyObject *self, Py_buffer *view, int flags) const {
  if ((flags & PyBUF_WRITABLE) == PyBUF_WRITABLE) {
    PyErr_SetString(PyExc_BufferError,
                    "Object is not writable.");
    return -1;
  }
  if (self != nullptr) {
    Py_INCREF(self);
  }
  view->obj = self;
  view->buf = (void*) this->_this->p();
  set_matrix_view(*view, flags, this->_this->size(), 3, true, true);

  // Store a reference to ourselves on the Py_buffer object as a reminder that
  // we have increased our refcount.
  this->_this->ref();
  view->internal = (void*) this->_this;

  return 0;
}

/**
 * Specialization on __getbuffer__ for UnalignedLMatrix4f.
 */
template<>
INLINE int Extension<ConstPointerToArray<UnalignedLMatrix4f> >::
__getbuffer__(PyObject *self, Py_buffer *view, int flags) const {
  if ((flags & PyBUF_WRITABLE) == PyBUF_WRITABLE) {
    PyErr_SetString(PyExc_BufferError,
                    "Object is not writable.");
    return -1;
  }
  if (self != nullptr) {
    Py_INCREF(self);
  }
  view->obj = self;
  view->buf = (void*) this->_this->p();
  set_matrix_view(*view, flags, this->_this->size(), 4, false, true);

  // Store a reference to ourselves on the Py_buffer object as a reminder that
  // we have increased our refcount.
  this->_this->ref();
  view->internal = (void*) this->_this;

  return 0;
}

/**
 * Specialization on __getbuffer__ for UnalignedLMatrix4d.
 */
template<>
INLINE int Extension<ConstPointerToArray<UnalignedLMatrix4d> >::
__getbuffer__(PyObject *self, Py_buffer *view, int flags) const {
  if ((flags & PyBUF_WRITABLE) == PyBUF_WRITABLE) {
    PyErr_SetString(PyExc_BufferError,
                    "Object is not writable.");
    return -1;
  }
  if (self != nullptr) {
    Py_INCREF(self);
  }
  view->obj = self;
  view->buf = (void*) this->_this->p();
  set_matrix_view(*view, flags, this->_this->size(), 4, true, true);

  // Store a reference to ourselves on the Py_buffer object as a reminder that
  // we have increased our refcount.
  this->_this->ref();
  view->internal = (void*) this->_this;

  return 0;
}

/**
 * Releases the buffer allocated by __getbuffer__.
 */
template<class Element>
INLINE void Extension<ConstPointerToArray<Element> >::
__releasebuffer__(PyObject *self, Py_buffer *view) const {
  // Note: PyBuffer_Release automatically decrements obj->view.
  if (view->internal != nullptr) {
    // Oh, right, let's not forget to unref this.
    unref_delete((const PointerToArray<Element> *)view->internal);
    view->internal = nullptr;
  }
<<<<<<< HEAD
=======
#endif
}

/**
 * A special Python method that is invoked by copy.deepcopy(pta).  This makes
 * sure that there is truly a unique copy of the array.
 */
template<class Element>
INLINE ConstPointerToArray<Element> Extension<ConstPointerToArray<Element> >::
__deepcopy__(PyObject *memo) const {
  PointerToArray<Element> copy;
  if (!this->_this->is_null()) {
    copy.v() = this->_this->v();
  }
  return copy;
>>>>>>> 09110409
}<|MERGE_RESOLUTION|>--- conflicted
+++ resolved
@@ -623,9 +623,6 @@
     unref_delete((const PointerToArray<Element> *)view->internal);
     view->internal = nullptr;
   }
-<<<<<<< HEAD
-=======
-#endif
 }
 
 /**
@@ -640,5 +637,4 @@
     copy.v() = this->_this->v();
   }
   return copy;
->>>>>>> 09110409
 }