--- conflicted
+++ resolved
@@ -7523,16 +7523,13 @@
 
   GLenum external_format = get_external_image_format(tex);
 
-<<<<<<< HEAD
   // OpenGL ES implementations may support BGRA, but that doesn't imply they
   // also support it for glReadPixels specifically.
   if (!_supports_bgra_read && external_format == GL_BGRA) {
     external_format = GL_RGBA;
   }
 
-=======
 #ifndef NDEBUG
->>>>>>> 69c6050f
   if (GLCAT.is_spam()) {
     GLCAT.spam()
       << "glReadPixels(" << xo << ", " << yo << ", " << w << ", " << h << ", ";
