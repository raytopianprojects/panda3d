--- conflicted
+++ resolved
@@ -2557,45 +2557,19 @@
     return false;
   }
 
-<<<<<<< HEAD
   std::istream *in = vf->open_read_file(true);
   if (in == nullptr) {
     shader_cat.error()
       << "Could not open shader file for reading: " << fn << "\n";
     return false;
   }
-=======
+
   Filename fullpath = vf->get_filename();
-
-  if (_language == SL_GLSL && glsl_preprocess) {
-    istream *source = vf->open_read_file(true);
-    if (source == nullptr) {
-      shader_cat.error()
-        << "Could not open shader file: " << fn << "\n";
-      return false;
-    }
-
-    // Preprocess the GLSL file as we read it.
-    shader_cat.info()
-      << "Preprocessing shader file: " << fn << "\n";
-
-    std::set<Filename> open_files;
-    ostringstream sstr;
-    if (!r_preprocess_source(sstr, *source, fn, fullpath, open_files, record)) {
-      vf->close_read_file(source);
-      return false;
-    }
-    vf->close_read_file(source);
-    into = sstr.str();
-
-  } else {
-    shader_cat.info() << "Reading shader file: " << fn << "\n";
->>>>>>> 3755e157
 
   PT(BamCacheRecord) record_pt;
   if (record == nullptr) {
     BamCache *cache = BamCache::get_global_ptr();
-    record_pt = cache->lookup(vf->get_filename(), "smo");
+    record_pt = cache->lookup(fullpath, "smo");
     record = record_pt.p();
   }
 
@@ -2603,37 +2577,26 @@
     record->add_dependent_file(vf);
   }
 
-<<<<<<< HEAD
   shader_cat.info() << "Reading shader file: " << fn << "\n";
   if (!do_read_source(stage, *in, record)) {
     vf->close_read_file(in);
     return false;
-=======
-  _last_modified = std::max(_last_modified, vf->get_timestamp());
-  _source_files.push_back(fullpath);
-
-  // Strip trailing whitespace.
-  while (!into.empty() && isspace(into[into.size() - 1])) {
-    into.resize(into.size() - 1);
->>>>>>> 3755e157
   }
 
   //_last_modified = std::max(_last_modified, vf->get_timestamp());
-  //_source_files.push_back(vf->get_filename());
+  //_source_files.push_back(fullpath);
 
   // Update module source filename, should find a better way to do this...
   PT(ShaderModule) module = _modules.back();
   module->set_source_filename(fn);
 
-<<<<<<< HEAD
   vf->close_read_file(in);
-=======
+
   if (!_debug_name.empty()) {
     _debug_name += '/';
   }
   _debug_name += fullpath.get_basename();
 
->>>>>>> 3755e157
   return true;
 }
 
