/**
 * PANDA 3D SOFTWARE
 * Copyright (c) Carnegie Mellon University.  All rights reserved.
 *
 * All use of this software is subject to the terms of the revised BSD
 * license.  You should have received a copy of this license along
 * with this source code in a file named "LICENSE."
 *
 * @file shader.h
 * @author jyelon
 * @date 2005-09-01
 * @author fperazzi, PandaSE
 * @date 2010-04-29
 */

#ifndef SHADER_H
#define SHADER_H

#include "pandabase.h"
#include "config_gobj.h"

#include "typedWritableReferenceCount.h"
#include "namable.h"
#include "graphicsStateGuardianBase.h"
#include "internalName.h"
#include "pta_int.h"
#include "pta_float.h"
#include "pta_double.h"
#include "pta_stdfloat.h"
#include "pta_LMatrix4.h"
#include "pta_LMatrix3.h"
#include "pta_LVecBase4.h"
#include "pta_LVecBase3.h"
#include "pta_LVecBase2.h"
#include "pStatCollector.h"
#include "epvector.h"
#include "asyncFuture.h"
#include "shaderModule.h"
#include "copyOnWritePointer.h"

#ifdef HAVE_CG
// I don't want to include the Cg header file into panda as a whole.  Instead,
// I'll just excerpt some opaque declarations.
typedef struct _CGcontext   *CGcontext;
typedef struct _CGprogram   *CGprogram;
typedef struct _CGparameter *CGparameter;
#endif

class BamCacheRecord;
class ShaderModuleGlsl;
class ShaderCompiler;

/**

 */
class EXPCL_PANDA_GOBJ Shader : public TypedWritableReferenceCount {
PUBLISHED:
  using Stage = ShaderModule::Stage;
  using ScalarType = ShaderType::ScalarType;

  enum ShaderLanguage {
    SL_none,
    SL_Cg,
    SL_GLSL,
    SL_HLSL,
    SL_SPIR_V,
  };

  enum ShaderType {
    ST_none = 0,
    ST_vertex,
    ST_fragment,
    ST_geometry,
    ST_tess_control,
    ST_tess_evaluation,
    ST_compute,
    ST_COUNT
  };

  enum AutoShaderSwitch {
    AS_normal = 0x01,
    AS_glow   = 0x02,
    AS_gloss  = 0x04,
    AS_ramp   = 0x08,
    AS_shadow = 0x10,
  };

  enum AutoShaderBit {
    bit_AutoShaderNormal = 0, // bit for AS_normal
    bit_AutoShaderGlow   = 1, // bit for AS_glow
    bit_AutoShaderGloss  = 2, // bit for AS_gloss
    bit_AutoShaderRamp   = 3, // bit for AS_ramp
    bit_AutoShaderShadow = 4, // bit for AS_shadow
  };

  static PT(Shader) load(const Filename &file, ShaderLanguage lang = SL_none);
  static PT(Shader) make(std::string body, ShaderLanguage lang = SL_none);
  static PT(Shader) load(ShaderLanguage lang,
                         const Filename &vertex, const Filename &fragment,
                         const Filename &geometry = "",
                         const Filename &tess_control = "",
                         const Filename &tess_evaluation = "");
  static PT(Shader) load_compute(ShaderLanguage lang, const Filename &fn);
  static PT(Shader) make(ShaderLanguage lang,
                         std::string vertex, std::string fragment,
                         std::string geometry = "",
                         std::string tess_control = "",
                         std::string tess_evaluation = "");
  static PT(Shader) make_compute(ShaderLanguage lang, std::string body);

  INLINE Filename get_filename(ShaderType type = ST_none) const;
  INLINE void set_filename(ShaderType type, const Filename &filename);
  INLINE const std::string &get_text(ShaderType type = ST_none) const;
  INLINE bool get_error_flag() const;
  INLINE ShaderLanguage get_language() const;
  INLINE int get_used_capabilities() const;

  INLINE bool has_fullpath() const;
  INLINE const Filename &get_fullpath() const;

  INLINE bool has_stage(Stage stage) const;
  INLINE CPT(ShaderModule) get_module(Stage stage) const;
  INLINE PT(ShaderModule) modify_module(Stage stage);

  INLINE bool get_cache_compiled_shader() const;
  INLINE void set_cache_compiled_shader(bool flag);

  PT(AsyncFuture) prepare(PreparedGraphicsObjects *prepared_objects);
  bool is_prepared(PreparedGraphicsObjects *prepared_objects) const;
  bool release(PreparedGraphicsObjects *prepared_objects);
  int release_all();

  ShaderContext *prepare_now(PreparedGraphicsObjects *prepared_objects,
                             GraphicsStateGuardianBase *gsg);

public:
  enum ShaderMatInput {
    SMO_identity,

    SMO_window_size,
    SMO_pixel_size,
    SMO_texpad_x,
    SMO_texpix_x,

    SMO_attr_material,
    SMO_attr_color,
    SMO_attr_colorscale,

    SMO_alight_x,
    SMO_dlight_x,
    SMO_plight_x,
    SMO_slight_x,
    SMO_satten_x,
    SMO_texmat_i,
    SMO_plane_x,
    SMO_clipplane_x,

    SMO_mat_constant_x,
    SMO_vec_constant_x,

    SMO_world_to_view,
    SMO_view_to_world,

    SMO_model_to_view,
    SMO_view_to_model,

    SMO_apiview_to_view,
    SMO_view_to_apiview,

    SMO_clip_to_view,
    SMO_view_to_clip,

    SMO_apiclip_to_view,
    SMO_view_to_apiclip,

    SMO_view_x_to_view,
    SMO_view_to_view_x,

    SMO_apiview_x_to_view,
    SMO_view_to_apiview_x,

    SMO_clip_x_to_view,
    SMO_view_to_clip_x,

    SMO_apiclip_x_to_view,
    SMO_view_to_apiclip_x,

    SMO_attr_fog,
    SMO_attr_fogcolor,

    SMO_frame_number,
    SMO_frame_time,
    SMO_frame_delta,

    SMO_mat_constant_x_attrib,
    SMO_vec_constant_x_attrib,

    SMO_light_ambient,
    SMO_light_source_i_attrib,

    SMO_light_product_i_ambient,
    SMO_light_product_i_diffuse,
    SMO_light_product_i_specular,

    // SMO_clipplane_x is world coords, GLSL needs eye coords
    SMO_apiview_clipplane_i,

    SMO_model_to_apiview,
    SMO_apiview_to_model,
    SMO_apiview_to_apiclip,
    SMO_apiclip_to_apiview,

    SMO_inv_texmat_i,

    // Additional properties for PBR materials
    SMO_attr_material2,

    // Hack for text rendering.  Don't use in user shaders.
    SMO_tex_is_alpha_i,

    SMO_transform_i,
    SMO_slider_i,

    SMO_light_source_i_packed,

    // Texture scale component of texture matrix.
    SMO_texscale_i,

    // Color of an M_blend texture stage.
    SMO_texcolor_i,

    SMO_INVALID
  };

  enum ShaderTexInput {
    STO_INVALID,

    STO_named_input,
    STO_named_stage,

    STO_stage_i,
    STO_light_i_shadow_map,
  };

<<<<<<< HEAD
  enum ShaderArgClass {
    SAC_scalar,
    SAC_vector,
    SAC_matrix,
    SAC_sampler,
    SAC_array,
    SAC_unknown,
  };

  enum ShaderArgType {
    SAT_unknown,
    SAT_scalar,
    SAT_vec1,
    SAT_vec2,
    SAT_vec3,
    SAT_vec4,
    SAT_mat1x1,
    SAT_mat1x2,
    SAT_mat1x3,
    SAT_mat1x4,
    SAT_mat2x1,
    SAT_mat2x2,
    SAT_mat2x3,
    SAT_mat2x4,
    SAT_mat3x1,
    SAT_mat3x2,
    SAT_mat3x3,
    SAT_mat3x4,
    SAT_mat4x1,
    SAT_mat4x2,
    SAT_mat4x3,
    SAT_mat4x4,
    SAT_sampler,
    SAT_sampler1d,
    SAT_sampler2d,
    SAT_sampler3d,
    SAT_sampler2d_array,
    SAT_sampler_cube,
    SAT_sampler_buffer,
    SAT_sampler_cube_array,
};

  enum ShaderArgDir {
    SAD_in,
    SAD_out,
    SAD_inout,
    SAD_unknown,
  };

=======
>>>>>>> 20e74bb3
  enum ShaderMatPiece {
    SMP_whole,
    SMP_transpose,
    SMP_row0,
    SMP_row1,
    SMP_row2,
    SMP_row3,
    SMP_col0,
    SMP_col1,
    SMP_col2,
    SMP_col3,
    SMP_row3x1,
    SMP_row3x2,
    SMP_row3x3,
    SMP_upper3x3,
    SMP_transpose3x3,
    SMP_cell15,
    SMP_cell14,
    SMP_cell13,
  };

  enum ShaderStateDep {
    SSD_NONE          = 0x000,
    SSD_general       = 0x001,
    SSD_transform    = 0x2002,
    SSD_color         = 0x004,
    SSD_colorscale    = 0x008,
    SSD_material      = 0x010,
    SSD_shaderinputs  = 0x020,
    SSD_fog           = 0x040,
    SSD_light         = 0x080,
    SSD_clip_planes   = 0x100,
    SSD_tex_matrix    = 0x200,
    SSD_frame         = 0x400,
    SSD_projection    = 0x800,
    SSD_texture      = 0x1000,
    SSD_view_transform= 0x2000,
  };

  enum ShaderBug {
    SBUG_ati_draw_buffers,
  };

  enum ShaderMatFunc {
    SMF_compose,
    SMF_transform_dlight,
    SMF_transform_plight,
    SMF_transform_slight,
    SMF_first,
  };

  struct ShaderArgId {
    std::string     _name;
    ShaderType _type;
    int        _seqno;
  };

  enum ShaderPtrType {
    SPT_float = ScalarType::ST_float,
    SPT_double = ScalarType::ST_double,
    SPT_int = ScalarType::ST_int,
    SPT_uint = ScalarType::ST_uint,
    SPT_unknown = ScalarType::ST_unknown,
  };

  struct ShaderArgInfo {
    ShaderArgId _id;
    const ::ShaderType *_type;
  };

  // Container structure for data of parameters ShaderPtrSpec.
  struct ShaderPtrData {
  private:
    PT(ReferenceCount) _pta;

  public:
    void *_ptr;
    ScalarType _type;
    bool _updated;
    size_t _size; //number of elements vec3[4]=12

  public:
    INLINE ShaderPtrData();
    INLINE ShaderPtrData(const PTA_float &ptr);
    INLINE ShaderPtrData(const PTA_LVecBase4f &ptr);
    INLINE ShaderPtrData(const PTA_LVecBase3f &ptr);
    INLINE ShaderPtrData(const PTA_LVecBase2f &ptr);
    INLINE ShaderPtrData(const PTA_LMatrix4f &mat);
    INLINE ShaderPtrData(const PTA_LMatrix3f &mat);
    INLINE ShaderPtrData(const LVecBase4f &vec);
    INLINE ShaderPtrData(const LVecBase3f &vec);
    INLINE ShaderPtrData(const LVecBase2f &vec);
    INLINE ShaderPtrData(const LMatrix4f &mat);
    INLINE ShaderPtrData(const LMatrix3f &mat);

    INLINE ShaderPtrData(const PTA_double &ptr);
    INLINE ShaderPtrData(const PTA_LVecBase4d &ptr);
    INLINE ShaderPtrData(const PTA_LVecBase3d &ptr);
    INLINE ShaderPtrData(const PTA_LVecBase2d &ptr);
    INLINE ShaderPtrData(const PTA_LMatrix4d &mat);
    INLINE ShaderPtrData(const PTA_LMatrix3d &mat);
    INLINE ShaderPtrData(const LVecBase4d &vec);
    INLINE ShaderPtrData(const LVecBase3d &vec);
    INLINE ShaderPtrData(const LVecBase2d &vec);
    INLINE ShaderPtrData(const LMatrix4d &mat);
    INLINE ShaderPtrData(const LMatrix3d &mat);

    INLINE ShaderPtrData(const PTA_int &ptr);
    INLINE ShaderPtrData(const PTA_LVecBase4i &ptr);
    INLINE ShaderPtrData(const PTA_LVecBase3i &ptr);
    INLINE ShaderPtrData(const PTA_LVecBase2i &ptr);
    INLINE ShaderPtrData(const LVecBase4i &vec);
    INLINE ShaderPtrData(const LVecBase3i &vec);
    INLINE ShaderPtrData(const LVecBase2i &vec);

    INLINE void write_datagram(Datagram &dg) const;
    INLINE void read_datagram(DatagramIterator &source);
  };

  /**
   * Describes a matrix making up a single part of the ShaderMatInput cache.
   * The cache is made up of a continuous array of matrices, as described by
   * a successive list of ShaderMatPart (each of which takes up _count matrices)
   */
  struct ShaderMatPart {
    ShaderMatInput _part;
    CPT(InternalName) _arg;
    int _count = 1;
    int _dep = SSD_NONE;
  };

  /**
   * Describes a shader input that is sourced from the render state.
   */
  struct ShaderMatSpec {
    size_t _cache_offset[2];
    ShaderArgId       _id;
    ShaderMatFunc     _func;
    ShaderMatInput    _part[2];
    CPT(InternalName) _arg[2];
    LMatrix4          _value;
    int               _dep = SSD_NONE;
    int               _index = 0;
    ShaderMatPiece    _piece;
  };

  struct ShaderTexSpec {
    ShaderArgId       _id;
    CPT(InternalName) _name;
    ShaderTexInput    _part;
    int               _stage;
    int               _desired_type;
    PT(InternalName)  _suffix;
  };

  struct ShaderImgSpec {
    ShaderArgId       _id;
    CPT(InternalName) _name;
    int               _desired_type;
    bool              _writable;
  };

  struct ShaderVarSpec {
    ShaderArgId       _id;
    PT(InternalName)  _name;
    int               _append_uv;
    int               _elements;
    ScalarType        _scalar_type;
  };

  struct ShaderPtrSpec {
    ShaderArgId       _id;
    uint32_t          _dim[3]; //n_elements,rows,cols
    int               _dep[2];
    CPT(InternalName) _arg;
    ShaderArgInfo     _info;
    ScalarType        _type;
  };

  class EXPCL_PANDA_GOBJ ShaderCaps {
  public:
    void clear();
    INLINE bool operator == (const ShaderCaps &other) const;
    INLINE ShaderCaps();

  public:
    bool _supports_glsl;

#ifdef HAVE_CG
    int _active_vprofile;
    int _active_fprofile;
    int _active_gprofile;
    int _active_tprofile;

    int _ultimate_vprofile;
    int _ultimate_fprofile;
    int _ultimate_gprofile;
    int _ultimate_tprofile;

    pset <ShaderBug> _bug_list;
#endif
  };

  class ShaderFile : public ReferenceCount {
  public:
    INLINE ShaderFile() {};
    INLINE ShaderFile(std::string shared);
    INLINE ShaderFile(std::string vertex, std::string fragment, std::string geometry,
                      std::string tess_control, std::string tess_evaluation);

    INLINE void write_datagram(Datagram &dg) const;
    INLINE void read_datagram(DatagramIterator &source);

    INLINE bool operator < (const ShaderFile &other) const;

  public:
    bool _separate;
    std::string _shared;
    std::string _vertex;
    std::string _fragment;
    std::string _geometry;
    std::string _tess_control;
    std::string _tess_evaluation;
    std::string _compute;
  };

protected:
  bool report_parameter_error(const InternalName *name, const ::ShaderType *type, const char *msg);
  bool expect_num_words(const InternalName *name, const ::ShaderType *type, size_t len);
  bool expect_float_vector(const InternalName *name, const ::ShaderType *type, int lo, int hi);
  bool expect_float_matrix(const InternalName *name, const ::ShaderType *type, int lo, int hi);
  bool expect_coordinate_system(const InternalName *name, const ::ShaderType *type,
                                vector_string &pieces, int &next,
                                ShaderMatSpec &spec, bool fromflag);
  int cp_dependency(ShaderMatInput inp);

public:
  void cp_add_mat_spec(ShaderMatSpec &spec);
  size_t cp_get_mat_cache_size() const;

  bool compile_parameter(ShaderArgId &p);

  void clear_parameters();

  void set_compiled(unsigned int format, const char *data, size_t length);
  bool get_compiled(unsigned int &format, std::string &binary) const;

  static void set_default_caps(const ShaderCaps &caps);

  INLINE PStatCollector &get_prepare_shader_pcollector();
  INLINE const std::string &get_debug_name() const;

private:
  bool spirv_analyze_shader(const std::string &data);

#ifdef HAVE_CG
  ScalarType cg_scalar_type(int type);
  const ::ShaderType *cg_parameter_type(CGparameter p);

  CGprogram cg_compile_entry_point(const char *entry, const ShaderCaps &caps,
                                   CGcontext context, ShaderType type);

  bool cg_analyze_entry_point(CGprogram prog, ShaderType type);

  bool cg_analyze_shader(const ShaderCaps &caps);
  bool cg_compile_shader(const ShaderCaps &caps, CGcontext context);
  void cg_release_resources();
  void cg_report_errors();

  ShaderCaps _cg_last_caps;
  static CGcontext  _cg_context;
  CGprogram  _cg_vprogram;
  CGprogram  _cg_fprogram;
  CGprogram  _cg_gprogram;

  int _cg_vprofile;
  int _cg_fprofile;
  int _cg_gprofile;

public:
  bool cg_compile_for(const ShaderCaps &caps, CGcontext context,
                      CGprogram &combined_program, pvector<CGparameter> &map);

#endif

public:
  pvector<ShaderPtrSpec> _ptr_spec;
  epvector<ShaderMatSpec> _mat_spec;
  pvector<ShaderTexSpec> _tex_spec;
  pvector<ShaderImgSpec> _img_spec;
  pvector<ShaderVarSpec> _var_spec;
  pvector<ShaderMatPart> _mat_parts;
  int _mat_deps = 0;
  int _mat_cache_size = 0;
  int _frame_number_loc = -1;

  bool _error_flag;
  ShaderFile _text;

  typedef pvector<COWPT(ShaderModule)> Modules;
  Modules _modules;
  uint32_t _module_mask = 0;
  int _used_caps = 0;

protected:
  ShaderFile _filename;
  Filename _fullpath;
  int _parse;
  bool _loaded;
  ShaderLanguage _language;

  typedef pvector<Filename> Filenames;

  bool _cache_compiled_shader;
  unsigned int _compiled_format;
  std::string _compiled_binary;

  static ShaderCaps _default_caps;
  static int _shaders_generated;

  typedef pmap<ShaderFile, PT(Shader)> ShaderTable;

  static ShaderTable _load_table;
  static ShaderTable _make_table;

  friend class ShaderContext;
  friend class PreparedGraphicsObjects;

  typedef pmap <PreparedGraphicsObjects *, ShaderContext *> Contexts;
  Contexts _contexts;

  PStatCollector _prepare_shader_pcollector;
  std::string _debug_name;

private:
  void clear_prepared(PreparedGraphicsObjects *prepared_objects);

  Shader(ShaderLanguage lang);

  bool read(const ShaderFile &sfile, BamCacheRecord *record = nullptr);
  bool load(const ShaderFile &sbody, BamCacheRecord *record = nullptr);
  bool do_read_source(ShaderModule::Stage stage, const Filename &fn, BamCacheRecord *record);
  bool do_read_source(ShaderModule::Stage stage, std::istream &in,
                      const Filename &source_filename, BamCacheRecord *record);
  bool do_load_source(ShaderModule::Stage stage, const std::string &source, BamCacheRecord *record);

public:
  bool link();
  bool bind_vertex_input(const InternalName *name, const ::ShaderType *type, int location);
  bool bind_parameter(CPT_InternalName name, const ::ShaderType *type, int location);

  bool check_modified() const;
  ShaderCompiler *get_compiler(ShaderLanguage lang) const;

  ~Shader();

public:
  static void register_with_read_factory();
  virtual void write_datagram(BamWriter *manager, Datagram &dg);

protected:
  static TypedWritable *make_from_bam(const FactoryParams &params);
  void fillin(DatagramIterator &scan, BamReader *manager);

public:
  static TypeHandle get_class_type() {
    return _type_handle;
  }
  static void init_type() {
    TypedWritableReferenceCount::init_type();
    register_type(_type_handle, "Shader",
                  TypedWritableReferenceCount::get_class_type());
  }
  virtual TypeHandle get_type() const {
    return get_class_type();
  }
  virtual TypeHandle force_init_type() {init_type(); return get_class_type();}

private:
  static TypeHandle _type_handle;
};

#include "shader.I"

#endif<|MERGE_RESOLUTION|>--- conflicted
+++ resolved
@@ -242,58 +242,6 @@
     STO_light_i_shadow_map,
   };
 
-<<<<<<< HEAD
-  enum ShaderArgClass {
-    SAC_scalar,
-    SAC_vector,
-    SAC_matrix,
-    SAC_sampler,
-    SAC_array,
-    SAC_unknown,
-  };
-
-  enum ShaderArgType {
-    SAT_unknown,
-    SAT_scalar,
-    SAT_vec1,
-    SAT_vec2,
-    SAT_vec3,
-    SAT_vec4,
-    SAT_mat1x1,
-    SAT_mat1x2,
-    SAT_mat1x3,
-    SAT_mat1x4,
-    SAT_mat2x1,
-    SAT_mat2x2,
-    SAT_mat2x3,
-    SAT_mat2x4,
-    SAT_mat3x1,
-    SAT_mat3x2,
-    SAT_mat3x3,
-    SAT_mat3x4,
-    SAT_mat4x1,
-    SAT_mat4x2,
-    SAT_mat4x3,
-    SAT_mat4x4,
-    SAT_sampler,
-    SAT_sampler1d,
-    SAT_sampler2d,
-    SAT_sampler3d,
-    SAT_sampler2d_array,
-    SAT_sampler_cube,
-    SAT_sampler_buffer,
-    SAT_sampler_cube_array,
-};
-
-  enum ShaderArgDir {
-    SAD_in,
-    SAD_out,
-    SAD_inout,
-    SAD_unknown,
-  };
-
-=======
->>>>>>> 20e74bb3
   enum ShaderMatPiece {
     SMP_whole,
     SMP_transpose,
@@ -547,8 +495,6 @@
   INLINE const std::string &get_debug_name() const;
 
 private:
-  bool spirv_analyze_shader(const std::string &data);
-
 #ifdef HAVE_CG
   ScalarType cg_scalar_type(int type);
   const ::ShaderType *cg_parameter_type(CGparameter p);
