--- conflicted
+++ resolved
@@ -81,22 +81,14 @@
     return NULL;
   }
 
-<<<<<<< HEAD
-  // Since a NodePathCollection is itself an iterator, we can simply pass it
-  // as the fourth tuple component.
-  PyObject *result = Py_BuildValue("(O()OO)", this_class, Py_None, self);
-  Py_DECREF(this_class);
-  return result;
-=======
   PyObject *self_iter = PyObject_GetIter(self);
   if (self_iter == NULL) {
     return NULL;
   }
 
-  // Since a NodePathCollection is itself an iterator, we can simply
-  // pass it as the fourth tuple component.
+  // Since a NodePathCollection is itself an iterator, we can simply pass it
+  // as the fourth tuple component.
   return Py_BuildValue("(O()ON)", this_class, Py_None, self_iter);
->>>>>>> 5832ab80
 }
 
 /**
