/**
 * PANDA 3D SOFTWARE
 * Copyright (c) Carnegie Mellon University.  All rights reserved.
 *
 * All use of this software is subject to the terms of the revised BSD
 * license.  You should have received a copy of this license along
 * with this source code in a file named "LICENSE."
 *
 * @file renderState_ext.cxx
 * @author CFSworks
 * @date 2014-03-31
 */

#include "renderState_ext.h"

#ifdef HAVE_PYTHON

/**
 * Returns a list of 2-tuples that represents the composition cache.  For each
 * tuple in the list, the first element is the source render, and the second
 * is the result render.  If both are None, there is no entry in the cache at
 * that slot.
 *
 * In general, a->compose(source) == result.
 *
 * This has no practical value other than for examining the cache for
 * performance analysis.
 */
PyObject *Extension<RenderState>::
get_composition_cache() const {
  extern struct Dtool_PyTypedObject Dtool_RenderState;
  LightReMutexHolder holder(*RenderState::_states_lock);
  size_t cache_size = _this->_composition_cache.get_num_entries();
  PyObject *list = PyList_New(cache_size);

  for (size_t i = 0; i < cache_size; ++i) {
    PyObject *tuple = PyTuple_New(2);
    PyObject *a, *b;
    const RenderState *source = _this->_composition_cache.get_key(i);
    if (source == nullptr) {
      a = Py_None;
      Py_INCREF(a);
    } else {
      source->ref();
      a = DTool_CreatePyInstanceTyped((void *)source, Dtool_RenderState,
                                      true, true, source->get_type_index());
    }
    const RenderState *result = _this->_composition_cache.get_data(i)._result;
    if (result == nullptr) {
      b = Py_None;
      Py_INCREF(b);
    } else {
      result->ref();
      b = DTool_CreatePyInstanceTyped((void *)result, Dtool_RenderState,
                                      true, true, result->get_type_index());
    }
    PyTuple_SET_ITEM(tuple, 0, a);
    PyTuple_SET_ITEM(tuple, 1, b);

    PyList_SET_ITEM(list, i, tuple);
  }

  return list;
}

/**
 * Returns a list of 2-tuples that represents the invert_composition cache.
 * For each tuple in the list, the first element is the source render, and the
 * second is the result render.  If both are None, there is no entry in the
 * cache at that slot.
 *
 * In general, a->invert_compose(source) == result.
 *
 * This has no practical value other than for examining the cache for
 * performance analysis.
 */
PyObject *Extension<RenderState>::
get_invert_composition_cache() const {
  extern struct Dtool_PyTypedObject Dtool_RenderState;
  LightReMutexHolder holder(*RenderState::_states_lock);
  size_t cache_size = _this->_invert_composition_cache.get_num_entries();
  PyObject *list = PyList_New(cache_size);

  for (size_t i = 0; i < cache_size; ++i) {
    PyObject *tuple = PyTuple_New(2);
    PyObject *a, *b;
    const RenderState *source = _this->_invert_composition_cache.get_key(i);
    if (source == nullptr) {
      a = Py_None;
      Py_INCREF(a);
    } else {
      source->ref();
      a = DTool_CreatePyInstanceTyped((void *)source, Dtool_RenderState,
                                      true, true, source->get_type_index());
    }
    const RenderState *result = _this->_invert_composition_cache.get_data(i)._result;
    if (result == nullptr) {
      b = Py_None;
      Py_INCREF(b);
    } else {
      result->ref();
      b = DTool_CreatePyInstanceTyped((void *)result, Dtool_RenderState,
                                      true, true, result->get_type_index());
    }
    PyTuple_SET_ITEM(tuple, 0, a);
    PyTuple_SET_ITEM(tuple, 1, b);

    PyList_SET_ITEM(list, i, tuple);
  }

  return list;
}

/**
 * Returns a list of all of the RenderState objects in the state cache.  The
 * order of elements in this cache is arbitrary.
 */
PyObject *Extension<RenderState>::
get_states() {
  extern struct Dtool_PyTypedObject Dtool_RenderState;
  LightReMutexHolder holder(*RenderState::_states_lock);

  size_t num_states = RenderState::_states.get_num_entries();
  PyObject *list = PyList_New(num_states);
  size_t i = 0;

  size_t size = RenderState::_states.get_num_entries();
  for (size_t si = 0; si < size; ++si) {
    const RenderState *state = RenderState::_states.get_key(si);
    state->ref();
    PyObject *a =
      DTool_CreatePyInstanceTyped((void *)state, Dtool_RenderState,
                                  true, true, state->get_type_index());
    nassertr(i < num_states, list);
    PyList_SET_ITEM(list, i, a);
    ++i;
  }
  nassertr(i == num_states, list);
  return list;
}

<<<<<<< HEAD
=======
/**
 * Returns a list of all of the "unused" RenderState objects in the state
 * cache.  See get_num_unused_states().
 */
PyObject *Extension<RenderState>::
get_unused_states() {
  extern struct Dtool_PyTypedObject Dtool_RenderState;
  if (RenderState::_states == nullptr) {
    return PyList_New(0);
  }
  LightReMutexHolder holder(*RenderState::_states_lock);

  PyObject *list = PyList_New(0);
  size_t size = RenderState::_states->get_num_entries();
  for (size_t si = 0; si < size; ++si) {
    const RenderState *state = RenderState::_states->get_key(si);
    if (state->get_cache_ref_count() == state->get_ref_count()) {
      state->ref();
      PyObject *a =
        DTool_CreatePyInstanceTyped((void *)state, Dtool_RenderState,
                                    true, true, state->get_type_index());
      PyList_Append(list, a);
      Py_DECREF(a);
    }
  }
  return list;
}

>>>>>>> 14e95eec
#endif  // HAVE_PYTHON<|MERGE_RESOLUTION|>--- conflicted
+++ resolved
@@ -139,8 +139,6 @@
   return list;
 }
 
-<<<<<<< HEAD
-=======
 /**
  * Returns a list of all of the "unused" RenderState objects in the state
  * cache.  See get_num_unused_states().
@@ -148,15 +146,12 @@
 PyObject *Extension<RenderState>::
 get_unused_states() {
   extern struct Dtool_PyTypedObject Dtool_RenderState;
-  if (RenderState::_states == nullptr) {
-    return PyList_New(0);
-  }
   LightReMutexHolder holder(*RenderState::_states_lock);
 
   PyObject *list = PyList_New(0);
-  size_t size = RenderState::_states->get_num_entries();
+  size_t size = RenderState::_states.get_num_entries();
   for (size_t si = 0; si < size; ++si) {
-    const RenderState *state = RenderState::_states->get_key(si);
+    const RenderState *state = RenderState::_states.get_key(si);
     if (state->get_cache_ref_count() == state->get_ref_count()) {
       state->ref();
       PyObject *a =
@@ -169,5 +164,4 @@
   return list;
 }
 
->>>>>>> 14e95eec
 #endif  // HAVE_PYTHON