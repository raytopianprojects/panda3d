/**
 * PANDA 3D SOFTWARE
 * Copyright (c) Carnegie Mellon University.  All rights reserved.
 *
 * All use of this software is subject to the terms of the revised BSD
 * license.  You should have received a copy of this license along
 * with this source code in a file named "LICENSE."
 *
 * @file copyOnWritePointer.cxx
 * @author drose
 * @date 2007-04-09
 */

#include "copyOnWritePointer.h"
#include "config_util.h"
#include "config_pipeline.h"

#ifdef COW_THREADED
/**
 * Returns a pointer locked for read.  Until this pointer dereferences, calls
 * to get_write_pointer() will force a copy.
 *
 * This flavor of the method is written for the threaded case.
 */
CPT(CopyOnWriteObject) CopyOnWritePointer::
get_read_pointer() const {
  if (_cow_object == (CopyOnWriteObject *)NULL) {
    return NULL;
  }

  Thread *current_thread = Thread::get_current_thread();

  MutexHolder holder(_cow_object->_lock_mutex);
  while (_cow_object->_lock_status == CopyOnWriteObject::LS_locked_write) {
    if (_cow_object->_locking_thread == current_thread) {
      return _cow_object;
    }
    if (util_cat.is_debug()) {
      util_cat.debug()
        << *current_thread << " waiting on " << _cow_object->get_type()
        << " " << _cow_object << ", held by " << *_cow_object->_locking_thread
        << "\n";
    }
    _cow_object->_lock_cvar.wait();
  }

  _cow_object->_lock_status = CopyOnWriteObject::LS_locked_read;
  _cow_object->_locking_thread = current_thread;
  return _cow_object;
}
#endif  // COW_THREADED

#ifdef COW_THREADED
/**
 * Returns a pointer locked for write.  If another thread or threads already
 * hold the pointer locked for read, then this will force a copy.
 *
 * Until this pointer dereferences, calls to get_read_pointer() or
 * get_write_pointer() will block.
 *
 * This flavor of the method is written for the threaded case.
 */
PT(CopyOnWriteObject) CopyOnWritePointer::
get_write_pointer() {
  if (_cow_object == (CopyOnWriteObject *)NULL) {
    return NULL;
  }

  Thread *current_thread = Thread::get_current_thread();

  _cow_object->_lock_mutex.acquire();
  while (_cow_object->_lock_status == CopyOnWriteObject::LS_locked_write &&
         _cow_object->_locking_thread != current_thread) {
    if (util_cat.is_debug()) {
      util_cat.debug()
        << *current_thread << " waiting on " << _cow_object->get_type()
        << " " << _cow_object << ", held by " << *_cow_object->_locking_thread
        << "\n";
    }
    _cow_object->_lock_cvar.wait();
  }

  if (_cow_object->_lock_status == CopyOnWriteObject::LS_locked_read) {
    nassertr(_cow_object->get_ref_count() > _cow_object->get_cache_ref_count(), NULL);

    if (util_cat.is_debug()) {
      util_cat.debug()
        << "Making copy of " << _cow_object->get_type()
        << " because it is locked in read mode.\n";
    }

    PT(CopyOnWriteObject) new_object = _cow_object->make_cow_copy();

    // We can't call cache_unref_delete, because we hold the lock.
    if (!_cow_object->CachedTypedWritableReferenceCount::cache_unref()) {
      _cow_object->_lock_mutex.release();
      delete _cow_object;
    } else {
      _cow_object->_lock_mutex.release();
    }
    _cow_object = new_object;
    _cow_object->cache_ref();
    _cow_object->_lock_status = CopyOnWriteObject::LS_locked_write;
    _cow_object->_locking_thread = current_thread;

  } else if (_cow_object->get_cache_ref_count() > 1) {
    // No one else has it specifically read-locked, but there are other
    // CopyOnWritePointers holding the same object, so we should make our own
    // writable copy anyway.
    if (util_cat.is_debug()) {
      util_cat.debug()
        << "Making copy of " << _cow_object->get_type()
        << " because it is shared by " << _cow_object->get_ref_count()
        << " pointers.\n";
    }

    PT(CopyOnWriteObject) new_object = _cow_object->make_cow_copy();

    // We can't call cache_unref_delete, because we hold the lock.
    if (!_cow_object->CachedTypedWritableReferenceCount::cache_unref()) {
      _cow_object->_lock_mutex.release();
      delete _cow_object;
    } else {
      _cow_object->_lock_mutex.release();
    }
    _cow_object = new_object;
    _cow_object->cache_ref();
    _cow_object->_lock_status = CopyOnWriteObject::LS_locked_write;
    _cow_object->_locking_thread = current_thread;

  } else {
    // No other thread has the pointer locked, and we're the only
    // CopyOnWritePointer with this object.  We can safely write to it without
    // making a copy.

<<<<<<< HEAD
    // We can't assert that there are no outstanding ordinary references to
    // it, though, since the creator of the object might have saved himself a
    // reference.
=======
    // We can't assert that there are no outstanding ordinary
    // references to it, though, since the creator of the object might
    // have saved himself a reference.
    _cow_object->_lock_status = CopyOnWriteObject::LS_locked_write;
    _cow_object->_locking_thread = current_thread;
    _cow_object->_lock_mutex.release();
>>>>>>> 18085a7c
  }

  return _cow_object;
}
#endif  // COW_THREADED<|MERGE_RESOLUTION|>--- conflicted
+++ resolved
@@ -133,18 +133,12 @@
     // CopyOnWritePointer with this object.  We can safely write to it without
     // making a copy.
 
-<<<<<<< HEAD
     // We can't assert that there are no outstanding ordinary references to
     // it, though, since the creator of the object might have saved himself a
     // reference.
-=======
-    // We can't assert that there are no outstanding ordinary
-    // references to it, though, since the creator of the object might
-    // have saved himself a reference.
     _cow_object->_lock_status = CopyOnWriteObject::LS_locked_write;
     _cow_object->_locking_thread = current_thread;
     _cow_object->_lock_mutex.release();
->>>>>>> 18085a7c
   }
 
   return _cow_object;
