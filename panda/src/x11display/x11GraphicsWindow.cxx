/**
 * PANDA 3D SOFTWARE
 * Copyright (c) Carnegie Mellon University.  All rights reserved.
 *
 * All use of this software is subject to the terms of the revised BSD
 * license.  You should have received a copy of this license along
 * with this source code in a file named "LICENSE."
 *
 * @file x11GraphicsWindow.cxx
 * @author rdb
 * @date 2009-07-07
 */

#include "x11GraphicsWindow.h"
#include "config_x11display.h"
#include "x11GraphicsPipe.h"

#include "graphicsPipe.h"
#include "keyboardButton.h"
#include "mouseButton.h"
#include "buttonMap.h"
#include "clockObject.h"
#include "pStatTimer.h"
#include "textEncoder.h"
#include "throw_event.h"
#include "lightReMutexHolder.h"
#include "nativeWindowHandle.h"
#include "virtualFileSystem.h"
#include "get_x11.h"
#include "pnmImage.h"
#include "pnmFileTypeRegistry.h"
#include "evdevInputDevice.h"

#include <sys/time.h>
#include <fcntl.h>

using std::istream;
using std::ostringstream;
using std::string;

struct _XcursorFile {
  void *closure;
  int (*read)(XcursorFile *, unsigned char *, int);
  int (*write)(XcursorFile *, unsigned char *, int);
  int (*seek)(XcursorFile *, long, int);
};

typedef struct _XcursorImage {
  unsigned int version;
  unsigned int size;
  unsigned int width;
  unsigned int height;
  unsigned int xhot;
  unsigned int yhot;
  unsigned int delay;
  unsigned int *pixels;
} XcursorImage;

static int xcursor_read(XcursorFile *file, unsigned char *buf, int len) {
  istream* str = (istream*) file->closure;
  str->read((char*) buf, len);
  return str->gcount();
}

static int xcursor_write(XcursorFile *file, unsigned char *buf, int len) {
  // Not implemented, we don't need it.
  nassertr_always(false, 0);
  return 0;
}

static int xcursor_seek(XcursorFile *file, long offset, int whence) {
  istream* str = (istream*) file->closure;
  switch (whence) {
  case SEEK_SET:
    str->seekg(offset, istream::beg);
    break;
  case SEEK_CUR:
    str->seekg(offset, istream::cur);
    break;
  case SEEK_END:
    str->seekg(offset, istream::end);
  }

  return str->tellg();
}

TypeHandle x11GraphicsWindow::_type_handle;

/**
 *
 */
x11GraphicsWindow::
x11GraphicsWindow(GraphicsEngine *engine, GraphicsPipe *pipe,
                  const string &name,
                  const FrameBufferProperties &fb_prop,
                  const WindowProperties &win_prop,
                  int flags,
                  GraphicsStateGuardian *gsg,
                  GraphicsOutput *host) :
  GraphicsWindow(engine, pipe, name, fb_prop, win_prop, flags, gsg, host)
{
  x11GraphicsPipe *x11_pipe;
  DCAST_INTO_V(x11_pipe, _pipe);
  _display = x11_pipe->get_display();
  _screen = x11_pipe->get_screen();
  _xwindow = (X11_Window)nullptr;
  _ic = (XIC)nullptr;
  _visual_info = nullptr;
  _orig_size_id = -1;

  if (x11_pipe->_have_xrandr) {
    // We may still need these functions after the pipe is already destroyed,
    // so we copy them into the x11GraphicsWindow.
    _XRRGetScreenInfo = x11_pipe->_XRRGetScreenInfo;
    _XRRSetScreenConfig = x11_pipe->_XRRSetScreenConfig;
  }

  _awaiting_configure = false;
  _dga_mouse_enabled = false;
  _override_redirect = False;
  _wm_delete_window = x11_pipe->_wm_delete_window;

  PT(GraphicsWindowInputDevice) device = GraphicsWindowInputDevice::pointer_and_keyboard(this, "keyboard_mouse");
  add_input_device(device);
  _input = device;
}

/**
 *
 */
x11GraphicsWindow::
~x11GraphicsWindow() {
  if (!_cursor_filenames.empty()) {
    LightReMutexHolder holder(x11GraphicsPipe::_x_mutex);
    for (auto item : _cursor_filenames) {
      XFreeCursor(_display, item.second);
    }
  }
}

/**
 * Returns the MouseData associated with the nth input device's pointer.  This
 * is deprecated; use get_pointer_device().get_pointer() instead, or for raw
 * mice, use the InputDeviceManager interface.
 */
MouseData x11GraphicsWindow::
get_pointer(int device) const {
  MouseData result;
  {
    LightMutexHolder holder(_input_lock);
    nassertr(device >= 0 && device < (int)_input_devices.size(), MouseData());

    result = _input_devices[device]->get_pointer();

    // We recheck this immediately to get the most up-to-date value, but we
    // won't bother waiting for the lock if we can't.
    if (device == 0 && !_dga_mouse_enabled && result._in_window &&
        x11GraphicsPipe::_x_mutex.try_lock()) {
      XEvent event;
      if (_xwindow != None &&
          XQueryPointer(_display, _xwindow, &event.xbutton.root,
          &event.xbutton.window, &event.xbutton.x_root, &event.xbutton.y_root,
          &event.xbutton.x, &event.xbutton.y, &event.xbutton.state)) {
        double time = ClockObject::get_global_clock()->get_real_time();
        result._xpos = event.xbutton.x;
        result._ypos = event.xbutton.y;
<<<<<<< HEAD
        ((GraphicsWindowInputDevice *)_input_devices[0].p())->set_pointer_in_window(result._xpos, result._ypos, time);
=======
        ((GraphicsWindowInputDevice &)_input_devices[0]).set_pointer_in_window(result._xpos, result._ypos, time);
>>>>>>> b1fc8802
      }
      x11GraphicsPipe::_x_mutex.release();
    }
  }
  return result;
}

/**
 * Forces the pointer to the indicated position within the window, if
 * possible.
 *
 * Returns true if successful, false on failure.  This may fail if the mouse
 * is not currently within the window, or if the API doesn't support this
 * operation.
 */
bool x11GraphicsWindow::
move_pointer(int device, int x, int y) {
  // Note: this is not thread-safe; it should be called only from App.
  // Probably not an issue.
  if (device == 0) {
    // Move the system mouse pointer.
    PointerData md = _input->get_pointer();
    if (!_properties.get_foreground() || !md.get_in_window()) {
      // If the window doesn't have input focus, or the mouse isn't currently
      // within the window, forget it.
      return false;
    }

    if (!md.get_in_window() || md.get_x() != x || md.get_y() != y) {
      if (!_dga_mouse_enabled) {
        LightReMutexHolder holder(x11GraphicsPipe::_x_mutex);
        XWarpPointer(_display, None, _xwindow, 0, 0, 0, 0, x, y);
      }
      _input->set_pointer_in_window(x, y);
    }
    return true;
  } else {
    // Can't move a raw mouse.
    return false;
  }
}

/**
 * This function will be called within the draw thread before beginning
 * rendering for a given frame.  It should do whatever setup is required, and
 * return true if the frame should be rendered, or false if it should be
 * skipped.
 */
bool x11GraphicsWindow::
begin_frame(FrameMode mode, Thread *current_thread) {
  PStatTimer timer(_make_current_pcollector, current_thread);

  begin_frame_spam(mode);
  if (_gsg == nullptr) {
    return false;
  }
  if (_awaiting_configure) {
    // Don't attempt to draw while we have just reconfigured the window and we
    // haven't got the notification back yet.
    return false;
  }

  // Reset the GSG state if this is the first time it has been used.  (We
  // can't just call reset() when we construct the GSG, because reset()
  // requires having a current context.)
  _gsg->reset_if_new();

  if (mode == FM_render) {
    // begin_render_texture();
    clear_cube_map_selection();
  }

  _gsg->set_current_properties(&get_fb_properties());
  return _gsg->begin_frame(current_thread);
}

/**
 * This function will be called within the draw thread after rendering is
 * completed for a given frame.  It should do whatever finalization is
 * required.
 */
void x11GraphicsWindow::
end_frame(FrameMode mode, Thread *current_thread) {
  end_frame_spam(mode);
  nassertv(_gsg != nullptr);

  if (mode == FM_render) {
    // end_render_texture();
    copy_to_textures();
  }

  _gsg->end_frame(current_thread);

  if (mode == FM_render) {
    trigger_flip();
    clear_cube_map_selection();
  }
}

/**
 * Do whatever processing is necessary to ensure that the window responds to
 * user events.  Also, honor any requests recently made via
 * request_properties()
 *
 * This function is called only within the window thread.
 */
void x11GraphicsWindow::
process_events() {
  LightReMutexHolder holder(x11GraphicsPipe::_x_mutex);

  GraphicsWindow::process_events();

  if (_xwindow == (X11_Window)0) {
    return;
  }

  XEvent event;
  XKeyEvent keyrelease_event;
  bool got_keyrelease_event = false;

  XConfigureEvent configure_event;
  bool got_configure_event = false;

  WindowProperties properties;
  bool changed_properties = false;

  while (XCheckIfEvent(_display, &event, check_event, (char *)this)) {
    if (XFilterEvent(&event, None)) {
      continue;
    }

    if (got_keyrelease_event) {
      // If a keyrelease event is immediately followed by a matching keypress
      // event, that's just key repeat and we should treat the two events
      // accordingly.  It would be nice if X provided a way to differentiate
      // between keyrepeat and explicit keypresses more generally.
      got_keyrelease_event = false;

      if (event.type == KeyPress &&
          event.xkey.keycode == keyrelease_event.keycode &&
          (event.xkey.time - keyrelease_event.time <= 1)) {
        // In particular, we only generate down messages for the repeated
        // keys, not down-and-up messages.
        handle_keystroke(event.xkey);

        // We thought about not generating the keypress event, but we need
        // that repeat for backspace.  Rethink later.
        handle_keypress(event.xkey);
        continue;

      } else {
        // This keyrelease event is not immediately followed by a matching
        // keypress event, so it's a genuine release.
        handle_keyrelease(keyrelease_event);
      }
    }

    ButtonHandle button;

    switch (event.type) {
    case ReparentNotify:
      break;

    case ConfigureNotify:
      // When resizing or moving the window, multiple ConfigureNotify events
      // may be sent in rapid succession.  We only respond to the last one.
      configure_event = event.xconfigure;
      got_configure_event = true;
      break;

    case ButtonPress:
      // This refers to the mouse buttons.
      button = get_mouse_button(event.xbutton);
      if (!_dga_mouse_enabled) {
        _input->set_pointer_in_window(event.xbutton.x, event.xbutton.y);
      }
      _input->button_down(button);
      break;

    case ButtonRelease:
      button = get_mouse_button(event.xbutton);
      if (!_dga_mouse_enabled) {
        _input->set_pointer_in_window(event.xbutton.x, event.xbutton.y);
      }
      _input->button_up(button);
      break;

    case MotionNotify:
      if (_dga_mouse_enabled) {
        const MouseData &md = _input->get_pointer();
        _input->set_pointer_in_window(md.get_x() + event.xmotion.x_root, md.get_y() + event.xmotion.y_root);
      } else {
        _input->set_pointer_in_window(event.xmotion.x, event.xmotion.y);
      }
      break;

    case KeyPress:
      handle_keystroke(event.xkey);
      handle_keypress(event.xkey);
      break;

    case KeyRelease:
      // The KeyRelease can't be processed immediately, because we have to
      // check first if it's immediately followed by a matching KeyPress
      // event.
      keyrelease_event = event.xkey;
      got_keyrelease_event = true;
      break;

    case EnterNotify:
      if (_dga_mouse_enabled) {
        const MouseData &md = _input->get_pointer();
        _input->set_pointer_in_window(md.get_x(), md.get_y());
      } else {
        _input->set_pointer_in_window(event.xcrossing.x, event.xcrossing.y);
      }
      break;

    case LeaveNotify:
      _input->set_pointer_out_of_window();
      break;

    case FocusIn:
      properties.set_foreground(true);
      changed_properties = true;
      break;

    case FocusOut:
      _input->focus_lost();
      properties.set_foreground(false);
      changed_properties = true;
      break;

    case UnmapNotify:
      properties.set_minimized(true);
      changed_properties = true;
      break;

    case MapNotify:
      properties.set_minimized(false);
      changed_properties = true;

      // Auto-focus the window when it is mapped.
      XSetInputFocus(_display, _xwindow, RevertToPointerRoot, CurrentTime);
      break;

    case ClientMessage:
      if ((Atom)(event.xclient.data.l[0]) == _wm_delete_window) {
        // This is a message from the window manager indicating that the user
        // has requested to close the window.
        string close_request_event = get_close_request_event();
        if (!close_request_event.empty()) {
          // In this case, the app has indicated a desire to intercept the
          // request and process it directly.
          throw_event(close_request_event);

        } else {
          // In this case, the default case, the app does not intend to
          // service the request, so we do by closing the window.

          // TODO: don't release the gsg in the window thread.
          close_window();
          properties.set_open(false);
          system_changed_properties(properties);
        }
      }
      break;

    case DestroyNotify:
      // Apparently, we never get a DestroyNotify on a toplevel window.
      // Instead, we rely on hints from the window manager (see above).
      x11display_cat.info()
        << "DestroyNotify\n";
      break;

    default:
      x11display_cat.warning()
        << "unhandled X event type " << event.type << "\n";
    }
  }

  if (got_configure_event) {
    // Now handle the last configure event we found.
    _awaiting_configure = false;

    // Is this the inner corner or the outer corner?  The Xlib docs say it
    // should be the outer corner, but it appears to be the inner corner on my
    // own implementation, which is inconsistent with XConfigureWindow.
    // (Panda really wants to work with the inner corner, anyway, but that
    // means we need to fix XConfigureWindow too.)
    properties.set_origin(configure_event.x, configure_event.y);
    properties.set_size(configure_event.width, configure_event.height);

    if (_properties.get_fixed_size()) {
      // If the window properties indicate a fixed size only, undo any attempt
      // by the user to change them.  In X, there doesn't appear to be a way
      // to universally disallow this directly (although we do set the
      // min_size and max_size to the same value, which seems to work for most
      // window managers.)
      if (configure_event.width != _fixed_size.get_x() ||
          configure_event.height != _fixed_size.get_y()) {
        XWindowChanges changes;
        changes.width = _fixed_size.get_x();
        changes.height = _fixed_size.get_y();
        int value_mask = (CWWidth | CWHeight);
        XConfigureWindow(_display, _xwindow, value_mask, &changes);
      }
    }

    // If the window was reconfigured, we may need to re-confine the mouse
    // pointer.  See GitHub bug #280.
    if (_properties.get_mouse_mode() == WindowProperties::M_confined) {
      X11_Cursor cursor = None;
      if (_properties.get_cursor_hidden()) {
        x11GraphicsPipe *x11_pipe;
        DCAST_INTO_V(x11_pipe, _pipe);
        cursor = x11_pipe->get_hidden_cursor();
      }

      XGrabPointer(_display, _xwindow, True, 0, GrabModeAsync, GrabModeAsync,
                   _xwindow, cursor, CurrentTime);
    }

    changed_properties = true;
  }

  if (changed_properties) {
    system_changed_properties(properties);
  }

  if (got_keyrelease_event) {
    // This keyrelease event is not immediately followed by a matching
    // keypress event, so it's a genuine release.
    handle_keyrelease(keyrelease_event);
  }
}

/**
 * Applies the requested set of properties to the window, if possible, for
 * instance to request a change in size or minimization status.
 *
 * The window properties are applied immediately, rather than waiting until
 * the next frame.  This implies that this method may *only* be called from
 * within the window thread.
 *
 * The return value is true if the properties are set, false if they are
 * ignored.  This is mainly useful for derived classes to implement extensions
 * to this function.
 */
void x11GraphicsWindow::
set_properties_now(WindowProperties &properties) {
  if (_pipe == nullptr) {
    // If the pipe is null, we're probably closing down.
    GraphicsWindow::set_properties_now(properties);
    return;
  }

  x11GraphicsPipe *x11_pipe;
  DCAST_INTO_V(x11_pipe, _pipe);

  LightReMutexHolder holder(x11GraphicsPipe::_x_mutex);

  // We're either going into or out of fullscreen, or are in fullscreen and
  // are changing the resolution.
  bool is_fullscreen = _properties.has_fullscreen() && _properties.get_fullscreen();
  bool want_fullscreen = properties.has_fullscreen() ? properties.get_fullscreen() : is_fullscreen;

  if (is_fullscreen != want_fullscreen || (is_fullscreen && properties.has_size())) {
    if (want_fullscreen) {
      if (x11_pipe->_have_xrandr) {
        XRRScreenConfiguration* conf = _XRRGetScreenInfo(_display, x11_pipe->get_root());
        SizeID old_size_id = x11_pipe->_XRRConfigCurrentConfiguration(conf, &_orig_rotation);
        SizeID new_size_id = (SizeID) -1;
        int num_sizes = 0, reqsizex, reqsizey;
        if (properties.has_size()) {
          reqsizex = properties.get_x_size();
          reqsizey = properties.get_y_size();
        } else {
          reqsizex = _properties.get_x_size();
          reqsizey = _properties.get_y_size();
        }
        XRRScreenSize *xrrs;
        xrrs = x11_pipe->_XRRSizes(_display, 0, &num_sizes);
        for (int i = 0; i < num_sizes; ++i) {
          if (xrrs[i].width == reqsizex &&
              xrrs[i].height == reqsizey) {
            new_size_id = i;
          }
        }
        if (new_size_id == (SizeID) -1) {
          x11display_cat.error()
            << "Videocard has no supported display resolutions at specified res ("
            << reqsizex << " x " << reqsizey << ")\n";
        } else {
          if (new_size_id != old_size_id) {

            _XRRSetScreenConfig(_display, conf, x11_pipe->get_root(), new_size_id, _orig_rotation, CurrentTime);
            if (_orig_size_id == (SizeID) -1) {
              // Remember the original resolution so we can switch back to it.
              _orig_size_id = old_size_id;
            }
          }
        }
      } else {
        // If we don't have Xrandr support, we fake the fullscreen support by
        // setting the window size to the desktop size.
        properties.set_size(x11_pipe->get_display_width(),
                            x11_pipe->get_display_height());
      }
    } else {
      // Change the resolution back to what it was.  Don't remove the SizeID
      // typecast!
      if (_orig_size_id != (SizeID) -1) {
        XRRScreenConfiguration *conf = _XRRGetScreenInfo(_display, x11_pipe->get_root());
        _XRRSetScreenConfig(_display, conf, x11_pipe->get_root(), _orig_size_id, _orig_rotation, CurrentTime);
        _orig_size_id = (SizeID) -1;
      }
      // Set the origin back to what it was
      if (!properties.has_origin() && _properties.has_origin()) {
        properties.set_origin(_properties.get_x_origin(), _properties.get_y_origin());
      }
    }
  }

  if (properties.has_origin()) {
    // A coordinate of -2 means to center the window on screen.
    if (properties.get_x_origin() == -2 || properties.get_y_origin() == -2) {
      int x_origin = properties.get_x_origin();
      int y_origin = properties.get_y_origin();
      if (properties.has_size()) {
        if (x_origin == -2) {
          x_origin = 0.5 * (x11_pipe->get_display_width() - properties.get_x_size());
        }
        if (y_origin == -2) {
          y_origin = 0.5 * (x11_pipe->get_display_height() - properties.get_y_size());
        }
      } else {
        if (x_origin == -2) {
          x_origin = 0.5 * (x11_pipe->get_display_width() - _properties.get_x_size());
        }
        if (y_origin == -2) {
          y_origin = 0.5 * (x11_pipe->get_display_height() - _properties.get_y_size());
        }
      }
      properties.set_origin(x_origin, y_origin);
    }
  }

  GraphicsWindow::set_properties_now(properties);
  if (!properties.is_any_specified()) {
    // The base class has already handled this case.
    return;
  }

  // The window is already open; we are limited to what we can change on the
  // fly.

  // We'll pass some property requests on as a window manager hint.
  set_wm_properties(properties, true);

  // The window title may be changed by issuing another hint request.  Assume
  // this will be honored.
  if (properties.has_title()) {
    _properties.set_title(properties.get_title());
    properties.clear_title();
  }

  // Same for fullscreen.
  if (properties.has_fullscreen()) {
    _properties.set_fullscreen(properties.get_fullscreen());
    properties.clear_fullscreen();
  }

  // The size and position of an already-open window are changed via explicit
  // X calls.  These may still get intercepted by the window manager.  Rather
  // than changing _properties immediately, we'll wait for the ConfigureNotify
  // message to come back.
  XWindowChanges changes;
  int value_mask = 0;

  if (_properties.get_fullscreen()) {
    changes.x = 0;
    changes.y = 0;
    value_mask |= CWX | CWY;
    properties.clear_origin();

  } else if (properties.has_origin()) {
    changes.x = properties.get_x_origin();
    changes.y = properties.get_y_origin();
    if (changes.x != -1) value_mask |= CWX;
    if (changes.y != -1) value_mask |= CWY;
    properties.clear_origin();
  }

  // This, too.  But we can't currently change out of fixed_size mode.
  if (properties.has_fixed_size() && properties.get_fixed_size()) {
    _properties.set_fixed_size(properties.get_fixed_size());
    properties.clear_fixed_size();
    _fixed_size = _properties.get_size();
  }

  if (properties.has_size()) {
    changes.width = properties.get_x_size();
    changes.height = properties.get_y_size();
    value_mask |= (CWWidth | CWHeight);

    if (_properties.get_fixed_size()) {
      _fixed_size = properties.get_size();
    }
    properties.clear_size();
  }

  if (properties.has_z_order()) {
    // We'll send the classic stacking request through the standard interface,
    // for users of primitive window managers; but we'll also send it as a
    // window manager hint, for users of modern window managers.
    _properties.set_z_order(properties.get_z_order());
    switch (properties.get_z_order()) {
    case WindowProperties::Z_bottom:
      changes.stack_mode = Below;
      break;

    case WindowProperties::Z_normal:
      changes.stack_mode = TopIf;
      break;

    case WindowProperties::Z_top:
      changes.stack_mode = Above;
      break;
    }

    value_mask |= (CWStackMode);
    properties.clear_z_order();
  }

  // We hide the cursor by setting it to an invisible pixmap.  We can also
  // load a custom cursor from a file.
  if (properties.has_cursor_hidden() || properties.has_cursor_filename()) {
    if (properties.has_cursor_hidden()) {
      _properties.set_cursor_hidden(properties.get_cursor_hidden());
      properties.clear_cursor_hidden();
    }
    Filename cursor_filename;
    if (properties.has_cursor_filename()) {
      cursor_filename = properties.get_cursor_filename();
      _properties.set_cursor_filename(cursor_filename);
      properties.clear_cursor_filename();
    }
    Filename filename = properties.get_cursor_filename();
    _properties.set_cursor_filename(filename);

    if (_properties.get_cursor_hidden()) {
      XDefineCursor(_display, _xwindow, x11_pipe->get_hidden_cursor());

    } else if (!cursor_filename.empty()) {
      // Note that if the cursor fails to load, cursor will be None
      X11_Cursor cursor = get_cursor(cursor_filename);
      XDefineCursor(_display, _xwindow, cursor);

    } else {
      XDefineCursor(_display, _xwindow, None);
    }

    // Regrab the mouse if we changed the cursor, otherwise it won't update.
    if (!properties.has_mouse_mode() &&
        _properties.get_mouse_mode() != WindowProperties::M_absolute) {
      properties.set_mouse_mode(_properties.get_mouse_mode());
    }
  }

  if (properties.has_foreground()) {
    if (properties.get_foreground()) {
      XSetInputFocus(_display, _xwindow, RevertToPointerRoot, CurrentTime);
    } else {
      XSetInputFocus(_display, PointerRoot, RevertToPointerRoot, CurrentTime);
    }
    properties.clear_foreground();
  }

  if (properties.has_mouse_mode()) {
    switch (properties.get_mouse_mode()) {
    case WindowProperties::M_absolute:
      XUngrabPointer(_display, CurrentTime);
      if (_dga_mouse_enabled) {
        x11_pipe->disable_relative_mouse();
        _dga_mouse_enabled = false;
      }
      _properties.set_mouse_mode(WindowProperties::M_absolute);
      properties.clear_mouse_mode();
      break;

    case WindowProperties::M_relative:
      if (!_dga_mouse_enabled) {
        if (x11_pipe->supports_relative_mouse()) {
          X11_Cursor cursor = None;
          if (_properties.get_cursor_hidden()) {
            x11GraphicsPipe *x11_pipe;
            DCAST_INTO_V(x11_pipe, _pipe);
            cursor = x11_pipe->get_hidden_cursor();
          }

          if (XGrabPointer(_display, _xwindow, True, 0, GrabModeAsync,
              GrabModeAsync, _xwindow, cursor, CurrentTime) != GrabSuccess) {
            x11display_cat.error() << "Failed to grab pointer!\n";
          } else {
            x11_pipe->enable_relative_mouse();

            _properties.set_mouse_mode(WindowProperties::M_relative);
            properties.clear_mouse_mode();
            _dga_mouse_enabled = true;

            // Get the real mouse position, so we can addsubtract our relative
            // coordinates later.
            XEvent event;
            XQueryPointer(_display, _xwindow, &event.xbutton.root,
              &event.xbutton.window, &event.xbutton.x_root, &event.xbutton.y_root,
              &event.xbutton.x, &event.xbutton.y, &event.xbutton.state);
            _input->set_pointer_in_window(event.xbutton.x, event.xbutton.y);
          }
        } else {
          x11display_cat.info()
            << "XF86DGA extension not available, cannot enable relative mouse mode\n";
          _dga_mouse_enabled = false;
        }
      }
      break;

    case WindowProperties::M_confined:
      {
        x11GraphicsPipe *x11_pipe;
        DCAST_INTO_V(x11_pipe, _pipe);

        if (_dga_mouse_enabled) {
          x11_pipe->disable_relative_mouse();
          _dga_mouse_enabled = false;
        }
        X11_Cursor cursor = None;
        if (_properties.get_cursor_hidden()) {
          cursor = x11_pipe->get_hidden_cursor();
        }

        if (XGrabPointer(_display, _xwindow, True, 0, GrabModeAsync,
            GrabModeAsync, _xwindow, cursor, CurrentTime) != GrabSuccess) {
          x11display_cat.error() << "Failed to grab pointer!\n";
        } else {
          _properties.set_mouse_mode(WindowProperties::M_confined);
          properties.clear_mouse_mode();
        }
      }
      break;
    }
  }

  if (value_mask != 0) {
    // We must call this after changing the WM properties, otherwise we may
    // get misleading ConfigureNotify events in the wrong order.
    XReconfigureWMWindow(_display, _xwindow, _screen, value_mask, &changes);

    // Don't draw anything until this is done reconfiguring.
    _awaiting_configure = true;
  }
}

/**
 * Overridden from GraphicsWindow.
 */
void x11GraphicsWindow::
mouse_mode_absolute() {
  // unused: remove in 1.10!
}

/**
 * Overridden from GraphicsWindow.
 */
void x11GraphicsWindow::
mouse_mode_relative() {
  // unused: remove in 1.10!
}

/**
 * Closes the window right now.  Called from the window thread.
 */
void x11GraphicsWindow::
close_window() {
  if (_gsg != nullptr) {
    _gsg.clear();
  }

  LightReMutexHolder holder(x11GraphicsPipe::_x_mutex);
  if (_ic != (XIC)nullptr) {
    XDestroyIC(_ic);
    _ic = (XIC)nullptr;
  }

  if (_xwindow != (X11_Window)nullptr) {
    XDestroyWindow(_display, _xwindow);
    _xwindow = (X11_Window)nullptr;

    // This may be necessary if we just closed the last X window in an
    // application, so the server hears the close request.
    XFlush(_display);
  }

  // Change the resolution back to what it was.  Don't remove the SizeID
  // typecast!
  if (_orig_size_id != (SizeID) -1) {
    X11_Window root;
    if (_pipe != nullptr) {
      x11GraphicsPipe *x11_pipe;
      DCAST_INTO_V(x11_pipe, _pipe);
      root = x11_pipe->get_root();
    } else {
      // Oops.  Looks like the pipe was destroyed before the window gets
      // closed.  Oh well, let's get the root window by ourselves.
      root = RootWindow(_display, _screen);
    }
    XRRScreenConfiguration *conf = _XRRGetScreenInfo(_display, root);
    _XRRSetScreenConfig(_display, conf, root, _orig_size_id, _orig_rotation, CurrentTime);
    _orig_size_id = -1;
  }

  GraphicsWindow::close_window();
}

/**
 * Opens the window right now.  Called from the window thread.  Returns true
 * if the window is successfully opened, or false if there was a problem.
 */
bool x11GraphicsWindow::
open_window() {
  if (_visual_info == nullptr) {
    // No X visual for this fbconfig; how can we open the window?
    x11display_cat.error()
      << "No X visual: cannot open window.\n";
    return false;
  }

  x11GraphicsPipe *x11_pipe;
  DCAST_INTO_R(x11_pipe, _pipe, false);

  if (!_properties.has_origin()) {
    _properties.set_origin(0, 0);
  }
  if (!_properties.has_size()) {
    _properties.set_size(100, 100);
  }

  // Make sure we are not making X11 calls from other threads.
  LightReMutexHolder holder(x11GraphicsPipe::_x_mutex);

  if (_properties.get_fullscreen() && x11_pipe->_have_xrandr) {
    XRRScreenConfiguration* conf = _XRRGetScreenInfo(_display, x11_pipe->get_root());
    if (_orig_size_id == (SizeID) -1) {
      _orig_size_id = x11_pipe->_XRRConfigCurrentConfiguration(conf, &_orig_rotation);
    }
    int num_sizes, new_size_id = -1;
    XRRScreenSize *xrrs;
    xrrs = x11_pipe->_XRRSizes(_display, 0, &num_sizes);
    for (int i = 0; i < num_sizes; ++i) {
      if (xrrs[i].width == _properties.get_x_size() &&
          xrrs[i].height == _properties.get_y_size()) {
        new_size_id = i;
      }
    }
    if (new_size_id == -1) {
      x11display_cat.error()
        << "Videocard has no supported display resolutions at specified res ("
        << _properties.get_x_size() << " x " << _properties.get_y_size() <<")\n";
      _orig_size_id = -1;
      return false;
    }
    if (new_size_id != _orig_size_id) {
      _XRRSetScreenConfig(_display, conf, x11_pipe->get_root(), new_size_id, _orig_rotation, CurrentTime);
    } else {
      _orig_size_id = -1;
    }
  }

  X11_Window parent_window = x11_pipe->get_root();
  WindowHandle *window_handle = _properties.get_parent_window();
  if (window_handle != nullptr) {
    x11display_cat.info()
      << "Got parent_window " << *window_handle << "\n";
    WindowHandle::OSHandle *os_handle = window_handle->get_os_handle();
    if (os_handle != nullptr) {
      x11display_cat.info()
        << "os_handle type " << os_handle->get_type() << "\n";

      if (os_handle->is_of_type(NativeWindowHandle::X11Handle::get_class_type())) {
        NativeWindowHandle::X11Handle *x11_handle = DCAST(NativeWindowHandle::X11Handle, os_handle);
        parent_window = x11_handle->get_handle();
      } else if (os_handle->is_of_type(NativeWindowHandle::IntHandle::get_class_type())) {
        NativeWindowHandle::IntHandle *int_handle = DCAST(NativeWindowHandle::IntHandle, os_handle);
        parent_window = (X11_Window)int_handle->get_handle();
      }
    }
  }
  _parent_window_handle = window_handle;

  _event_mask =
    ButtonPressMask | ButtonReleaseMask |
    KeyPressMask | KeyReleaseMask |
    EnterWindowMask | LeaveWindowMask |
    PointerMotionMask |
    FocusChangeMask | StructureNotifyMask;

  // Initialize window attributes
  XSetWindowAttributes wa;
  wa.background_pixel = XBlackPixel(_display, _screen);
  wa.border_pixel = 0;
  wa.colormap = _colormap;
  wa.event_mask = _event_mask;
  wa.override_redirect = _override_redirect;

  unsigned long attrib_mask =
    CWBackPixel | CWBorderPixel | CWColormap | CWEventMask | CWOverrideRedirect;

  _xwindow = XCreateWindow
    (_display, parent_window,
     _properties.get_x_origin(), _properties.get_y_origin(),
     _properties.get_x_size(), _properties.get_y_size(),
     0, _visual_info->depth, InputOutput,
     _visual_info->visual, attrib_mask, &wa);

  if (_xwindow == (X11_Window)0) {
    x11display_cat.error()
      << "failed to create X window.\n";
    return false;
  }

  if (_properties.get_fixed_size()) {
    _fixed_size = _properties.get_size();
  }

  set_wm_properties(_properties, false);

  // We don't specify any fancy properties of the XIC.  It would be nicer if
  // we could support fancy IM's that want preedit callbacks, etc., but that
  // can wait until we have an X server that actually supports these to test
  // it on.
  XIM im = x11_pipe->get_im();
  _ic = nullptr;
  if (im) {
    _ic = XCreateIC
      (im,
       XNInputStyle, XIMPreeditNothing | XIMStatusNothing,
       nullptr);
    if (_ic == (XIC)nullptr) {
      x11display_cat.warning()
        << "Couldn't create input context.\n";
    }
  }

  if (_properties.get_cursor_hidden()) {
    XDefineCursor(_display, _xwindow, x11_pipe->get_hidden_cursor());

  } else if (_properties.has_cursor_filename() && !_properties.get_cursor_filename().empty()) {
    // Note that if the cursor fails to load, cursor will be None
    X11_Cursor cursor = get_cursor(_properties.get_cursor_filename());
    XDefineCursor(_display, _xwindow, cursor);
  }

  XMapWindow(_display, _xwindow);

  if (_properties.get_raw_mice()) {
    open_raw_mice();
  } else {
    if (x11display_cat.is_debug()) {
      x11display_cat.debug()
        << "Raw mice not requested.\n";
    }
  }

  // Create a WindowHandle for ourselves
  _window_handle = NativeWindowHandle::make_x11(_xwindow);

  // And tell our parent window that we're now its child.
  if (_parent_window_handle != nullptr) {
    _parent_window_handle->attach_child(_window_handle);
  }

  return true;
}

/**
 * Asks the window manager to set the appropriate properties.  In X, these
 * properties cannot be specified directly by the application; they must be
 * requested via the window manager, which may or may not choose to honor the
 * request.
 *
 * If already_mapped is true, the window has already been mapped (manifested)
 * on the display.  This means we may need to use a different action in some
 * cases.
 *
 * Assumes the X11 lock is held.
 */
void x11GraphicsWindow::
set_wm_properties(const WindowProperties &properties, bool already_mapped) {
  x11GraphicsPipe *x11_pipe;
  DCAST_INTO_V(x11_pipe, _pipe);

  // Name the window if there is a name
  XTextProperty window_name;
  XTextProperty *window_name_p = nullptr;
  if (properties.has_title()) {
    const char *name = properties.get_title().c_str();
    if (XStringListToTextProperty((char **)&name, 1, &window_name) != 0) {
      window_name_p = &window_name;
    }
  }

  // The size hints request a window of a particular size andor a particular
  // placement onscreen.
  XSizeHints *size_hints_p = nullptr;
  if (properties.has_origin() || properties.has_size()) {
    size_hints_p = XAllocSizeHints();
    if (size_hints_p != nullptr) {
      if (properties.has_origin()) {
        if (_properties.get_fullscreen()) {
          size_hints_p->x = 0;
          size_hints_p->y = 0;
        } else {
          size_hints_p->x = properties.get_x_origin();
          size_hints_p->y = properties.get_y_origin();
        }
        size_hints_p->flags |= USPosition;
      }
      LVecBase2i size = _properties.get_size();
      if (properties.has_size()) {
        size = properties.get_size();
        size_hints_p->width = size.get_x();
        size_hints_p->height = size.get_y();
        size_hints_p->flags |= USSize;
      }
      if (properties.get_fixed_size()) {
        size_hints_p->min_width = size.get_x();
        size_hints_p->min_height = size.get_y();
        size_hints_p->max_width = size.get_x();
        size_hints_p->max_height = size.get_y();
        size_hints_p->flags |= (PMinSize | PMaxSize);
      }
    }
  }

  // The window manager hints include requests to the window manager other
  // than those specific to window geometry.
  XWMHints *wm_hints_p = nullptr;
  wm_hints_p = XAllocWMHints();
  if (wm_hints_p != nullptr) {
    if (properties.has_minimized() && properties.get_minimized()) {
      wm_hints_p->initial_state = IconicState;
    } else {
      wm_hints_p->initial_state = NormalState;
    }
    wm_hints_p->flags = StateHint;
  }

  // Two competing window manager interfaces have evolved.  One of them allows
  // to set certain properties as a "type"; the other one as a "state".  We'll
  // try to honor both.
  static const int max_type_data = 32;
  int32_t type_data[max_type_data];
  int next_type_data = 0;

  static const int max_state_data = 32;
  int32_t state_data[max_state_data];
  int next_state_data = 0;

  static const int max_set_data = 32;
  class SetAction {
  public:
    inline SetAction() { }
    inline SetAction(Atom state, Atom action) : _state(state), _action(action) { }
    Atom _state;
    Atom _action;
  };
  SetAction set_data[max_set_data];
  int next_set_data = 0;

  if (properties.has_fullscreen()) {
    if (properties.get_fullscreen()) {
      // For a "fullscreen" request, we pass this through, hoping the window
      // manager will support EWMH.
      type_data[next_type_data++] = x11_pipe->_net_wm_window_type_fullscreen;

      // We also request it as a state.
      state_data[next_state_data++] = x11_pipe->_net_wm_state_fullscreen;
      // Don't ask me why this has to be 10 and not _net_wm_state_add.  It
      // doesn't seem to work otherwise.
      set_data[next_set_data++] = SetAction(x11_pipe->_net_wm_state_fullscreen, 1);

    } else {
      set_data[next_set_data++] = SetAction(x11_pipe->_net_wm_state_fullscreen, 0);
    }
  }

  // If we asked for a window without a border, there's no excellent way to
  // arrange that.  For users whose window managers follow the EWMH
  // specification, we can ask for a "splash" screen, which is usually
  // undecorated.  It's not exactly right, but the spec doesn't give us an
  // exactly-right option.

  // For other users, we'll totally punt and just set the window's Class to
  // "Undecorated", and let the user configure hisher window manager not to
  // put a border around windows of this class.
  XClassHint *class_hints_p = nullptr;
  if (!x_wm_class.empty()) {
    // Unless the user wanted to use his own WM_CLASS, of course.
    class_hints_p = XAllocClassHint();
    class_hints_p->res_class = (char*) x_wm_class.c_str();
    if (!x_wm_class_name.empty()) {
      class_hints_p->res_name = (char*) x_wm_class_name.c_str();
    }

  } else if (properties.get_undecorated() || properties.get_fullscreen()) {
    class_hints_p = XAllocClassHint();
    class_hints_p->res_class = (char*) "Undecorated";
  }

  if (properties.get_undecorated() && !properties.get_fullscreen()) {
    type_data[next_type_data++] = x11_pipe->_net_wm_window_type_splash;
  }

  if (properties.has_z_order()) {
    switch (properties.get_z_order()) {
    case WindowProperties::Z_bottom:
      state_data[next_state_data++] = x11_pipe->_net_wm_state_below;
      set_data[next_set_data++] = SetAction(x11_pipe->_net_wm_state_below,
                                            x11_pipe->_net_wm_state_add);
      set_data[next_set_data++] = SetAction(x11_pipe->_net_wm_state_above,
                                            x11_pipe->_net_wm_state_remove);
      break;

    case WindowProperties::Z_normal:
      set_data[next_set_data++] = SetAction(x11_pipe->_net_wm_state_below,
                                            x11_pipe->_net_wm_state_remove);
      set_data[next_set_data++] = SetAction(x11_pipe->_net_wm_state_above,
                                            x11_pipe->_net_wm_state_remove);
      break;

    case WindowProperties::Z_top:
      state_data[next_state_data++] = x11_pipe->_net_wm_state_above;
      set_data[next_set_data++] = SetAction(x11_pipe->_net_wm_state_below,
                                            x11_pipe->_net_wm_state_remove);
      set_data[next_set_data++] = SetAction(x11_pipe->_net_wm_state_above,
                                            x11_pipe->_net_wm_state_add);
      break;
    }
  }

  nassertv(next_type_data < max_type_data);
  nassertv(next_state_data < max_state_data);
  nassertv(next_set_data < max_set_data);

  // Add the process ID as a convenience for other applications.
  int32_t pid = getpid();
  XChangeProperty(_display, _xwindow, x11_pipe->_net_wm_pid,
                  XA_CARDINAL, 32, PropModeReplace,
                  (unsigned char *)&pid, 1);

  XChangeProperty(_display, _xwindow, x11_pipe->_net_wm_window_type,
                  XA_ATOM, 32, PropModeReplace,
                  (unsigned char *)type_data, next_type_data);

  // Request the state properties all at once.
  XChangeProperty(_display, _xwindow, x11_pipe->_net_wm_state,
                  XA_ATOM, 32, PropModeReplace,
                  (unsigned char *)state_data, next_state_data);

  if (already_mapped) {
    // We have to request state changes differently when the window has been
    // mapped.  To do this, we need to send a client message to the root
    // window for each change.

    x11GraphicsPipe *x11_pipe;
    DCAST_INTO_V(x11_pipe, _pipe);

    for (int i = 0; i < next_set_data; ++i) {
      XClientMessageEvent event;
      memset(&event, 0, sizeof(event));
      event.type = ClientMessage;
      event.send_event = True;
      event.display = _display;
      event.window = _xwindow;
      event.message_type = x11_pipe->_net_wm_state;
      event.format = 32;
      event.data.l[0] = set_data[i]._action;
      event.data.l[1] = set_data[i]._state;
      event.data.l[2] = 0;
      event.data.l[3] = 1;

      XSendEvent(_display, x11_pipe->get_root(), True, SubstructureNotifyMask | SubstructureRedirectMask, (XEvent *)&event);
    }
  }

  XSetWMProperties(_display, _xwindow, window_name_p, window_name_p,
                   nullptr, 0, size_hints_p, wm_hints_p, class_hints_p);

  if (size_hints_p != nullptr) {
    XFree(size_hints_p);
  }
  if (wm_hints_p != nullptr) {
    XFree(wm_hints_p);
  }
  if (class_hints_p != nullptr) {
    XFree(class_hints_p);
  }

  // Also, indicate to the window manager that we'd like to get a chance to
  // close our windows cleanly, rather than being rudely disconnected from the
  // X server if the user requests a window close.
  Atom protocols[] = {
    _wm_delete_window,
  };

  XSetWMProtocols(_display, _xwindow, protocols,
                  sizeof(protocols) / sizeof(Atom));
}

/**
 * Allocates a colormap appropriate to the visual and stores in in the
 * _colormap method.
 */
void x11GraphicsWindow::
setup_colormap(XVisualInfo *visual) {
  x11GraphicsPipe *x11_pipe;
  DCAST_INTO_V(x11_pipe, _pipe);
  X11_Window root_window = x11_pipe->get_root();

  _colormap = XCreateColormap(_display, root_window,
                              visual->visual, AllocNone);
}

/**
 * Adds raw mice to the _input_devices list.
 * @deprecated obtain raw devices via the device manager instead.
 */
void x11GraphicsWindow::
open_raw_mice() {
#ifdef PHAVE_LINUX_INPUT_H
  bool any_present = false;
  bool any_mice = false;

  for (int i=0; i<64; i++) {
    ostringstream fnb;
    fnb << "/dev/input/event" << i;
    string fn = fnb.str();
    int fd = open(fn.c_str(), O_RDONLY | O_NONBLOCK, 0);
    if (fd >= 0) {
      EvdevInputDevice *device = new EvdevInputDevice(nullptr, fd);
      nassertd(device != NULL) continue;

      if (device->has_pointer()) {
        add_input_device(device);

        x11display_cat.info()
          << "Raw mouse " << _input_devices.size()
          << " detected: " << device->get_name() << "\n";

        any_mice = true;
        any_present = true;
      }
    } else {
      if (errno == ENOENT || errno == ENOTDIR) {
        break;
      } else {
        any_present = true;
        x11display_cat.error()
          << "Opening raw mice: " << strerror(errno) << " " << fn << "\n";
      }
    }
  }

  if (any_mice) {
    _properties.set_raw_mice(true);

  } else if (!any_present) {
    x11display_cat.error() <<
      "Opening raw mice: files not found: /dev/input/event*\n";

  } else {
    x11display_cat.error() <<
      "Opening raw mice: no mouse devices detected in /dev/input/event*\n";
  }
#else
  x11display_cat.error() <<
    "Opening raw mice: panda not compiled with raw mouse support.\n";
#endif
}

/**
<<<<<<< HEAD
=======
 * Reads events from the raw mouse device files.
 */
void x11GraphicsWindow::
poll_raw_mice() {
#ifdef PHAVE_LINUX_INPUT_H
  for (MouseDeviceInfo &inf : _mouse_device_info) {
    // Read all bytes into buffer.
    if (inf._fd >= 0) {
      while (1) {
        char tbuf[1024];
        int nread = read(inf._fd, tbuf, sizeof(tbuf));
        if (nread > 0) {
          inf._io_buffer += string(tbuf, nread);
        } else {
          if ((nread < 0) && ((errno == EWOULDBLOCK) || (errno==EAGAIN))) {
            break;
          }
          close(inf._fd);
          inf._fd = -1;
          break;
        }
      }
    }

    // Process events.
    int nevents = inf._io_buffer.size() / sizeof(struct input_event);
    if (nevents == 0) {
      continue;
    }
    const input_event *events = (const input_event *)(inf._io_buffer.c_str());
    GraphicsWindowInputDevice &dev = _input_devices[inf._input_device_index];
    int x = dev.get_raw_pointer().get_x();
    int y = dev.get_raw_pointer().get_y();
    for (int i = 0; i < nevents; i++) {
      if (events[i].type == EV_REL) {
        if (events[i].code == REL_X) x += events[i].value;
        if (events[i].code == REL_Y) y += events[i].value;
      } else if (events[i].type == EV_ABS) {
        if (events[i].code == ABS_X) x = events[i].value;
        if (events[i].code == ABS_Y) y = events[i].value;
      } else if (events[i].type == EV_KEY) {
        if ((events[i].code >= BTN_MOUSE) && (events[i].code < BTN_MOUSE + 8)) {
          int btn = events[i].code - BTN_MOUSE;
          dev.set_pointer_in_window(x, y);
          if (events[i].value) {
            dev.button_down(MouseButton::button(btn));
          } else {
            dev.button_up(MouseButton::button(btn));
          }
        }
      }
    }
    inf._io_buffer.erase(0, nevents * sizeof(struct input_event));
    dev.set_pointer_in_window(x, y);
  }
#endif
}

/**
>>>>>>> b1fc8802
 * Generates a keystroke corresponding to the indicated X KeyPress event.
 */
void x11GraphicsWindow::
handle_keystroke(XKeyEvent &event) {
  if (!_dga_mouse_enabled) {
    _input->set_pointer_in_window(event.x, event.y);
  }

  if (_ic) {
    // First, get the keystroke as a wide-character sequence.
    static const int buffer_size = 256;
    wchar_t buffer[buffer_size];
    Status status;
    int len = XwcLookupString(_ic, &event, buffer, buffer_size, nullptr,
                              &status);
    if (status == XBufferOverflow) {
      x11display_cat.error()
        << "Overflowed input buffer.\n";
    }

    // Now each of the returned wide characters represents a keystroke.
    for (int i = 0; i < len; i++) {
      _input->keystroke(buffer[i]);
    }

  } else {
    // Without an input context, just get the ascii keypress.
    ButtonHandle button = get_button(event, true);
    if (button.has_ascii_equivalent()) {
      _input->keystroke(button.get_ascii_equivalent());
    }
  }
}

/**
 * Generates a keypress corresponding to the indicated X KeyPress event.
 */
void x11GraphicsWindow::
handle_keypress(XKeyEvent &event) {
  if (!_dga_mouse_enabled) {
    _input->set_pointer_in_window(event.x, event.y);
  }

  // Now get the raw unshifted button.
  ButtonHandle button = get_button(event, false);
  if (button != ButtonHandle::none()) {
    if (button == KeyboardButton::lcontrol() || button == KeyboardButton::rcontrol()) {
      _input->button_down(KeyboardButton::control());
    }
    if (button == KeyboardButton::lshift() || button == KeyboardButton::rshift()) {
      _input->button_down(KeyboardButton::shift());
    }
    if (button == KeyboardButton::lalt() || button == KeyboardButton::ralt()) {
      _input->button_down(KeyboardButton::alt());
    }
    if (button == KeyboardButton::lmeta() || button == KeyboardButton::rmeta()) {
      _input->button_down(KeyboardButton::meta());
    }
    _input->button_down(button);
  }

  if (event.keycode >= 9 && event.keycode <= 135) {
    ButtonHandle raw_button = map_raw_button(event.keycode);
    if (raw_button != ButtonHandle::none()) {
      _input->raw_button_down(raw_button);
    }
  }
}

/**
 * Generates a keyrelease corresponding to the indicated X KeyRelease event.
 */
void x11GraphicsWindow::
handle_keyrelease(XKeyEvent &event) {
  if (!_dga_mouse_enabled) {
    _input->set_pointer_in_window(event.x, event.y);
  }

  // Now get the raw unshifted button.
  ButtonHandle button = get_button(event, false);
  if (button != ButtonHandle::none()) {
    if (button == KeyboardButton::lcontrol() || button == KeyboardButton::rcontrol()) {
      _input->button_up(KeyboardButton::control());
    }
    if (button == KeyboardButton::lshift() || button == KeyboardButton::rshift()) {
      _input->button_up(KeyboardButton::shift());
    }
    if (button == KeyboardButton::lalt() || button == KeyboardButton::ralt()) {
      _input->button_up(KeyboardButton::alt());
    }
    if (button == KeyboardButton::lmeta() || button == KeyboardButton::rmeta()) {
      _input->button_up(KeyboardButton::meta());
    }
    _input->button_up(button);
  }

  if (event.keycode >= 9 && event.keycode <= 135) {
    ButtonHandle raw_button = map_raw_button(event.keycode);
    if (raw_button != ButtonHandle::none()) {
      _input->raw_button_up(raw_button);
    }
  }
}

/**
 * Returns the Panda ButtonHandle corresponding to the keyboard button
 * indicated by the given key event.
 */
ButtonHandle x11GraphicsWindow::
get_button(XKeyEvent &key_event, bool allow_shift) {
  KeySym key = XLookupKeysym(&key_event, 0);

  if ((key_event.state & Mod2Mask) != 0) {
    // Mod2Mask corresponds to NumLock being in effect.  In this case, we want
    // to get the alternate keysym associated with any keypad keys.  Weird
    // system.
    KeySym k2;
    ButtonHandle button;
    switch (key) {
    case XK_KP_Space:
    case XK_KP_Tab:
    case XK_KP_Enter:
    case XK_KP_F1:
    case XK_KP_F2:
    case XK_KP_F3:
    case XK_KP_F4:
    case XK_KP_Equal:
    case XK_KP_Multiply:
    case XK_KP_Add:
    case XK_KP_Separator:
    case XK_KP_Subtract:
    case XK_KP_Divide:
    case XK_KP_Left:
    case XK_KP_Up:
    case XK_KP_Right:
    case XK_KP_Down:
    case XK_KP_Begin:
    case XK_KP_Prior:
    case XK_KP_Next:
    case XK_KP_Home:
    case XK_KP_End:
    case XK_KP_Insert:
    case XK_KP_Delete:
    case XK_KP_0:
    case XK_KP_1:
    case XK_KP_2:
    case XK_KP_3:
    case XK_KP_4:
    case XK_KP_5:
    case XK_KP_6:
    case XK_KP_7:
    case XK_KP_8:
    case XK_KP_9:
      k2 = XLookupKeysym(&key_event, 1);
      button = map_button(k2);
      if (button != ButtonHandle::none()) {
        return button;
      }
      // If that didn't produce a button we know, just fall through and handle
      // the normal, un-numlocked key.
      break;

    default:
      break;
    }
  }

  if (allow_shift) {
    // If shift is held down, get the shifted keysym.
    if ((key_event.state & ShiftMask) != 0) {
      KeySym k2 = XLookupKeysym(&key_event, 1);
      ButtonHandle button = map_button(k2);
      if (button != ButtonHandle::none()) {
        return button;
      }
    }

    // If caps lock is down, shift lowercase letters to uppercase.  We can do
    // this in just the ASCII set, because we handle international keyboards
    // elsewhere (via an input context).
    if ((key_event.state & (ShiftMask | LockMask)) != 0) {
      if (key >= XK_a && key <= XK_z) {
        key += (XK_A - XK_a);
      }
    }
  }

  return map_button(key);
}

/**
 * Maps from a single X keysym to Panda's ButtonHandle.  Called by
 * get_button(), above.
 */
ButtonHandle x11GraphicsWindow::
map_button(KeySym key) const {
  switch (key) {
  case NoSymbol:
    return ButtonHandle::none();
  case XK_BackSpace:
    return KeyboardButton::backspace();
  case XK_Tab:
  case XK_KP_Tab:
    return KeyboardButton::tab();
  case XK_Return:
  case XK_KP_Enter:
    return KeyboardButton::enter();
  case XK_Escape:
    return KeyboardButton::escape();
  case XK_KP_Space:
  case XK_space:
    return KeyboardButton::space();
  case XK_exclam:
    return KeyboardButton::ascii_key('!');
  case XK_quotedbl:
    return KeyboardButton::ascii_key('"');
  case XK_numbersign:
    return KeyboardButton::ascii_key('#');
  case XK_dollar:
    return KeyboardButton::ascii_key('$');
  case XK_percent:
    return KeyboardButton::ascii_key('%');
  case XK_ampersand:
    return KeyboardButton::ascii_key('&');
  case XK_apostrophe: // == XK_quoteright
  case XK_dead_acute: // on int'l keyboards
    return KeyboardButton::ascii_key('\'');
  case XK_parenleft:
    return KeyboardButton::ascii_key('(');
  case XK_parenright:
    return KeyboardButton::ascii_key(')');
  case XK_asterisk:
  case XK_KP_Multiply:
    return KeyboardButton::ascii_key('*');
  case XK_plus:
  case XK_KP_Add:
    return KeyboardButton::ascii_key('+');
  case XK_comma:
  case XK_KP_Separator:
    return KeyboardButton::ascii_key(',');
  case XK_minus:
  case XK_KP_Subtract:
    return KeyboardButton::ascii_key('-');
  case XK_period:
  case XK_KP_Decimal:
    return KeyboardButton::ascii_key('.');
  case XK_slash:
  case XK_KP_Divide:
    return KeyboardButton::ascii_key('/');
  case XK_0:
  case XK_KP_0:
    return KeyboardButton::ascii_key('0');
  case XK_1:
  case XK_KP_1:
    return KeyboardButton::ascii_key('1');
  case XK_2:
  case XK_KP_2:
    return KeyboardButton::ascii_key('2');
  case XK_3:
  case XK_KP_3:
    return KeyboardButton::ascii_key('3');
  case XK_4:
  case XK_KP_4:
    return KeyboardButton::ascii_key('4');
  case XK_5:
  case XK_KP_5:
    return KeyboardButton::ascii_key('5');
  case XK_6:
  case XK_KP_6:
    return KeyboardButton::ascii_key('6');
  case XK_7:
  case XK_KP_7:
    return KeyboardButton::ascii_key('7');
  case XK_8:
  case XK_KP_8:
    return KeyboardButton::ascii_key('8');
  case XK_9:
  case XK_KP_9:
    return KeyboardButton::ascii_key('9');
  case XK_colon:
    return KeyboardButton::ascii_key(':');
  case XK_semicolon:
    return KeyboardButton::ascii_key(';');
  case XK_less:
    return KeyboardButton::ascii_key('<');
  case XK_equal:
  case XK_KP_Equal:
    return KeyboardButton::ascii_key('=');
  case XK_greater:
    return KeyboardButton::ascii_key('>');
  case XK_question:
    return KeyboardButton::ascii_key('?');
  case XK_at:
    return KeyboardButton::ascii_key('@');
  case XK_A:
    return KeyboardButton::ascii_key('A');
  case XK_B:
    return KeyboardButton::ascii_key('B');
  case XK_C:
    return KeyboardButton::ascii_key('C');
  case XK_D:
    return KeyboardButton::ascii_key('D');
  case XK_E:
    return KeyboardButton::ascii_key('E');
  case XK_F:
    return KeyboardButton::ascii_key('F');
  case XK_G:
    return KeyboardButton::ascii_key('G');
  case XK_H:
    return KeyboardButton::ascii_key('H');
  case XK_I:
    return KeyboardButton::ascii_key('I');
  case XK_J:
    return KeyboardButton::ascii_key('J');
  case XK_K:
    return KeyboardButton::ascii_key('K');
  case XK_L:
    return KeyboardButton::ascii_key('L');
  case XK_M:
    return KeyboardButton::ascii_key('M');
  case XK_N:
    return KeyboardButton::ascii_key('N');
  case XK_O:
    return KeyboardButton::ascii_key('O');
  case XK_P:
    return KeyboardButton::ascii_key('P');
  case XK_Q:
    return KeyboardButton::ascii_key('Q');
  case XK_R:
    return KeyboardButton::ascii_key('R');
  case XK_S:
    return KeyboardButton::ascii_key('S');
  case XK_T:
    return KeyboardButton::ascii_key('T');
  case XK_U:
    return KeyboardButton::ascii_key('U');
  case XK_V:
    return KeyboardButton::ascii_key('V');
  case XK_W:
    return KeyboardButton::ascii_key('W');
  case XK_X:
    return KeyboardButton::ascii_key('X');
  case XK_Y:
    return KeyboardButton::ascii_key('Y');
  case XK_Z:
    return KeyboardButton::ascii_key('Z');
  case XK_bracketleft:
    return KeyboardButton::ascii_key('[');
  case XK_backslash:
    return KeyboardButton::ascii_key('\\');
  case XK_bracketright:
    return KeyboardButton::ascii_key(']');
  case XK_asciicircum:
    return KeyboardButton::ascii_key('^');
  case XK_underscore:
    return KeyboardButton::ascii_key('_');
  case XK_grave: // == XK_quoteleft
  case XK_dead_grave: // on int'l keyboards
    return KeyboardButton::ascii_key('`');
  case XK_a:
    return KeyboardButton::ascii_key('a');
  case XK_b:
    return KeyboardButton::ascii_key('b');
  case XK_c:
    return KeyboardButton::ascii_key('c');
  case XK_d:
    return KeyboardButton::ascii_key('d');
  case XK_e:
    return KeyboardButton::ascii_key('e');
  case XK_f:
    return KeyboardButton::ascii_key('f');
  case XK_g:
    return KeyboardButton::ascii_key('g');
  case XK_h:
    return KeyboardButton::ascii_key('h');
  case XK_i:
    return KeyboardButton::ascii_key('i');
  case XK_j:
    return KeyboardButton::ascii_key('j');
  case XK_k:
    return KeyboardButton::ascii_key('k');
  case XK_l:
    return KeyboardButton::ascii_key('l');
  case XK_m:
    return KeyboardButton::ascii_key('m');
  case XK_n:
    return KeyboardButton::ascii_key('n');
  case XK_o:
    return KeyboardButton::ascii_key('o');
  case XK_p:
    return KeyboardButton::ascii_key('p');
  case XK_q:
    return KeyboardButton::ascii_key('q');
  case XK_r:
    return KeyboardButton::ascii_key('r');
  case XK_s:
    return KeyboardButton::ascii_key('s');
  case XK_t:
    return KeyboardButton::ascii_key('t');
  case XK_u:
    return KeyboardButton::ascii_key('u');
  case XK_v:
    return KeyboardButton::ascii_key('v');
  case XK_w:
    return KeyboardButton::ascii_key('w');
  case XK_x:
    return KeyboardButton::ascii_key('x');
  case XK_y:
    return KeyboardButton::ascii_key('y');
  case XK_z:
    return KeyboardButton::ascii_key('z');
  case XK_braceleft:
    return KeyboardButton::ascii_key('{');
  case XK_bar:
    return KeyboardButton::ascii_key('|');
  case XK_braceright:
    return KeyboardButton::ascii_key('}');
  case XK_asciitilde:
    return KeyboardButton::ascii_key('~');
  case XK_F1:
  case XK_KP_F1:
    return KeyboardButton::f1();
  case XK_F2:
  case XK_KP_F2:
    return KeyboardButton::f2();
  case XK_F3:
  case XK_KP_F3:
    return KeyboardButton::f3();
  case XK_F4:
  case XK_KP_F4:
    return KeyboardButton::f4();
  case XK_F5:
    return KeyboardButton::f5();
  case XK_F6:
    return KeyboardButton::f6();
  case XK_F7:
    return KeyboardButton::f7();
  case XK_F8:
    return KeyboardButton::f8();
  case XK_F9:
    return KeyboardButton::f9();
  case XK_F10:
    return KeyboardButton::f10();
  case XK_F11:
    return KeyboardButton::f11();
  case XK_F12:
    return KeyboardButton::f12();
  case XK_KP_Left:
  case XK_Left:
    return KeyboardButton::left();
  case XK_KP_Up:
  case XK_Up:
    return KeyboardButton::up();
  case XK_KP_Right:
  case XK_Right:
    return KeyboardButton::right();
  case XK_KP_Down:
  case XK_Down:
    return KeyboardButton::down();
  case XK_KP_Prior:
  case XK_Prior:
    return KeyboardButton::page_up();
  case XK_KP_Next:
  case XK_Next:
    return KeyboardButton::page_down();
  case XK_KP_Home:
  case XK_Home:
    return KeyboardButton::home();
  case XK_KP_End:
  case XK_End:
    return KeyboardButton::end();
  case XK_KP_Insert:
  case XK_Insert:
    return KeyboardButton::insert();
  case XK_KP_Delete:
  case XK_Delete:
    return KeyboardButton::del();
  case XK_Num_Lock:
    return KeyboardButton::num_lock();
  case XK_Scroll_Lock:
    return KeyboardButton::scroll_lock();
  case XK_Print:
    return KeyboardButton::print_screen();
  case XK_Pause:
    return KeyboardButton::pause();
  case XK_Menu:
    return KeyboardButton::menu();
  case XK_Shift_L:
    return KeyboardButton::lshift();
  case XK_Shift_R:
    return KeyboardButton::rshift();
  case XK_Control_L:
    return KeyboardButton::lcontrol();
  case XK_Control_R:
    return KeyboardButton::rcontrol();
  case XK_Alt_L:
    return KeyboardButton::lalt();
  case XK_Alt_R:
    return KeyboardButton::ralt();
  case XK_Meta_L:
  case XK_Super_L:
    return KeyboardButton::lmeta();
  case XK_Meta_R:
  case XK_Super_R:
    return KeyboardButton::rmeta();
  case XK_Caps_Lock:
    return KeyboardButton::caps_lock();
  case XK_Shift_Lock:
    return KeyboardButton::shift_lock();
  }
  if (x11display_cat.is_debug()) {
    x11display_cat.debug()
      << "Unrecognized keysym 0x" << std::hex << key << std::dec << "\n";
  }
  return ButtonHandle::none();
}

/**
 * Maps from a single X keycode to Panda's ButtonHandle.
 */
ButtonHandle x11GraphicsWindow::
map_raw_button(KeyCode key) const {
#ifdef PHAVE_LINUX_INPUT_H
  // Most X11 servers are configured to use the evdev driver, which
  // adds 8 to the underlying evdev keycodes (not sure why).
  // In any case, this means we can use the same mapping as our raw
  // input code, which uses evdev directly.
  int index = key - 8;
  if (index >= 0) {
    return EvdevInputDevice::map_button(index);
  }
#endif
  return ButtonHandle::none();
}

/**
 * Returns the Panda ButtonHandle corresponding to the mouse button indicated
 * by the given button event.
 */
ButtonHandle x11GraphicsWindow::
get_mouse_button(XButtonEvent &button_event) {
  int index = button_event.button;
  if (index == x_wheel_up_button) {
    return MouseButton::wheel_up();
  } else if (index == x_wheel_down_button) {
    return MouseButton::wheel_down();
  } else if (index == x_wheel_left_button) {
    return MouseButton::wheel_left();
  } else if (index == x_wheel_right_button) {
    return MouseButton::wheel_right();
  } else {
    return MouseButton::button(index - 1);
  }
}

/**
 * Returns a ButtonMap containing the association between raw buttons and
 * virtual buttons.
 */
ButtonMap *x11GraphicsWindow::
get_keyboard_map() const {
  // NB.  This could be improved by using the Xkb API. XkbDescPtr desc =
  // XkbGetMap(_display, XkbAllMapComponentsMask, XkbUseCoreKbd);
  ButtonMap *map = new ButtonMap;

  for (int k = 9; k <= 135; ++k) {
    ButtonHandle raw_button = map_raw_button(k);
    if (raw_button == ButtonHandle::none()) {
      continue;
    }

    KeySym sym = XkbKeycodeToKeysym(_display, k, 0, 0);
    ButtonHandle button = map_button(sym);
    if (button == ButtonHandle::none()) {
      continue;
    }

    map->map_button(raw_button, button);
  }

  return map;
}

/**
 * This function is used as a predicate to XCheckIfEvent() to determine if the
 * indicated queued X event is relevant and should be returned to this window.
 */
Bool x11GraphicsWindow::
check_event(X11_Display *display, XEvent *event, char *arg) {
  const x11GraphicsWindow *self = (x11GraphicsWindow *)arg;

  // We accept any event that is sent to our window.
  return (event->xany.window == self->_xwindow);
}

/**
 * Loads and returns a Cursor corresponding to the indicated filename.  If the
 * file cannot be loaded, returns None.
 */
X11_Cursor x11GraphicsWindow::
get_cursor(const Filename &filename) {
  x11GraphicsPipe *x11_pipe;
  DCAST_INTO_R(x11_pipe, _pipe, None);

  if (x11_pipe->_xcursor_size == -1) {
    x11display_cat.info()
      << "libXcursor.so.1 not available; cannot change mouse cursor.\n";
    return None;
  }

  // First, look for the unresolved filename in our index.
  pmap<Filename, X11_Cursor>::iterator fi = _cursor_filenames.find(filename);
  if (fi != _cursor_filenames.end()) {
    return fi->second;
  }

  // If it wasn't found, resolve the filename and search for that.
  VirtualFileSystem *vfs = VirtualFileSystem::get_global_ptr();
  Filename resolved (filename);
  if (!vfs->resolve_filename(resolved, get_model_path())) {
    // The filename doesn't exist.
    x11display_cat.warning()
      << "Could not find cursor filename " << filename << "\n";
    return None;
  }
  fi = _cursor_filenames.find(resolved);
  if (fi != _cursor_filenames.end()) {
    return fi->second;
  }

  // Open the file through the virtual file system.
  istream *str = vfs->open_read_file(resolved, true);
  if (str == nullptr) {
    x11display_cat.warning()
      << "Could not open cursor file " << filename << "\n";
    return None;
  }

  // Check the first four bytes to see what kind of file it is.
  char magic[4];
  str->read(magic, 4);
  if (!str->good()) {
    x11display_cat.warning()
      << "Could not read from cursor file " << filename << "\n";
    return None;
  }

  // Put back the read bytes. Do not use seekg, because this will
  // corrupt the stream if it points to encrypted/compressed file
  str->putback(magic[3]);
  str->putback(magic[2]);
  str->putback(magic[1]);
  str->putback(magic[0]);

  X11_Cursor h = None;
  if (memcmp(magic, "Xcur", 4) == 0) {
    // X11 cursor.
    x11display_cat.debug()
      << "Loading X11 cursor " << filename << "\n";
    XcursorFile xcfile;
    xcfile.closure = str;
    xcfile.read = &xcursor_read;
    xcfile.write = &xcursor_write;
    xcfile.seek = &xcursor_seek;

    XcursorImages *images = x11_pipe->_XcursorXcFileLoadImages(&xcfile, x11_pipe->_xcursor_size);
    if (images != nullptr) {
      h = x11_pipe->_XcursorImagesLoadCursor(_display, images);
      x11_pipe->_XcursorImagesDestroy(images);
    }

  } else if (memcmp(magic, "\0\0\1\0", 4) == 0
          || memcmp(magic, "\0\0\2\0", 4) == 0) {
    // Windows .ico or .cur file.
    x11display_cat.debug()
      << "Loading Windows cursor " << filename << "\n";
    h = read_ico(*str);
  }

  // Delete the istream.
  vfs->close_read_file(str);

  if (h == None) {
    x11display_cat.warning()
      << "X11 cursor filename '" << resolved << "' could not be loaded!\n";
  }

  _cursor_filenames[resolved] = h;
  return h;
}

/**
 * Reads a Windows .ico or .cur file from the indicated stream and returns it
 * as an X11 Cursor.  If the file cannot be loaded, returns None.
 */
X11_Cursor x11GraphicsWindow::
read_ico(istream &ico) {
  x11GraphicsPipe *x11_pipe;
  DCAST_INTO_R(x11_pipe, _pipe, None);

  // Local structs, this is just POD, make input easier
  typedef struct {
    uint16_t reserved, type, count;
  } IcoHeader;

  typedef struct {
    uint8_t width, height, colorCount, reserved;
    uint16_t xhot, yhot;
    uint32_t bitmapSize, offset;
  } IcoEntry;

  typedef struct {
    uint32_t headerSize, width, height;
    uint16_t planes, bitsPerPixel;
    uint32_t compression, imageSize, xPixelsPerM, yPixelsPerM, colorsUsed, colorsImportant;
  } IcoInfoHeader;

  typedef struct {
    uint8_t blue, green, red, reserved;
  } IcoColor;

  int i, entry = 0;
  unsigned int j, k, mask, shift;
  size_t colorCount, bitsPerPixel;
  IcoHeader header;
  IcoInfoHeader infoHeader;
  IcoEntry *entries = nullptr;
  IcoColor color, *palette = nullptr;

  size_t xorBmpSize, andBmpSize;
  char *curXor, *curAnd;
  char *xorBmp = nullptr, *andBmp = nullptr;
  XcursorImage *image = nullptr;
  X11_Cursor ret = None;

  int def_size = x11_pipe->_xcursor_size;

  // Get our header, note that ICO = type 1 and CUR = type 2.
  ico.read(reinterpret_cast<char *>(&header), sizeof(IcoHeader));
  if (!ico.good()) goto cleanup;
  if (header.type != 1 && header.type != 2) goto cleanup;
  if (header.count < 1) goto cleanup;

  // Read the entry table into memory, select the largest entry.
  entries = new IcoEntry[header.count];
  ico.read(reinterpret_cast<char *>(entries), header.count * sizeof(IcoEntry));
  if (!ico.good()) goto cleanup;
  for (i = 1; i < header.count; i++) {
    if (entries[i].width == def_size && entries[i].height == def_size) {
      // Wait, this is the default cursor size.  This is perfect.
      entry = i;
      break;
    }
    if (entries[i].width > entries[entry].width ||
        entries[i].height > entries[entry].height)
        entry = i;
  }

  // Seek to the image in the ICO.
  ico.seekg(entries[entry].offset);
  if (!ico.good()) goto cleanup;

  if (ico.peek() == 0x89) {
    // Hang on, this is actually a PNG header.
    PNMImage img;
    PNMFileTypeRegistry *reg = PNMFileTypeRegistry::get_global_ptr();
    if (!img.read(ico, "", reg->get_type_from_extension("png"))) {
      goto cleanup;
    }
    img.set_maxval(255);

    image = x11_pipe->_XcursorImageCreate(img.get_x_size(), img.get_y_size());

    xel *ptr = img.get_array();
    xelval *alpha = img.get_alpha_array();
    size_t num_pixels = (size_t)img.get_x_size() * (size_t)img.get_y_size();
    unsigned int *dest = image->pixels;

    if (alpha != nullptr) {
      for (size_t p = 0; p < num_pixels; ++p) {
        *dest++ = (*alpha << 24U) | (ptr->r << 16U) | (ptr->g << 8U) | (ptr->b);
        ++ptr;
        ++alpha;
      }
    } else {
      for (size_t p = 0; p < num_pixels; ++p) {
        *dest++ = 0xff000000U | (ptr->r << 16U) | (ptr->g << 8U) | (ptr->b);
        ++ptr;
      }
    }

  } else {
    ico.read(reinterpret_cast<char *>(&infoHeader), sizeof(IcoInfoHeader));
    if (!ico.good()) goto cleanup;
    bitsPerPixel = infoHeader.bitsPerPixel;

    if (infoHeader.compression != 0) goto cleanup;

    // Load the color palette, if one exists.
    if (bitsPerPixel != 24 && bitsPerPixel != 32) {
      colorCount = 1 << bitsPerPixel;
      palette = new IcoColor[colorCount];
      ico.read(reinterpret_cast<char *>(palette), colorCount * sizeof(IcoColor));
      if (!ico.good()) goto cleanup;
    }

    int and_stride = ((infoHeader.width >> 3) + 3) & ~0x03;

    // Read in the pixel data.
    xorBmpSize = (infoHeader.width * (infoHeader.height / 2) * bitsPerPixel) / 8;
    andBmpSize = and_stride * (infoHeader.height / 2);
    curXor = xorBmp = new char[xorBmpSize];
    curAnd = andBmp = new char[andBmpSize];
    ico.read(xorBmp, xorBmpSize);
    if (!ico.good()) goto cleanup;
    ico.read(andBmp, andBmpSize);
    if (!ico.good()) goto cleanup;

    image = x11_pipe->_XcursorImageCreate(infoHeader.width, infoHeader.height / 2);

    // Support all the formats that GIMP supports.
    switch (bitsPerPixel) {
    case 1:
    case 4:
    case 8:
      // For colors less that a byte wide, shift and mask the palette indices
      // off each element of the xorBmp and append them to the image.
      mask = ((1 << bitsPerPixel) - 1);
      for (i = image->height - 1; i >= 0; i--) {
        for (j = 0; j < image->width; j += 8 / bitsPerPixel) {
          for (k = 0; k < 8 / bitsPerPixel; k++) {
            shift = 8 - ((k + 1) * bitsPerPixel);
            color = palette[(*curXor & (mask << shift)) >> shift];
            image->pixels[(i * image->width) + j + k] = (color.red << 16) +
                                                        (color.green << 8) +
                                                        (color.blue);
          }

          curXor++;
        }

        // Set the alpha byte properly according to the andBmp.
        for (j = 0; j < image->width; j += 8) {
          for (k = 0; k < 8; k++) {
            shift = 7 - k;
            image->pixels[(i * image->width) + j + k] |=
              ((*curAnd & (1 << shift)) >> shift) ? 0x0 : (0xff << 24);
          }

          curAnd++;
        }
      }
      break;

    case 24:
      // Pack each of the three bytes into a single color, BGR -> 0RGB
      for (i = image->height - 1; i >= 0; i--) {
        for (j = 0; j < image->width; j++) {
          shift = 7 - (j & 0x7);
          uint32_t alpha = (curAnd[j >> 3] & (1 << shift)) ? 0 : 0xff000000U;
          image->pixels[(i * image->width) + j] = (uint8_t)curXor[0]
                                                | ((uint8_t)curXor[1] << 8u)
                                                | ((uint8_t)curXor[2] << 16u)
                                                | alpha;
          curXor += 3;
        }
        curAnd += and_stride;
      }
      break;

    case 32:
      // Pack each of the four bytes into a single color, BGRA -> ARGB
      for (i = image->height - 1; i >= 0; i--) {
        for (j = 0; j < image->width; j++) {
          image->pixels[(i * image->width) + j] = (*(curXor + 3) << 24) +
                                                  (*(curXor + 2) << 16) +
                                                  (*(curXor + 1) << 8) +
                                                  (*curXor);
          curXor += 4;
        }
      }
      break;

    default:
      goto cleanup;
    }
  }

  // If this is an actual CUR not an ICO set up the hotspot properly.
  if (header.type == 2) {
    image->xhot = entries[entry].xhot;
    image->yhot = entries[entry].yhot;
  } else {
    image->xhot = 0;
    image->yhot = 0;
  }

  ret = x11_pipe->_XcursorImageLoadCursor(_display, image);

cleanup:
  x11_pipe->_XcursorImageDestroy(image);
  delete[] entries;
  delete[] palette;
  delete[] xorBmp;
  delete[] andBmp;

  return ret;
}<|MERGE_RESOLUTION|>--- conflicted
+++ resolved
@@ -164,11 +164,7 @@
         double time = ClockObject::get_global_clock()->get_real_time();
         result._xpos = event.xbutton.x;
         result._ypos = event.xbutton.y;
-<<<<<<< HEAD
-        ((GraphicsWindowInputDevice *)_input_devices[0].p())->set_pointer_in_window(result._xpos, result._ypos, time);
-=======
         ((GraphicsWindowInputDevice &)_input_devices[0]).set_pointer_in_window(result._xpos, result._ypos, time);
->>>>>>> b1fc8802
       }
       x11GraphicsPipe::_x_mutex.release();
     }
@@ -1360,68 +1356,6 @@
 }
 
 /**
-<<<<<<< HEAD
-=======
- * Reads events from the raw mouse device files.
- */
-void x11GraphicsWindow::
-poll_raw_mice() {
-#ifdef PHAVE_LINUX_INPUT_H
-  for (MouseDeviceInfo &inf : _mouse_device_info) {
-    // Read all bytes into buffer.
-    if (inf._fd >= 0) {
-      while (1) {
-        char tbuf[1024];
-        int nread = read(inf._fd, tbuf, sizeof(tbuf));
-        if (nread > 0) {
-          inf._io_buffer += string(tbuf, nread);
-        } else {
-          if ((nread < 0) && ((errno == EWOULDBLOCK) || (errno==EAGAIN))) {
-            break;
-          }
-          close(inf._fd);
-          inf._fd = -1;
-          break;
-        }
-      }
-    }
-
-    // Process events.
-    int nevents = inf._io_buffer.size() / sizeof(struct input_event);
-    if (nevents == 0) {
-      continue;
-    }
-    const input_event *events = (const input_event *)(inf._io_buffer.c_str());
-    GraphicsWindowInputDevice &dev = _input_devices[inf._input_device_index];
-    int x = dev.get_raw_pointer().get_x();
-    int y = dev.get_raw_pointer().get_y();
-    for (int i = 0; i < nevents; i++) {
-      if (events[i].type == EV_REL) {
-        if (events[i].code == REL_X) x += events[i].value;
-        if (events[i].code == REL_Y) y += events[i].value;
-      } else if (events[i].type == EV_ABS) {
-        if (events[i].code == ABS_X) x = events[i].value;
-        if (events[i].code == ABS_Y) y = events[i].value;
-      } else if (events[i].type == EV_KEY) {
-        if ((events[i].code >= BTN_MOUSE) && (events[i].code < BTN_MOUSE + 8)) {
-          int btn = events[i].code - BTN_MOUSE;
-          dev.set_pointer_in_window(x, y);
-          if (events[i].value) {
-            dev.button_down(MouseButton::button(btn));
-          } else {
-            dev.button_up(MouseButton::button(btn));
-          }
-        }
-      }
-    }
-    inf._io_buffer.erase(0, nevents * sizeof(struct input_event));
-    dev.set_pointer_in_window(x, y);
-  }
-#endif
-}
-
-/**
->>>>>>> b1fc8802
  * Generates a keystroke corresponding to the indicated X KeyPress event.
  */
 void x11GraphicsWindow::
