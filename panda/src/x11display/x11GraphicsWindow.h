--- conflicted
+++ resolved
@@ -79,17 +79,12 @@
   Colormap _colormap;
   XIC _ic;
   XVisualInfo *_visual_info;
-<<<<<<< HEAD
-  GraphicsWindowInputDevice *_input;
-
-  bool _have_xrandr;
-#ifdef HAVE_XRANDR
-=======
->>>>>>> ea2305de
   Rotation _orig_rotation;
   SizeID _orig_size_id;
 
   LVecBase2i _fixed_size;
+
+  GraphicsWindowInputDevice *_input;
 
   long _event_mask;
   bool _awaiting_configure;
@@ -97,19 +92,9 @@
   Bool _override_redirect;
   Atom _wm_delete_window;
 
-<<<<<<< HEAD
-=======
-  struct MouseDeviceInfo {
-    int    _fd;
-    int    _input_device_index;
-    string _io_buffer;
-  };
-  pvector<MouseDeviceInfo> _mouse_device_info;
-
   x11GraphicsPipe::pfn_XRRGetScreenInfo _XRRGetScreenInfo;
   x11GraphicsPipe::pfn_XRRSetScreenConfig _XRRSetScreenConfig;
 
->>>>>>> ea2305de
 public:
   static TypeHandle get_class_type() {
     return _type_handle;
