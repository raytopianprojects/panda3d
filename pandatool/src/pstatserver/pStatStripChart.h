--- conflicted
+++ resolved
@@ -70,18 +70,13 @@
   INLINE int height_to_pixel(double value) const;
   INLINE double pixel_to_height(int y) const;
 
-<<<<<<< HEAD
-  bool is_title_unknown() const;
+  INLINE bool is_title_unknown() const;
   std::string get_title_text();
+  std::string get_total_text();
   std::string get_label_tooltip(int collector_index) const;
 
   virtual void write_datagram(Datagram &dg) const final;
   virtual void read_datagram(DatagramIterator &scan) final;
-=======
-  INLINE bool is_title_unknown() const;
-  std::string get_title_text();
-  std::string get_total_text();
->>>>>>> 0d300456
 
 protected:
   class ColorData {
