from math import floor, ceil

from panda3d.core import Vec2, Vec3, Vec3F, Vec3D
from panda3d import core
import pytest


def test_vec3_creation():
    assert Vec3(x=1, y=2, z=1) == Vec3(1, 2, 1) == Vec3((1, 2, 1))


def test_vec3_getter_setter():
    original_vector = Vec3(2, 3, 7)

    assert original_vector.x == 2
    assert original_vector.y == 3
    assert original_vector.z == 7

    original_vector.x = 1
    original_vector.y = 3
    original_vector.z = 5

    assert original_vector == Vec3(1, 3, 5)

    original_vector[0] = 3
    original_vector[1] = 1
    original_vector[2] = 1

    assert original_vector == Vec3(3, 1, 1)

    original_vector.set_x(-8)
    original_vector.set_y(6)
    original_vector.set_z(10)

    assert original_vector.x == -8
    assert original_vector.y == 6
    assert original_vector.z == 10


def test_vec3_sum():
    original_vector = Vec3(2, 3, -2)

    assert original_vector + original_vector == Vec3(4, 6, -4)
    assert original_vector + 3 == Vec3(5, 6, 1)


def test_vec3_power():
    assert Vec3(2, -3, 2) ** 2 == Vec3(4, 9, 4)


def test_vec3_len():
    assert len(Vec3(2, -3, 10)) == 3


def test_vec3_swizzle_mask():
    original_vector = Vec3(3, 5, 1)

    assert original_vector.xy == Vec2(3, 5)
    assert original_vector.zxy == Vec3(1, 3, 5)


def test_vec3_str():
    assert str(Vec3F(2, 3, 1)) == "LVector3f(2, 3, 1)"
    assert str(Vec3D(2, 3, 1)) == "LVector3d(2, 3, 1)"


def test_vec3_compare():
    assert Vec3(1, 2, 3).compare_to(Vec3(1, 2, 3)) == 0

    assert Vec3(1, 0, 0).compare_to(Vec3(1, 0, 0)) == 0
    assert Vec3(1, 0, 0).compare_to(Vec3(0, 1, 0)) == 1
    assert Vec3(1, 0, 0).compare_to(Vec3(0, 0, 1)) == 1
    assert Vec3(0, 1, 0).compare_to(Vec3(1, 0, 0)) == -1
    assert Vec3(0, 1, 0).compare_to(Vec3(0, 1, 0)) == 0
    assert Vec3(0, 1, 0).compare_to(Vec3(0, 0, 1)) == 1
    assert Vec3(0, 0, 1).compare_to(Vec3(1, 0, 0)) == -1
    assert Vec3(0, 0, 1).compare_to(Vec3(0, 1, 0)) == -1
    assert Vec3(0, 0, 1).compare_to(Vec3(0, 0, 1)) == 0


def test_vec3_round():
    original_vector = Vec3(2.3, -2.6, 3.5)

    rounded_vector = round(original_vector)
    assert rounded_vector.x == 2
    assert rounded_vector.y == -3
    assert rounded_vector.z == 4


def test_vec3_floor():
    original_vector = Vec3(2.3, -2.6, 3.5)

    rounded_vector = floor(original_vector)
    assert rounded_vector.x == 2
    assert rounded_vector.y == -3
    assert rounded_vector.z == 3


def test_vec3_ceil():
    original_vector = Vec3(2.3, -2.6, 3.5)

    rounded_vector = ceil(original_vector)
    assert rounded_vector.x == 3
    assert rounded_vector.y == -2
    assert rounded_vector.z == 4


<<<<<<< HEAD
def test_vec3_rmul():
    assert 2 * Vec3(0, 3, -4) == Vec3(0, 6, -8)


=======
@pytest.mark.xfail(sys.platform == "win32", reason="unknown precision issue")
>>>>>>> 5b30fa7a
@pytest.mark.parametrize("type", (core.LVecBase3f, core.LVecBase3d, core.LVecBase3i))
def test_vec3_floordiv(type):
    with pytest.raises(ZeroDivisionError):
        type(1, 2, 3) // 0

    for i in range(-11, 11):
        for j in range(1, 11):
            assert (type(i) // j).x == i // j
            assert (type(i) // -j).x == i // -j

            v = type(i)
            v //= j
            assert v.x == i // j

            v = type(i)
            v //= -j
            assert v.x == i // -j<|MERGE_RESOLUTION|>--- conflicted
+++ resolved
@@ -1,4 +1,5 @@
 from math import floor, ceil
+import sys
 
 from panda3d.core import Vec2, Vec3, Vec3F, Vec3D
 from panda3d import core
@@ -105,14 +106,11 @@
     assert rounded_vector.z == 4
 
 
-<<<<<<< HEAD
 def test_vec3_rmul():
     assert 2 * Vec3(0, 3, -4) == Vec3(0, 6, -8)
 
 
-=======
 @pytest.mark.xfail(sys.platform == "win32", reason="unknown precision issue")
->>>>>>> 5b30fa7a
 @pytest.mark.parametrize("type", (core.LVecBase3f, core.LVecBase3d, core.LVecBase3i))
 def test_vec3_floordiv(type):
     with pytest.raises(ZeroDivisionError):
